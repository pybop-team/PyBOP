# [Unreleased](https://github.com/pybop-team/PyBOP)

## Features

<<<<<<< HEAD
- [#364](https://github.com/pybop-team/PyBOP/pull/364) - Adds the MultiFittingProblem class and the multi_fitting example script.
=======
- [#418](https://github.com/pybop-team/PyBOP/issues/418) - Wraps the `get_parameter_info` method from PyBaMM to get a dictionary of parameter names and types.
>>>>>>> 9e15f90b
- [#413](https://github.com/pybop-team/PyBOP/pull/413) - Adds `DesignCost` functionality to `WeightedCost` class with additional tests.
- [#357](https://github.com/pybop-team/PyBOP/pull/357) - Adds `Transformation()` class with `LogTransformation()`, `IdentityTransformation()`, and `ScaledTransformation()`, `ComposedTransformation()` implementations with corresponding examples and tests.
- [#427](https://github.com/pybop-team/PyBOP/issues/427) - Adds the nbstripout pre-commit hook to remove unnecessary metadata from notebooks.
- [#327](https://github.com/pybop-team/PyBOP/issues/327) - Adds the `WeightedCost` subclass, defines when to evaluate a problem and adds the `spm_weighted_cost` example script.
- [#393](https://github.com/pybop-team/PyBOP/pull/383) - Adds Minkowski and SumofPower cost classes, with an example and corresponding tests.
- [#403](https://github.com/pybop-team/PyBOP/pull/403/) - Adds lychee link checking action.

## Bug Fixes

- [#421](https://github.com/pybop-team/PyBOP/issues/421) - Adds a default value for the initial SOC for design problems.

## Breaking Changes

# [v24.6.1](https://github.com/pybop-team/PyBOP/tree/v24.6.1) - 2024-07-31

## Features

- [#313](https://github.com/pybop-team/PyBOP/pull/313/) - Fixes for PyBaMM v24.5, drops support for PyBaMM v23.9, v24.1

## Bug Fixes

## Breaking Changes

# [v24.6](https://github.com/pybop-team/PyBOP/tree/v24.6) - 2024-07-08

## Features

- [#319](https://github.com/pybop-team/PyBOP/pull/319/) - Adds `CuckooSearch` optimiser with corresponding tests.
- [#359](https://github.com/pybop-team/PyBOP/pull/359/) - Aligning Inputs between problem, observer and model.
- [#379](https://github.com/pybop-team/PyBOP/pull/379) - Adds model.simulateS1 to weekly benchmarks.
- [#174](https://github.com/pybop-team/PyBOP/issues/174) - Adds new logo and updates Readme for accessibility.
- [#316](https://github.com/pybop-team/PyBOP/pull/316) - Adds Adam with weight decay (AdamW) optimiser, adds depreciation warning for pints.Adam implementation.
- [#271](https://github.com/pybop-team/PyBOP/issues/271) - Aligns the output of the optimisers via a generalisation of Result class.
- [#315](https://github.com/pybop-team/PyBOP/pull/315) - Updates __init__ structure to remove circular import issues and minimises dependancy imports across codebase for faster PyBOP module import. Adds type-hints to BaseModel and refactors rebuild parameter variables.
- [#236](https://github.com/pybop-team/PyBOP/issues/236) - Restructures the optimiser classes, adds a new optimisation API through direct construction and keyword arguments, and fixes the setting of `max_iterations`, and `_minimising`. Introduces `pybop.BaseOptimiser`, `pybop.BasePintsOptimiser`, and `pybop.BaseSciPyOptimiser` classes.
- [#322](https://github.com/pybop-team/PyBOP/pull/322) - Add `Parameters` class to store and access multiple parameters in one object.
- [#321](https://github.com/pybop-team/PyBOP/pull/321) - Updates Prior classes with BaseClass, adds a `problem.sample_initial_conditions` method to improve stability of SciPy.Minimize optimiser.
- [#249](https://github.com/pybop-team/PyBOP/pull/249) - Add WeppnerHuggins model and GITT example.
- [#304](https://github.com/pybop-team/PyBOP/pull/304) - Decreases the testing suite completion time.
- [#301](https://github.com/pybop-team/PyBOP/pull/301) - Updates default echem solver to "fast with events" mode.
- [#251](https://github.com/pybop-team/PyBOP/pull/251) - Increment PyBaMM > v23.5, remove redundant tests within integration tests, increment citation version, fix examples with incorrect model definitions.
- [#285](https://github.com/pybop-team/PyBOP/pull/285) - Drop support for Python 3.8.
- [#275](https://github.com/pybop-team/PyBOP/pull/275) - Adds Maximum a Posteriori (MAP) cost function with corresponding tests.
- [#273](https://github.com/pybop-team/PyBOP/pull/273) - Adds notebooks to nox examples session and updates CI workflows for change.
- [#250](https://github.com/pybop-team/PyBOP/pull/250) - Adds DFN, MPM, MSMR models and moves multiple construction variables to BaseEChem. Adds exception catch on simulate & simulateS1.
- [#241](https://github.com/pybop-team/PyBOP/pull/241) - Adds experimental circuit model fitting notebook with LG M50 data.
- [#268](https://github.com/pybop-team/PyBOP/pull/268) - Fixes the GitHub Release artifact uploads, allowing verification of codesigned binaries and source distributions via `sigstore-python`.
- [#79](https://github.com/pybop-team/PyBOP/issues/79) - Adds BPX as a dependency and imports BPX support from PyBaMM.
- [#267](https://github.com/pybop-team/PyBOP/pull/267) - Add classifiers to pyproject.toml, update project.urls.
- [#195](https://github.com/pybop-team/PyBOP/issues/195) - Adds the Nelder-Mead optimiser from PINTS as another option.

## Bug Fixes

- [#393](https://github.com/pybop-team/PyBOP/pull/393) - General integration test fixes. Adds UserWarning when using Plot2d with prior generated bounds.
- [#338](https://github.com/pybop-team/PyBOP/pull/338) - Fixes GaussianLogLikelihood class, adds integration tests, updates non-bounded parameter implementation by applying bounds from priors and `boundary_multiplier` argument. Bugfixes to CMAES construction.
- [#339](https://github.com/pybop-team/PyBOP/issues/339) - Updates the calculation of the cyclable lithium capacity in the spme_max_energy example.
- [#387](https://github.com/pybop-team/PyBOP/issues/387) - Adds keys to ParameterSet and updates ECM OCV check.
- [#380](https://github.com/pybop-team/PyBOP/pull/380) - Restore self._boundaries construction for `pybop.PSO`
- [#372](https://github.com/pybop-team/PyBOP/pull/372) - Converts `np.array` to `np.asarray` for Numpy v2.0 support.
- [#165](https://github.com/pybop-team/PyBOP/issues/165) - Stores the attempted and best parameter values and the best cost for each iteration in the log attribute of the optimiser and updates the associated plots.
- [#354](https://github.com/pybop-team/PyBOP/issues/354) - Fixes the calculation of the gradient in the `RootMeanSquaredError` cost.
- [#347](https://github.com/pybop-team/PyBOP/issues/347) - Resets options between MSMR tests to cope with a bug in PyBaMM v23.9 which is fixed in PyBaMM v24.1.
- [#337](https://github.com/pybop-team/PyBOP/issues/337) - Restores benchmarks, relaxes CI schedule for benchmarks and scheduled tests.
- [#231](https://github.com/pybop-team/PyBOP/issues/231) - Allows passing of keyword arguments to PyBaMM models and disables build on initialisation.
- [#321](https://github.com/pybop-team/PyBOP/pull/321) - Improves `integration/test_spm_parameterisation.py` stability, adds flakly pytest plugin, and `test_thevenin_parameterisation.py` integration test.
- [#330](https://github.com/pybop-team/PyBOP/issues/330) - Fixes implementation of default plotting options.
- [#317](https://github.com/pybop-team/PyBOP/pull/317) - Installs seed packages into `nox` sessions, ensuring that scheduled tests can pass.
- [#308](https://github.com/pybop-team/PyBOP/pull/308) - Enables testing on both macOS Intel and macOS ARM (Silicon) runners and fixes the scheduled tests.
- [#299](https://github.com/pybop-team/PyBOP/pull/299) - Bugfix multiprocessing support for Linux, MacOS, Windows (WSL) and improves coverage.
- [#270](https://github.com/pybop-team/PyBOP/pull/270) - Updates PR template.
- [#91](https://github.com/pybop-team/PyBOP/issues/91) - Adds a check on the number of parameters for CMAES and makes XNES the default optimiser.

## Breaking Changes

- [#322](https://github.com/pybop-team/PyBOP/pull/322) - Add `Parameters` class to store and access multiple parameters in one object (API change).
- [#285](https://github.com/pybop-team/PyBOP/pull/285) - Drop support for Python 3.8.
- [#251](https://github.com/pybop-team/PyBOP/pull/251) - Drop support for PyBaMM v23.5
- [#236](https://github.com/pybop-team/PyBOP/issues/236) - Restructures the optimiser classes (API change).

# [v24.3.1](https://github.com/pybop-team/PyBOP/tree/v24.3.1) - 2024-06-17

## Features


## Bug Fixes

- [#369](https://github.com/pybop-team/PyBOP/pull/369) - Upper pins Numpy < 2.0 due to breaking Pints' functionality.

# [v24.3](https://github.com/pybop-team/PyBOP/tree/v24.3) - 2024-03-25

## Features

- [#245](https://github.com/pybop-team/PyBOP/pull/245) - Updates ruff config for import linting.
- [#198](https://github.com/pybop-team/PyBOP/pull/198) - Adds default subplot trace options, removes `[]` in axis plots as per SI standard, add varying signal length to quick_plot, restores design optimisation execption.
- [#224](https://github.com/pybop-team/PyBOP/pull/224) - Updated prediction objects to dictionaries, cost class calculations, added `additional_variables` argument to problem class, updated scipy.minimize defualt method to Nelder-Mead, added gradient cost landscape plots with optional argument.
- [#179](https://github.com/pybop-team/PyBOP/pull/203) - Adds `asv` configuration for benchmarking and initial benchmark suite.
- [#218](https://github.com/pybop-team/PyBOP/pull/218) - Adds likelihood base class, `GaussianLogLikelihoodKnownSigma`, `GaussianLogLikelihood`, and `ProbabilityBased` cost function. As well as addition of a maximum likelihood estimation (MLE) example.
- [#185](https://github.com/pybop-team/PyBOP/pull/185) - Adds a pull request template, additional nox sessions `quick` for standard tests + docs, `pre-commit` for pre-commit, `test` to run all standard tests, `doctest` for docs.
- [#215](https://github.com/pybop-team/PyBOP/pull/215) - Adds `release_workflow.md` and updates `release_action.yaml`
- [#204](https://github.com/pybop-team/PyBOP/pull/204) - Splits integration, unit, examples, plots tests, update workflows. Adds pytest `--examples`, `--integration`, `--plots` args. Adds tests for coverage after removal of examples. Adds examples and integrations nox sessions. Adds `pybop.RMSE._evaluateS1()` method
- [#206](https://github.com/pybop-team/PyBOP/pull/206) - Adds Python 3.12 support with corresponding github actions changes.
- [#18](https://github.com/pybop-team/PyBOP/pull/18) - Adds geometric parameter fitting capability, via `model.rebuild()` with `model.rebuild_parameters`.
- [#203](https://github.com/pybop-team/PyBOP/pull/203) - Adds support for modern Python packaging via a `pyproject.toml` file and configures the `pytest` test runner and `ruff` linter to use their configurations stored as declarative metadata.
- [#123](https://github.com/pybop-team/PyBOP/issues/123) - Configures scheduled tests to run against the last three PyPI releases of PyBaMM via dynamic GitHub Actions matrix generation.
- [#187](https://github.com/pybop-team/PyBOP/issues/187) - Adds M1 Github runner to `test_on_push` workflow, updt. self-hosted supported python versions in scheduled tests.
- [#118](https://github.com/pybop-team/PyBOP/issues/118) - Adds example jupyter notebooks.
- [#151](https://github.com/pybop-team/PyBOP/issues/151) - Adds a standalone version of the Problem class.
- [#12](https://github.com/pybop-team/PyBOP/issues/12) - Adds initial implementation of an Observer class and an unscented Kalman filter.
- [#190](https://github.com/pybop-team/PyBOP/issues/190) - Adds a second example design cost, namely the VolumetricEnergyDensity.

## Bug Fixes

- [#259](https://github.com/pybop-team/PyBOP/pull/259) - Fix gradient calculation from `model.simulateS1` to remove cross-polution and refactor cost._evaluateS1 for fitting costs.
- [#233](https://github.com/pybop-team/PyBOP/pull/233) - Enforces model rebuild on initialisation of a Problem to allow a change of experiment, fixes if statement triggering current function update, updates `predictions` to `simulation` to keep distinction between `predict` and `simulate` and adds `test_changes`.
- [#123](https://github.com/pybop-team/PyBOP/issues/123) - Reinstates check for availability of parameter sets via PyBaMM upon retrieval by `pybop.ParameterSet.pybamm()`.
- [#196](https://github.com/pybop-team/PyBOP/issues/196) - Fixes failing observer cost tests.
- [#63](https://github.com/pybop-team/PyBOP/issues/63) - Removes NLOpt Optimiser from future releases. This is to support deployment to the Apple M-Series platform.
- [#164](https://github.com/pybop-team/PyBOP/issues/164) - Fixes convergence issues with gradient-based optimisers, changes default `model.check_params()` to allow infeasible solutions during optimisation iterations. Adds a feasibility check on the optimal parameters.
- [#211](https://github.com/pybop-team/PyBOP/issues/211) - Allows a subset of parameter bounds or bounds=None to be passed, returning warnings where needed.

# [v23.12](https://github.com/pybop-team/PyBOP/tree/v23.12) - 2023-12-19

## Features

- [#141](https://github.com/pybop-team/PyBOP/pull/141) - Adds documentation with Sphinx and PyData Sphinx Theme. Updates docstrings across package, relocates `costs` and `dataset` to top-level of package. Adds noxfile session and deployment workflow for docs.
- [#131](https://github.com/pybop-team/PyBOP/issues/131) - Adds `SciPyDifferentialEvolution` optimiser, adds functionality for user-selectable maximum iteration limit to `SciPyMinimize`, `NLoptOptimize`, and `BaseOptimiser` classes.
- [#107](https://github.com/pybop-team/PyBOP/issues/107) - Adds Equivalent Circuit Model (ECM) with examples, Import/Export parameter methods `ParameterSet.import_parameter` and `ParameterSet.export_parameters`, updates default FittingProblem.signal definition to `"Voltage [V]"`, and testing infrastructure
- [#127](https://github.com/pybop-team/PyBOP/issues/127) - Adds Windows and macOS runners to the `test_on_push` action
- [#114](https://github.com/pybop-team/PyBOP/issues/114) - Adds standard plotting class `pybop.StandardPlot()` via plotly backend
- [#114](https://github.com/pybop-team/PyBOP/issues/114) - Adds `quick_plot()`, `plot_convergence()`, and `plot_cost2d()` methods
- [#114](https://github.com/pybop-team/PyBOP/issues/114) - Adds a SciPy minimize example and logging for non-Pints optimisers
- [#116](https://github.com/pybop-team/PyBOP/issues/116) - Adds PSO, SNES, XNES, ADAM, and IPropMin optimisers to PintsOptimisers() class
- [#38](https://github.com/pybop-team/PyBOP/issues/38) - Restructures the Problem classes ahead of adding a design optimisation example
- [#38](https://github.com/pybop-team/PyBOP/issues/38) - Updates tests and adds a design optimisation example script `spme_max_energy`
- [#120](https://github.com/pybop-team/PyBOP/issues/120) - Updates the parameterisation test settings including the number of iterations
- [#145](https://github.com/pybop-team/PyBOP/issues/145) - Reformats Dataset to contain a dictionary and signal into a list of strings

## Bug Fixes

- [#182](https://github.com/pybop-team/PyBOP/pull/182) - Allow square-brackets indexing of Dataset

# [v23.11](https://github.com/pybop-team/PyBOP/releases/tag/v23.11)
- Initial release
- Adds Pints, NLOpt, and SciPy optimisers
- Adds SumofSquareError and RootMeanSquareError cost functions
- Adds Parameter and Dataset classes<|MERGE_RESOLUTION|>--- conflicted
+++ resolved
@@ -2,11 +2,8 @@
 
 ## Features
 
-<<<<<<< HEAD
 - [#364](https://github.com/pybop-team/PyBOP/pull/364) - Adds the MultiFittingProblem class and the multi_fitting example script.
-=======
 - [#418](https://github.com/pybop-team/PyBOP/issues/418) - Wraps the `get_parameter_info` method from PyBaMM to get a dictionary of parameter names and types.
->>>>>>> 9e15f90b
 - [#413](https://github.com/pybop-team/PyBOP/pull/413) - Adds `DesignCost` functionality to `WeightedCost` class with additional tests.
 - [#357](https://github.com/pybop-team/PyBOP/pull/357) - Adds `Transformation()` class with `LogTransformation()`, `IdentityTransformation()`, and `ScaledTransformation()`, `ComposedTransformation()` implementations with corresponding examples and tests.
 - [#427](https://github.com/pybop-team/PyBOP/issues/427) - Adds the nbstripout pre-commit hook to remove unnecessary metadata from notebooks.
@@ -27,6 +24,7 @@
 - [#313](https://github.com/pybop-team/PyBOP/pull/313/) - Fixes for PyBaMM v24.5, drops support for PyBaMM v23.9, v24.1
 
 ## Bug Fixes
+
 
 ## Breaking Changes
 
