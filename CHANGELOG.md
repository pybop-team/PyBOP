# [Unreleased](https://github.com/pybop-team/PyBOP)

## Features

<<<<<<< HEAD
## Bug Fixes

## Breaking Changes

# [v24.6.1](https://github.com/pybop-team/PyBOP/tree/v24.6.1) - 2024-07-31

## Features
=======
- [#327](https://github.com/pybop-team/PyBOP/issues/327) - Adds the `WeightedCost` subclass, defines when to evaluate a problem and adds the `spm_weighted_cost` example script.
- [#393](https://github.com/pybop-team/PyBOP/pull/383) - Adds Minkowski and SumofPower cost classes, with an example and corresponding tests.
- [#403](https://github.com/pybop-team/PyBOP/pull/403/) - Adds lychee link checking action.
>>>>>>> c68a2ded
- [#313](https://github.com/pybop-team/PyBOP/pull/313/) - Fixes for PyBaMM v24.5, drops support for PyBaMM v23.9, v24.1

## Bug Fixes


## Breaking Changes

# [v24.6](https://github.com/pybop-team/PyBOP/tree/v24.6) - 2024-07-08

## Features

- [#319](https://github.com/pybop-team/PyBOP/pull/319/) - Adds `CuckooSearch` optimiser with corresponding tests.
- [#359](https://github.com/pybop-team/PyBOP/pull/359/) - Aligning Inputs between problem, observer and model.
- [#379](https://github.com/pybop-team/PyBOP/pull/379) - Adds model.simulateS1 to weekly benchmarks.
- [#174](https://github.com/pybop-team/PyBOP/issues/174) - Adds new logo and updates Readme for accessibility.
- [#316](https://github.com/pybop-team/PyBOP/pull/316) - Adds Adam with weight decay (AdamW) optimiser, adds depreciation warning for pints.Adam implementation.
- [#271](https://github.com/pybop-team/PyBOP/issues/271) - Aligns the output of the optimisers via a generalisation of Result class.
- [#315](https://github.com/pybop-team/PyBOP/pull/315) - Updates __init__ structure to remove circular import issues and minimises dependancy imports across codebase for faster PyBOP module import. Adds type-hints to BaseModel and refactors rebuild parameter variables.
- [#236](https://github.com/pybop-team/PyBOP/issues/236) - Restructures the optimiser classes, adds a new optimisation API through direct construction and keyword arguments, and fixes the setting of `max_iterations`, and `_minimising`. Introduces `pybop.BaseOptimiser`, `pybop.BasePintsOptimiser`, and `pybop.BaseSciPyOptimiser` classes.
- [#322](https://github.com/pybop-team/PyBOP/pull/322) - Add `Parameters` class to store and access multiple parameters in one object.
- [#321](https://github.com/pybop-team/PyBOP/pull/321) - Updates Prior classes with BaseClass, adds a `problem.sample_initial_conditions` method to improve stability of SciPy.Minimize optimiser.
- [#249](https://github.com/pybop-team/PyBOP/pull/249) - Add WeppnerHuggins model and GITT example.
- [#304](https://github.com/pybop-team/PyBOP/pull/304) - Decreases the testing suite completion time.
- [#301](https://github.com/pybop-team/PyBOP/pull/301) - Updates default echem solver to "fast with events" mode.
- [#251](https://github.com/pybop-team/PyBOP/pull/251) - Increment PyBaMM > v23.5, remove redundant tests within integration tests, increment citation version, fix examples with incorrect model definitions.
- [#285](https://github.com/pybop-team/PyBOP/pull/285) - Drop support for Python 3.8.
- [#275](https://github.com/pybop-team/PyBOP/pull/275) - Adds Maximum a Posteriori (MAP) cost function with corresponding tests.
- [#273](https://github.com/pybop-team/PyBOP/pull/273) - Adds notebooks to nox examples session and updates CI workflows for change.
- [#250](https://github.com/pybop-team/PyBOP/pull/250) - Adds DFN, MPM, MSMR models and moves multiple construction variables to BaseEChem. Adds exception catch on simulate & simulateS1.
- [#241](https://github.com/pybop-team/PyBOP/pull/241) - Adds experimental circuit model fitting notebook with LG M50 data.
- [#268](https://github.com/pybop-team/PyBOP/pull/268) - Fixes the GitHub Release artifact uploads, allowing verification of codesigned binaries and source distributions via `sigstore-python`.
- [#79](https://github.com/pybop-team/PyBOP/issues/79) - Adds BPX as a dependency and imports BPX support from PyBaMM.
- [#267](https://github.com/pybop-team/PyBOP/pull/267) - Add classifiers to pyproject.toml, update project.urls.
- [#195](https://github.com/pybop-team/PyBOP/issues/195) - Adds the Nelder-Mead optimiser from PINTS as another option.

## Bug Fixes

- [#393](https://github.com/pybop-team/PyBOP/pull/393) - General integration test fixes. Adds UserWarning when using Plot2d with prior generated bounds.
- [#338](https://github.com/pybop-team/PyBOP/pull/338) - Fixes GaussianLogLikelihood class, adds integration tests, updates non-bounded parameter implementation by applying bounds from priors and `boundary_multiplier` argument. Bugfixes to CMAES construction.
- [#339](https://github.com/pybop-team/PyBOP/issues/339) - Updates the calculation of the cyclable lithium capacity in the spme_max_energy example.
- [#387](https://github.com/pybop-team/PyBOP/issues/387) - Adds keys to ParameterSet and updates ECM OCV check.
- [#380](https://github.com/pybop-team/PyBOP/pull/380) - Restore self._boundaries construction for `pybop.PSO`
- [#372](https://github.com/pybop-team/PyBOP/pull/372) - Converts `np.array` to `np.asarray` for Numpy v2.0 support.
- [#165](https://github.com/pybop-team/PyBOP/issues/165) - Stores the attempted and best parameter values and the best cost for each iteration in the log attribute of the optimiser and updates the associated plots.
- [#354](https://github.com/pybop-team/PyBOP/issues/354) - Fixes the calculation of the gradient in the `RootMeanSquaredError` cost.
- [#347](https://github.com/pybop-team/PyBOP/issues/347) - Resets options between MSMR tests to cope with a bug in PyBaMM v23.9 which is fixed in PyBaMM v24.1.
- [#337](https://github.com/pybop-team/PyBOP/issues/337) - Restores benchmarks, relaxes CI schedule for benchmarks and scheduled tests.
- [#231](https://github.com/pybop-team/PyBOP/issues/231) - Allows passing of keyword arguments to PyBaMM models and disables build on initialisation.
- [#321](https://github.com/pybop-team/PyBOP/pull/321) - Improves `integration/test_spm_parameterisation.py` stability, adds flakly pytest plugin, and `test_thevenin_parameterisation.py` integration test.
- [#330](https://github.com/pybop-team/PyBOP/issues/330) - Fixes implementation of default plotting options.
- [#317](https://github.com/pybop-team/PyBOP/pull/317) - Installs seed packages into `nox` sessions, ensuring that scheduled tests can pass.
- [#308](https://github.com/pybop-team/PyBOP/pull/308) - Enables testing on both macOS Intel and macOS ARM (Silicon) runners and fixes the scheduled tests.
- [#299](https://github.com/pybop-team/PyBOP/pull/299) - Bugfix multiprocessing support for Linux, MacOS, Windows (WSL) and improves coverage.
- [#270](https://github.com/pybop-team/PyBOP/pull/270) - Updates PR template.
- [#91](https://github.com/pybop-team/PyBOP/issues/91) - Adds a check on the number of parameters for CMAES and makes XNES the default optimiser.

## Breaking Changes

- [#322](https://github.com/pybop-team/PyBOP/pull/322) - Add `Parameters` class to store and access multiple parameters in one object (API change).
- [#285](https://github.com/pybop-team/PyBOP/pull/285) - Drop support for Python 3.8.
- [#251](https://github.com/pybop-team/PyBOP/pull/251) - Drop support for PyBaMM v23.5
- [#236](https://github.com/pybop-team/PyBOP/issues/236) - Restructures the optimiser classes (API change).

# [v24.3.1](https://github.com/pybop-team/PyBOP/tree/v24.3.1) - 2024-06-17

## Features


## Bug Fixes

- [#369](https://github.com/pybop-team/PyBOP/pull/369) - Upper pins Numpy < 2.0 due to breaking Pints' functionality.

# [v24.3](https://github.com/pybop-team/PyBOP/tree/v24.3) - 2024-03-25

## Features

- [#245](https://github.com/pybop-team/PyBOP/pull/245) - Updates ruff config for import linting.
- [#198](https://github.com/pybop-team/PyBOP/pull/198) - Adds default subplot trace options, removes `[]` in axis plots as per SI standard, add varying signal length to quick_plot, restores design optimisation execption.
- [#224](https://github.com/pybop-team/PyBOP/pull/224) - Updated prediction objects to dictionaries, cost class calculations, added `additional_variables` argument to problem class, updated scipy.minimize defualt method to Nelder-Mead, added gradient cost landscape plots with optional argument.
- [#179](https://github.com/pybop-team/PyBOP/pull/203) - Adds `asv` configuration for benchmarking and initial benchmark suite.
- [#218](https://github.com/pybop-team/PyBOP/pull/218) - Adds likelihood base class, `GaussianLogLikelihoodKnownSigma`, `GaussianLogLikelihood`, and `ProbabilityBased` cost function. As well as addition of a maximum likelihood estimation (MLE) example.
- [#185](https://github.com/pybop-team/PyBOP/pull/185) - Adds a pull request template, additional nox sessions `quick` for standard tests + docs, `pre-commit` for pre-commit, `test` to run all standard tests, `doctest` for docs.
- [#215](https://github.com/pybop-team/PyBOP/pull/215) - Adds `release_workflow.md` and updates `release_action.yaml`
- [#204](https://github.com/pybop-team/PyBOP/pull/204) - Splits integration, unit, examples, plots tests, update workflows. Adds pytest `--examples`, `--integration`, `--plots` args. Adds tests for coverage after removal of examples. Adds examples and integrations nox sessions. Adds `pybop.RMSE._evaluateS1()` method
- [#206](https://github.com/pybop-team/PyBOP/pull/206) - Adds Python 3.12 support with corresponding github actions changes.
- [#18](https://github.com/pybop-team/PyBOP/pull/18) - Adds geometric parameter fitting capability, via `model.rebuild()` with `model.rebuild_parameters`.
- [#203](https://github.com/pybop-team/PyBOP/pull/203) - Adds support for modern Python packaging via a `pyproject.toml` file and configures the `pytest` test runner and `ruff` linter to use their configurations stored as declarative metadata.
- [#123](https://github.com/pybop-team/PyBOP/issues/123) - Configures scheduled tests to run against the last three PyPI releases of PyBaMM via dynamic GitHub Actions matrix generation.
- [#187](https://github.com/pybop-team/PyBOP/issues/187) - Adds M1 Github runner to `test_on_push` workflow, updt. self-hosted supported python versions in scheduled tests.
- [#118](https://github.com/pybop-team/PyBOP/issues/118) - Adds example jupyter notebooks.
- [#151](https://github.com/pybop-team/PyBOP/issues/151) - Adds a standalone version of the Problem class.
- [#12](https://github.com/pybop-team/PyBOP/issues/12) - Adds initial implementation of an Observer class and an unscented Kalman filter.
- [#190](https://github.com/pybop-team/PyBOP/issues/190) - Adds a second example design cost, namely the VolumetricEnergyDensity.

## Bug Fixes

- [#259](https://github.com/pybop-team/PyBOP/pull/259) - Fix gradient calculation from `model.simulateS1` to remove cross-polution and refactor cost._evaluateS1 for fitting costs.
- [#233](https://github.com/pybop-team/PyBOP/pull/233) - Enforces model rebuild on initialisation of a Problem to allow a change of experiment, fixes if statement triggering current function update, updates `predictions` to `simulation` to keep distinction between `predict` and `simulate` and adds `test_changes`.
- [#123](https://github.com/pybop-team/PyBOP/issues/123) - Reinstates check for availability of parameter sets via PyBaMM upon retrieval by `pybop.ParameterSet.pybamm()`.
- [#196](https://github.com/pybop-team/PyBOP/issues/196) - Fixes failing observer cost tests.
- [#63](https://github.com/pybop-team/PyBOP/issues/63) - Removes NLOpt Optimiser from future releases. This is to support deployment to the Apple M-Series platform.
- [#164](https://github.com/pybop-team/PyBOP/issues/164) - Fixes convergence issues with gradient-based optimisers, changes default `model.check_params()` to allow infeasible solutions during optimisation iterations. Adds a feasibility check on the optimal parameters.
- [#211](https://github.com/pybop-team/PyBOP/issues/211) - Allows a subset of parameter bounds or bounds=None to be passed, returning warnings where needed.

# [v23.12](https://github.com/pybop-team/PyBOP/tree/v23.12) - 2023-12-19

## Features

- [#141](https://github.com/pybop-team/PyBOP/pull/141) - Adds documentation with Sphinx and PyData Sphinx Theme. Updates docstrings across package, relocates `costs` and `dataset` to top-level of package. Adds noxfile session and deployment workflow for docs.
- [#131](https://github.com/pybop-team/PyBOP/issues/131) - Adds `SciPyDifferentialEvolution` optimiser, adds functionality for user-selectable maximum iteration limit to `SciPyMinimize`, `NLoptOptimize`, and `BaseOptimiser` classes.
- [#107](https://github.com/pybop-team/PyBOP/issues/107) - Adds Equivalent Circuit Model (ECM) with examples, Import/Export parameter methods `ParameterSet.import_parameter` and `ParameterSet.export_parameters`, updates default FittingProblem.signal definition to `"Voltage [V]"`, and testing infrastructure
- [#127](https://github.com/pybop-team/PyBOP/issues/127) - Adds Windows and macOS runners to the `test_on_push` action
- [#114](https://github.com/pybop-team/PyBOP/issues/114) - Adds standard plotting class `pybop.StandardPlot()` via plotly backend
- [#114](https://github.com/pybop-team/PyBOP/issues/114) - Adds `quick_plot()`, `plot_convergence()`, and `plot_cost2d()` methods
- [#114](https://github.com/pybop-team/PyBOP/issues/114) - Adds a SciPy minimize example and logging for non-Pints optimisers
- [#116](https://github.com/pybop-team/PyBOP/issues/116) - Adds PSO, SNES, XNES, ADAM, and IPropMin optimisers to PintsOptimisers() class
- [#38](https://github.com/pybop-team/PyBOP/issues/38) - Restructures the Problem classes ahead of adding a design optimisation example
- [#38](https://github.com/pybop-team/PyBOP/issues/38) - Updates tests and adds a design optimisation example script `spme_max_energy`
- [#120](https://github.com/pybop-team/PyBOP/issues/120) - Updates the parameterisation test settings including the number of iterations
- [#145](https://github.com/pybop-team/PyBOP/issues/145) - Reformats Dataset to contain a dictionary and signal into a list of strings

## Bug Fixes

- [#182](https://github.com/pybop-team/PyBOP/pull/182) - Allow square-brackets indexing of Dataset

# [v23.11](https://github.com/pybop-team/PyBOP/releases/tag/v23.11)
- Initial release
- Adds Pints, NLOpt, and SciPy optimisers
- Adds SumofSquareError and RootMeanSquareError cost functions
- Adds Parameter and Dataset classes<|MERGE_RESOLUTION|>--- conflicted
+++ resolved
@@ -2,7 +2,10 @@
 
 ## Features
 
-<<<<<<< HEAD
+- [#327](https://github.com/pybop-team/PyBOP/issues/327) - Adds the `WeightedCost` subclass, defines when to evaluate a problem and adds the `spm_weighted_cost` example script.
+- [#393](https://github.com/pybop-team/PyBOP/pull/383) - Adds Minkowski and SumofPower cost classes, with an example and corresponding tests.
+- [#403](https://github.com/pybop-team/PyBOP/pull/403/) - Adds lychee link checking action.
+
 ## Bug Fixes
 
 ## Breaking Changes
@@ -10,11 +13,7 @@
 # [v24.6.1](https://github.com/pybop-team/PyBOP/tree/v24.6.1) - 2024-07-31
 
 ## Features
-=======
-- [#327](https://github.com/pybop-team/PyBOP/issues/327) - Adds the `WeightedCost` subclass, defines when to evaluate a problem and adds the `spm_weighted_cost` example script.
-- [#393](https://github.com/pybop-team/PyBOP/pull/383) - Adds Minkowski and SumofPower cost classes, with an example and corresponding tests.
-- [#403](https://github.com/pybop-team/PyBOP/pull/403/) - Adds lychee link checking action.
->>>>>>> c68a2ded
+
 - [#313](https://github.com/pybop-team/PyBOP/pull/313/) - Fixes for PyBaMM v24.5, drops support for PyBaMM v23.9, v24.1
 
 ## Bug Fixes
