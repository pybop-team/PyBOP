--- conflicted
+++ resolved
@@ -2,12 +2,9 @@
 
 ## Features
 
-<<<<<<< HEAD
 - [#364](https://github.com/pybop-team/PyBOP/pull/364) - Adds the MultiFittingProblem class and the multi_fitting example script.
-=======
 - [#327](https://github.com/pybop-team/PyBOP/issues/327) - Adds the `WeightedCost` subclass, defines when to evaluate a problem and adds the `spm_weighted_cost` example script.
 - [#393](https://github.com/pybop-team/PyBOP/pull/383) - Adds Minkowski and SumofPower cost classes, with an example and corresponding tests.
->>>>>>> e6788e45
 - [#403](https://github.com/pybop-team/PyBOP/pull/403/) - Adds lychee link checking action.
 - [#313](https://github.com/pybop-team/PyBOP/pull/313/) - Fixes for PyBaMM v24.5, drops support for PyBaMM v23.9, v24.1
 
