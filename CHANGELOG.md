--- conflicted
+++ resolved
@@ -2,29 +2,22 @@
 
 ## Features
 
-<<<<<<< HEAD
-=======
 - [#301](https://github.com/pybop-team/PyBOP/pull/301) - Updates default echem solver to "fast with events" mode.
->>>>>>> 490273ba
 - [#251](https://github.com/pybop-team/PyBOP/pull/251) - Increment PyBaMM > v23.5, remove redundant tests within integration tests, increment citation version, fix examples with incorrect model definitions.
 - [#285](https://github.com/pybop-team/PyBOP/pull/285) - Drop support for Python 3.8.
 - [#275](https://github.com/pybop-team/PyBOP/pull/275) - Adds Maximum a Posteriori (MAP) cost function with corresponding tests.
 - [#273](https://github.com/pybop-team/PyBOP/pull/273) - Adds notebooks to nox examples session and updates CI workflows for change.
 - [#250](https://github.com/pybop-team/PyBOP/pull/250) - Adds DFN, MPM, MSMR models and moves multiple construction variables to BaseEChem. Adds exception catch on simulate & simulateS1.
 - [#241](https://github.com/pybop-team/PyBOP/pull/241) - Adds experimental circuit model fitting notebook with LG M50 data.
-- [#268](https://github.com/pybop-team/PyBOP/pull/268) - Fixes the GitHub Release artifact uploads, allowing verification of
-codesigned binaries and source distributions via `sigstore-python`.
+- [#268](https://github.com/pybop-team/PyBOP/pull/268) - Fixes the GitHub Release artifact uploads, allowing verification of codesigned binaries and source distributions via `sigstore-python`.
 - [#79](https://github.com/pybop-team/PyBOP/issues/79) - Adds BPX as a dependency and imports BPX support from PyBaMM.
 - [#267](https://github.com/pybop-team/PyBOP/pull/267) - Add classifiers to pyproject.toml, update project.urls.
 - [#195](https://github.com/pybop-team/PyBOP/issues/195) - Adds the Nelder-Mead optimiser from PINTS as another option.
 
 ## Bug Fixes
 
-<<<<<<< HEAD
 - [#231](https://github.com/pybop-team/PyBOP/issues/231) - Allows passing of keyword arguments to PyBaMM models and disables build on initialisation.
-=======
 - [#308](https://github.com/pybop-team/PyBOP/pull/308) - Enables testing on both macOS Intel and macOS ARM (Silicon) runners and fixes the scheduled tests.
->>>>>>> 490273ba
 - [#299](https://github.com/pybop-team/PyBOP/pull/299) - Bugfix multiprocessing support for Linux, MacOS, Windows (WSL) and improves coverage.
 - [#270](https://github.com/pybop-team/PyBOP/pull/270) - Updates PR template.
 - [#91](https://github.com/pybop-team/PyBOP/issues/91) - Adds a check on the number of parameters for CMAES and makes XNES the default optimiser.
