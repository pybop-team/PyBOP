--- conflicted
+++ resolved
@@ -24,11 +24,8 @@
 
 ## Bug Fixes
 
-<<<<<<< HEAD
 - [#339](https://github.com/pybop-team/PyBOP/issues/339) - Updates the calculation of the cyclable lithium capacity in the spme_max_energy example.
-=======
 - [#165](https://github.com/pybop-team/PyBOP/issues/165) - Stores the attempted and best parameter values and the best cost for each iteration in the log attribute of the optimiser and updates the associated plots.
->>>>>>> 4dfdd1d4
 - [#354](https://github.com/pybop-team/PyBOP/issues/354) - Fixes the calculation of the gradient in the `RootMeanSquaredError` cost.
 - [#347](https://github.com/pybop-team/PyBOP/issues/347) - Resets options between MSMR tests to cope with a bug in PyBaMM v23.9 which is fixed in PyBaMM v24.1.
 - [#337](https://github.com/pybop-team/PyBOP/issues/337) - Restores benchmarks, relaxes CI schedule for benchmarks and scheduled tests.
