--- conflicted
+++ resolved
@@ -2,13 +2,10 @@
 
 ## Features
 
-<<<<<<< HEAD
 - [#6](https://github.com/pybop-team/PyBOP/issues/6) - Adds Monte Carlo functionality, with methods based on Pints' algorithms. A base class is added `BaseSampler`, in addition to `PintsBaseSampler`.
-=======
 - [#450](https://github.com/pybop-team/PyBOP/pull/450) - Adds support for IDAKLU with output variables, and corresponding examples, tests.
 - [#364](https://github.com/pybop-team/PyBOP/pull/364) - Adds the MultiFittingProblem class and the multi_fitting example script.
 - [#444](https://github.com/pybop-team/PyBOP/issues/444) - Merge `BaseModel` `build()` and `rebuild()` functionality.
->>>>>>> 2042cf4b
 - [#435](https://github.com/pybop-team/PyBOP/pull/435) - Adds SLF001 linting for private members.
 - [#418](https://github.com/pybop-team/PyBOP/issues/418) - Wraps the `get_parameter_info` method from PyBaMM to get a dictionary of parameter names and types.
 - [#413](https://github.com/pybop-team/PyBOP/pull/413) - Adds `DesignCost` functionality to `WeightedCost` class with additional tests.
@@ -33,7 +30,6 @@
 - [#313](https://github.com/pybop-team/PyBOP/pull/313/) - Fixes for PyBaMM v24.5, drops support for PyBaMM v23.9, v24.1
 
 ## Bug Fixes
-
 
 ## Breaking Changes
 
