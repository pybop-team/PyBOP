# [Unreleased](https://github.com/pybop-team/PyBOP)

## Features

<<<<<<< HEAD
- [#179](https://github.com/pybop-team/PyBOP/pull/203) - Adds `asv` configuration for benchmarking and initial benchmark suite.
=======
- [#215](https://github.com/pybop-team/PyBOP/pull/215) - Adds `release_workflow.md` and updates `release_action.yaml`
- [#204](https://github.com/pybop-team/PyBOP/pull/204) - Splits integration, unit, examples, plots tests, update workflows. Adds pytest `--examples`, `--integration`, `--plots` args. Adds tests for coverage after removal of examples. Adds examples and integrations nox sessions. Adds `pybop.RMSE._evaluateS1()` method
>>>>>>> 188ebb43
- [#206](https://github.com/pybop-team/PyBOP/pull/206) - Adds Python 3.12 support with corresponding github actions changes.
- [#18](https://github.com/pybop-team/PyBOP/pull/18) - Adds geometric parameter fitting capability, via `model.rebuild()` with `model.rebuild_parameters`.
- [#203](https://github.com/pybop-team/PyBOP/pull/203) - Adds support for modern Python packaging via a `pyproject.toml` file and configures the `pytest` test runner and `ruff` linter to use their configurations stored as declarative metadata.
- [#123](https://github.com/pybop-team/PyBOP/issues/123) - Configures scheduled tests to run against the last three PyPI releases of PyBaMM via dynamic GitHub Actions matrix generation.
- [#187](https://github.com/pybop-team/PyBOP/issues/187) - Adds M1 Github runner to `test_on_push` workflow, updt. self-hosted supported python versions in scheduled tests.
- [#118](https://github.com/pybop-team/PyBOP/issues/118) - Adds example jupyter notebooks.
- [#151](https://github.com/pybop-team/PyBOP/issues/151) - Adds a standalone version of the Problem class.
- [#12](https://github.com/pybop-team/PyBOP/issues/12) - Adds initial implementation of an Observer class and an unscented Kalman filter.
- [#190](https://github.com/pybop-team/PyBOP/issues/190) - Adds a second example design cost, namely the VolumetricEnergyDensity.

## Bug Fixes

- [#123](https://github.com/pybop-team/PyBOP/issues/123) - Reinstates check for availability of parameter sets via PyBaMM upon retrieval by `pybop.ParameterSet.pybamm()`.
- [#196](https://github.com/pybop-team/PyBOP/issues/196) - Fixes failing observer cost tests.
- [#63](https://github.com/pybop-team/PyBOP/issues/63) - Removes NLOpt Optimiser from future releases. This is to support deployment to the Apple M-Series platform.
- [#164](https://github.com/pybop-team/PyBOP/issues/164) - Fixes convergence issues with gradient-based optimisers, changes default `model.check_params()` to allow infeasible solutions during optimisation iterations. Adds a feasibility check on the optimal parameters.

# [v23.12](https://github.com/pybop-team/PyBOP/tree/v23.12) - 2023-12-19

## Features

- [#141](https://github.com/pybop-team/PyBOP/pull/141) - Adds documentation with Sphinx and PyData Sphinx Theme. Updates docstrings across package, relocates `costs` and `dataset` to top-level of package. Adds noxfile session and deployment workflow for docs.
- [#131](https://github.com/pybop-team/PyBOP/issues/131) - Adds `SciPyDifferentialEvolution` optimiser, adds functionality for user-selectable maximum iteration limit to `SciPyMinimize`, `NLoptOptimize`, and `BaseOptimiser` classes.
- [#107](https://github.com/pybop-team/PyBOP/issues/107) - Adds Equivalent Circuit Model (ECM) with examples, Import/Export parameter methods `ParameterSet.import_parameter` and `ParameterSet.export_parameters`, updates default FittingProblem.signal definition to `"Voltage [V]"`, and testing infrastructure
- [#127](https://github.com/pybop-team/PyBOP/issues/127) - Adds Windows and macOS runners to the `test_on_push` action
- [#114](https://github.com/pybop-team/PyBOP/issues/114) - Adds standard plotting class `pybop.StandardPlot()` via plotly backend
- [#114](https://github.com/pybop-team/PyBOP/issues/114) - Adds `quick_plot()`, `plot_convergence()`, and `plot_cost2d()` methods
- [#114](https://github.com/pybop-team/PyBOP/issues/114) - Adds a SciPy minimize example and logging for non-Pints optimisers
- [#116](https://github.com/pybop-team/PyBOP/issues/116) - Adds PSO, SNES, XNES, ADAM, and IPropMin optimisers to PintsOptimisers() class
- [#38](https://github.com/pybop-team/PyBOP/issues/38) - Restructures the Problem classes ahead of adding a design optimisation example
- [#38](https://github.com/pybop-team/PyBOP/issues/38) - Updates tests and adds a design optimisation example script `spme_max_energy`
- [#120](https://github.com/pybop-team/PyBOP/issues/120) - Updates the parameterisation test settings including the number of iterations
- [#145](https://github.com/pybop-team/PyBOP/issues/145) - Reformats Dataset to contain a dictionary and signal into a list of strings

## Bug Fixes

- [#182](https://github.com/pybop-team/PyBOP/pull/182) - Allow square-brackets indexing of Dataset

# [v23.11](https://github.com/pybop-team/PyBOP/releases/tag/v23.11)
- Initial release
- Adds Pints, NLOpt, and SciPy optimisers
- Adds SumofSquareError and RootMeanSquareError cost functions
- Adds Parameter and Dataset classes<|MERGE_RESOLUTION|>--- conflicted
+++ resolved
@@ -2,12 +2,9 @@
 
 ## Features
 
-<<<<<<< HEAD
 - [#179](https://github.com/pybop-team/PyBOP/pull/203) - Adds `asv` configuration for benchmarking and initial benchmark suite.
-=======
 - [#215](https://github.com/pybop-team/PyBOP/pull/215) - Adds `release_workflow.md` and updates `release_action.yaml`
 - [#204](https://github.com/pybop-team/PyBOP/pull/204) - Splits integration, unit, examples, plots tests, update workflows. Adds pytest `--examples`, `--integration`, `--plots` args. Adds tests for coverage after removal of examples. Adds examples and integrations nox sessions. Adds `pybop.RMSE._evaluateS1()` method
->>>>>>> 188ebb43
 - [#206](https://github.com/pybop-team/PyBOP/pull/206) - Adds Python 3.12 support with corresponding github actions changes.
 - [#18](https://github.com/pybop-team/PyBOP/pull/18) - Adds geometric parameter fitting capability, via `model.rebuild()` with `model.rebuild_parameters`.
 - [#203](https://github.com/pybop-team/PyBOP/pull/203) - Adds support for modern Python packaging via a `pyproject.toml` file and configures the `pytest` test runner and `ruff` linter to use their configurations stored as declarative metadata.
