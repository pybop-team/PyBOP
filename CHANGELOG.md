--- conflicted
+++ resolved
@@ -2,12 +2,9 @@
 
 ## Features
 
-<<<<<<< HEAD
 - [#179](https://github.com/pybop-team/PyBOP/pull/203) - Adds `asv` configuration for benchmarking and initial benchmark suite.
-=======
 - [#206](https://github.com/pybop-team/PyBOP/pull/206) - Adds Python 3.12 support with corresponding github actions changes.
 - [#18](https://github.com/pybop-team/PyBOP/pull/18) - Adds geometric parameter fitting capability, via `model.rebuild()` with `model.rebuild_parameters`.
->>>>>>> 7a30ca09
 - [#203](https://github.com/pybop-team/PyBOP/pull/203) - Adds support for modern Python packaging via a `pyproject.toml` file and configures the `pytest` test runner and `ruff` linter to use their configurations stored as declarative metadata.
 - [#123](https://github.com/pybop-team/PyBOP/issues/123) - Configures scheduled tests to run against the last three PyPI releases of PyBaMM via dynamic GitHub Actions matrix generation.
 - [#187](https://github.com/pybop-team/PyBOP/issues/187) - Adds M1 Github runner to `test_on_push` workflow, updt. self-hosted supported python versions in scheduled tests.
