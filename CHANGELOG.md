--- conflicted
+++ resolved
@@ -2,11 +2,8 @@
 
 ## Features
 
-<<<<<<< HEAD
 - [#353](https://github.com/pybop-team/PyBOP/issues/353) - Allow user-defined check_params functions to enforce nonlinear constraints
-=======
 - [#427](https://github.com/pybop-team/PyBOP/issues/427) - Adds the nbstripout pre-commit hook to remove unnecessary metadata from notebooks.
->>>>>>> 08fa1cb5
 - [#327](https://github.com/pybop-team/PyBOP/issues/327) - Adds the `WeightedCost` subclass, defines when to evaluate a problem and adds the `spm_weighted_cost` example script.
 - [#393](https://github.com/pybop-team/PyBOP/pull/383) - Adds Minkowski and SumofPower cost classes, with an example and corresponding tests.
 - [#403](https://github.com/pybop-team/PyBOP/pull/403/) - Adds lychee link checking action.
