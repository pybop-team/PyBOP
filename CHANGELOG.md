--- conflicted
+++ resolved
@@ -18,12 +18,9 @@
 
 ## Bug Fixes
 
-<<<<<<< HEAD
 - [#236](https://github.com/pybop-team/PyBOP/issues/236) - Restructures the optimiser classes to allow the passing of keyword arguments and fixes the setting of max_iterations.
-=======
 - [#317](https://github.com/pybop-team/PyBOP/pull/317) - Installs seed packages into `nox` sessions, ensuring that scheduled tests can pass.
 - [#308](https://github.com/pybop-team/PyBOP/pull/308) - Enables testing on both macOS Intel and macOS ARM (Silicon) runners and fixes the scheduled tests.
->>>>>>> 0395429a
 - [#299](https://github.com/pybop-team/PyBOP/pull/299) - Bugfix multiprocessing support for Linux, MacOS, Windows (WSL) and improves coverage.
 - [#270](https://github.com/pybop-team/PyBOP/pull/270) - Updates PR template.
 - [#91](https://github.com/pybop-team/PyBOP/issues/91) - Adds a check on the number of parameters for CMAES and makes XNES the default optimiser.
