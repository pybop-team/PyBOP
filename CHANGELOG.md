# [Unreleased](https://github.com/pybop-team/PyBOP)

## Features

- [#565] (https://github.com/pybop-team/PyBOP/pull/627) - DigiBatt added as funding partner.

## Optimisations

<<<<<<< HEAD
- [#618](https://github.com/pybop-team/PyBOP/pull/618) - Adds Mean Absolute Error (MAE) and Mean Squared Error (MSE) costs.
=======
- [#601](https://github.com/pybop-team/PyBOP/pull/601) - Deprecates `MultiOptimisationResult` by merging with `OptimisationResult`.
>>>>>>> d4725530
- [#600](https://github.com/pybop-team/PyBOP/pull/600) - Removes repetitious functionality within the cost classes.

## Bug Fixes

- [#602](https://github.com/pybop-team/PyBOP/pull/602) - Aligns the standard quick plot of `MultiFittingProblem` outputs.

## Breaking Changes

# [v24.12](https://github.com/pybop-team/PyBOP/tree/v24.12) - 2024-12-21

## Features

- [#481](https://github.com/pybop-team/PyBOP/pull/481) - Adds experimental support for PyBaMM's jaxified IDAKLU solver. Includes Jax-specific cost functions `pybop.JaxSumSquareError` and `pybop.JaxLogNormalLikelihood`. Adds `Jax` optional dependency to PyBaMM dependency.
- [#597](https://github.com/pybop-team/PyBOP/pull/597) - Adds number of function evaluations `n_evaluations` to `OptimisationResult`.
- [#362](https://github.com/pybop-team/PyBOP/issues/362) - Adds the `classify_using_Hessian` functionality to classify the optimised result.
- [#584](https://github.com/pybop-team/PyBOP/pull/584) - Adds the `GroupedSPMe` model for parameter identification.
- [#571](https://github.com/pybop-team/PyBOP/pull/571) - Adds Multistart functionality to optimisers via initialisation arg `multistart`.
- [#582](https://github.com/pybop-team/PyBOP/pull/582) - Fixes `population_size` arg for Pints' based optimisers, reshapes `parameters.rvs` to be parameter instances.
- [#570](https://github.com/pybop-team/PyBOP/pull/570) - Updates the contour and surface plots, adds mixed chain effective sample size computation, x0 to optim.log
- [#566](https://github.com/pybop-team/PyBOP/pull/566) - Adds `UnitHyperCube` transformation class, fixes incorrect application of gradient transformation.
- [#569](https://github.com/pybop-team/PyBOP/pull/569) - Adds parameter specific learning rate functionality to GradientDescent optimiser.
- [#282](https://github.com/pybop-team/PyBOP/issues/282) - Restructures the examples directory.
- [#396](https://github.com/pybop-team/PyBOP/issues/396) - Adds `ecm_with_tau.py` example script.
- [#452](https://github.com/pybop-team/PyBOP/issues/452) - Extends `cell_mass` and `approximate_capacity` for half-cell models.
- [#544](https://github.com/pybop-team/PyBOP/issues/544) - Allows iterative plotting using `StandardPlot`.
- [#541](https://github.com/pybop-team/PyBOP/pull/541) - Adds `ScaledLogLikelihood` and `BaseMetaLikelihood` classes.
- [#409](https://github.com/pybop-team/PyBOP/pull/409) - Adds plotting and convergence methods for Monte Carlo sampling. Includes open-access Tesla 4680 dataset for Bayesian inference example. Fixes transformations for sampling.
- [#531](https://github.com/pybop-team/PyBOP/pull/531) - Adds Voronoi optimiser surface plot (`pybop.plot.surface`) for fast optimiser aligned cost visualisation.
- [#532](https://github.com/pybop-team/PyBOP/issues/532) - Adds `linked_parameters` example script which shows how to update linked parameters during design optimisation.
- [#529](https://github.com/pybop-team/PyBOP/issues/529) - Adds `GravimetricPowerDensity` and `VolumetricPowerDensity` costs, along with the mathjax extension for Sphinx.

## Optimisations

- [#580](https://github.com/pybop-team/PyBOP/pull/580) - Random Search optimiser is implimented.
- [#588](https://github.com/pybop-team/PyBOP/pull/588) - Makes `minimising` a property of `BaseOptimiser` set by the cost class.
- [#512](https://github.com/pybop-team/PyBOP/pull/513) - Refactors `LogPosterior` with attributes pointing to composed likelihood object.
- [#551](https://github.com/pybop-team/PyBOP/pull/551) - Refactors Optimiser arguments, `population_size` and `max_iterations` as default args, improves optimiser docstrings

## Bug Fixes

- [#595](https://github.com/pybop-team/PyBOP/pull/595) - Fixes non-finite LogTransformed bounds for indices of zero.
- [#561](https://github.com/pybop-team/PyBOP/pull/561) - Bug fixes the sign of the SciPy cost logs for maximised costs.
- [#505](https://github.com/pybop-team/PyBOP/pull/505) - Bug fixes for `LogPosterior` with transformed `GaussianLogLikelihood` likelihood.

## Breaking Changes

- [#481](https://github.com/pybop-team/PyBOP/pull/481) - `problem.model` is now a copied instance of `model`
- [#598](https://github.com/pybop-team/PyBOP/pull/598) - Depreciated `Adam` optimiser has been removed, see `AdamW` for replacement.
- [#531](https://github.com/pybop-team/PyBOP/pull/531) - Plot methods moved to `pybop.plot` with mostly minimal renaming. For example, `pybop.plot_parameters` is now `pybop.plot.parameters`. Other breaking changes include: `pybop.plot2d` to `pybop.plot.contour`.
- [#526](https://github.com/pybop-team/PyBOP/pull/526) - Refactor `OptimisationResults` classes, with `optim.run()` now return the full object. Adds finite cost value check for optimised parameters.

# [v24.9.1](https://github.com/pybop-team/PyBOP/tree/v24.9.1) - 2024-09-16

## Features

## Bug Fixes

- [#495](https://github.com/pybop-team/PyBOP/pull/495) - Bugfixes for Transformation class, adds `apply_transform` optional arg to `BaseCost` for transformation functionality.

## Breaking Changes

# [v24.9.0](https://github.com/pybop-team/PyBOP/tree/v24.9.0) - 2024-09-10

## Features

- [#462](https://github.com/pybop-team/PyBOP/pull/462) - Enables multidimensional learning rate for `pybop.AdamW` with updated (more robust) integration testing. Fixes bug in `Minkowski` and `SumofPower` cost functions for gradient-based optimisers.
- [#411](https://github.com/pybop-team/PyBOP/pull/411) - Updates notebooks with README in `examples/` directory, removes kaleido dependency and moves to nbviewer rendering, displays notebook figures with `notebook_connected` plotly renderer
- [#6](https://github.com/pybop-team/PyBOP/issues/6) - Adds Monte Carlo functionality, with methods based on Pints' algorithms. A base class is added `BaseSampler`, in addition to `PintsBaseSampler`.
- [#353](https://github.com/pybop-team/PyBOP/issues/353) - Allow user-defined check_params functions to enforce nonlinear constraints, and enable SciPy constrained optimisation methods
- [#222](https://github.com/pybop-team/PyBOP/issues/222) - Adds an example for performing and electrode balancing.
- [#441](https://github.com/pybop-team/PyBOP/issues/441) - Adds an example for estimating constants within a `pybamm.FunctionalParameter`.
- [#405](https://github.com/pybop-team/PyBOP/pull/405) - Adds frequency-domain based EIS prediction methods via `model.simulateEIS` and updates to `problem.evaluate` with examples and tests.
- [#460](https://github.com/pybop-team/PyBOP/pull/460) - Notebook example files added for ECM and folder structure updated.
- [#450](https://github.com/pybop-team/PyBOP/pull/450) - Adds support for IDAKLU with output variables, and corresponding examples, tests.
- [#364](https://github.com/pybop-team/PyBOP/pull/364) - Adds the MultiFittingProblem class and the multi_fitting example script.
- [#444](https://github.com/pybop-team/PyBOP/issues/444) - Merge `BaseModel` `build()` and `rebuild()` functionality.
- [#435](https://github.com/pybop-team/PyBOP/pull/435) - Adds SLF001 linting for private members.
- [#418](https://github.com/pybop-team/PyBOP/issues/418) - Wraps the `get_parameter_info` method from PyBaMM to get a dictionary of parameter names and types.
- [#413](https://github.com/pybop-team/PyBOP/pull/413) - Adds `DesignCost` functionality to `WeightedCost` class with additional tests.
- [#357](https://github.com/pybop-team/PyBOP/pull/357) - Adds `Transformation()` class with `LogTransformation()`, `IdentityTransformation()`, and `ScaledTransformation()`, `ComposedTransformation()` implementations with corresponding examples and tests.
- [#427](https://github.com/pybop-team/PyBOP/issues/427) - Adds the nbstripout pre-commit hook to remove unnecessary metadata from notebooks.
- [#327](https://github.com/pybop-team/PyBOP/issues/327) - Adds the `WeightedCost` subclass, defines when to evaluate a problem and adds the `spm_weighted_cost` example script.
- [#393](https://github.com/pybop-team/PyBOP/pull/383) - Adds Minkowski and SumofPower cost classes, with an example and corresponding tests.
- [#403](https://github.com/pybop-team/PyBOP/pull/403/) - Adds lychee link checking action.

## Bug Fixes

- [#473](https://github.com/pybop-team/PyBOP/pull/473) - Bugfixes for transformation class, adds optional `apply_transform` arg to `BaseCost.__call__()`, adds `log_update()` method to `BaseOptimiser`
- [#464](https://github.com/pybop-team/PyBOP/issues/464) - Fix order of design `parameter_set` updates and refactor `update_capacity`.
- [#468](https://github.com/pybop-team/PyBOP/issue/468) - Renames `quick_plot.py` to `standard_plots.py`.
- [#454](https://github.com/pybop-team/PyBOP/issue/454) - Fixes benchmarking suite.
- [#421](https://github.com/pybop-team/PyBOP/issues/421) - Adds a default value for the initial SOC for design problems.

## Breaking Changes

- [#499](https://github.com/pybop-team/PyBOP/pull/499) - BPX is added as an optional dependency.
- [#483](https://github.com/pybop-team/PyBOP/pull/483) - Replaces `pybop.MAP` with `pybop.LogPosterior` with an updated call args and bugfixes.
- [#436](https://github.com/pybop-team/PyBOP/pull/436) - **API Change:** The functionality from `BaseCost.evaluate/S1` & `BaseCost._evaluate/S1` is represented in `BaseCost.__call__` & `BaseCost.compute`. `BaseCost.compute` directly acts on the predictions, while `BaseCost.__call__` calls `BaseProblem.evaluate/S1` before `BaseCost.compute`. `compute` has optional args for gradient cost calculations.
- [#424](https://github.com/pybop-team/PyBOP/issues/424) - Replaces the `init_soc` input to `FittingProblem` with the option to pass an initial OCV value, updates `BaseModel` and fixes `multi_model_identification.ipynb` and `spm_electrode_design.ipynb`.

# [v24.6.1](https://github.com/pybop-team/PyBOP/tree/v24.6.1) - 2024-07-31

## Features

- [#313](https://github.com/pybop-team/PyBOP/pull/313/) - Fixes for PyBaMM v24.5, drops support for PyBaMM v23.9, v24.1

## Bug Fixes

## Breaking Changes

# [v24.6](https://github.com/pybop-team/PyBOP/tree/v24.6) - 2024-07-08

## Features

- [#319](https://github.com/pybop-team/PyBOP/pull/319/) - Adds `CuckooSearch` optimiser with corresponding tests.
- [#359](https://github.com/pybop-team/PyBOP/pull/359/) - Aligning Inputs between problem, observer and model.
- [#379](https://github.com/pybop-team/PyBOP/pull/379) - Adds model.simulateS1 to weekly benchmarks.
- [#174](https://github.com/pybop-team/PyBOP/issues/174) - Adds new logo and updates Readme for accessibility.
- [#316](https://github.com/pybop-team/PyBOP/pull/316) - Adds Adam with weight decay (AdamW) optimiser, adds depreciation warning for pints.Adam implementation.
- [#271](https://github.com/pybop-team/PyBOP/issues/271) - Aligns the output of the optimisers via a generalisation of Result class.
- [#315](https://github.com/pybop-team/PyBOP/pull/315) - Updates __init__ structure to remove circular import issues and minimises dependancy imports across codebase for faster PyBOP module import. Adds type-hints to BaseModel and refactors rebuild parameter variables.
- [#236](https://github.com/pybop-team/PyBOP/issues/236) - Restructures the optimiser classes, adds a new optimisation API through direct construction and keyword arguments, and fixes the setting of `max_iterations`, and `_minimising`. Introduces `pybop.BaseOptimiser`, `pybop.BasePintsOptimiser`, and `pybop.BaseSciPyOptimiser` classes.
- [#322](https://github.com/pybop-team/PyBOP/pull/322) - Add `Parameters` class to store and access multiple parameters in one object.
- [#321](https://github.com/pybop-team/PyBOP/pull/321) - Updates Prior classes with BaseClass, adds a `problem.sample_initial_conditions` method to improve stability of SciPy.Minimize optimiser.
- [#249](https://github.com/pybop-team/PyBOP/pull/249) - Add WeppnerHuggins model and GITT example.
- [#304](https://github.com/pybop-team/PyBOP/pull/304) - Decreases the testing suite completion time.
- [#301](https://github.com/pybop-team/PyBOP/pull/301) - Updates default echem solver to "fast with events" mode.
- [#251](https://github.com/pybop-team/PyBOP/pull/251) - Increment PyBaMM > v23.5, remove redundant tests within integration tests, increment citation version, fix examples with incorrect model definitions.
- [#285](https://github.com/pybop-team/PyBOP/pull/285) - Drop support for Python 3.8.
- [#275](https://github.com/pybop-team/PyBOP/pull/275) - Adds Maximum a Posteriori (MAP) cost function with corresponding tests.
- [#273](https://github.com/pybop-team/PyBOP/pull/273) - Adds notebooks to nox examples session and updates CI workflows for change.
- [#250](https://github.com/pybop-team/PyBOP/pull/250) - Adds DFN, MPM, MSMR models and moves multiple construction variables to BaseEChem. Adds exception catch on simulate & simulateS1.
- [#241](https://github.com/pybop-team/PyBOP/pull/241) - Adds experimental circuit model fitting notebook with LG M50 data.
- [#268](https://github.com/pybop-team/PyBOP/pull/268) - Fixes the GitHub Release artifact uploads, allowing verification of codesigned binaries and source distributions via `sigstore-python`.
- [#79](https://github.com/pybop-team/PyBOP/issues/79) - Adds BPX as a dependency and imports BPX support from PyBaMM.
- [#267](https://github.com/pybop-team/PyBOP/pull/267) - Add classifiers to pyproject.toml, update project.urls.
- [#195](https://github.com/pybop-team/PyBOP/issues/195) - Adds the Nelder-Mead optimiser from PINTS as another option.

## Bug Fixes

- [#393](https://github.com/pybop-team/PyBOP/pull/393) - General integration test fixes. Adds UserWarning when using Plot2d with prior generated bounds.
- [#338](https://github.com/pybop-team/PyBOP/pull/338) - Fixes GaussianLogLikelihood class, adds integration tests, updates non-bounded parameter implementation by applying bounds from priors and `boundary_multiplier` argument. Bugfixes to CMAES construction.
- [#339](https://github.com/pybop-team/PyBOP/issues/339) - Updates the calculation of the cyclable lithium capacity in the spme_max_energy example.
- [#387](https://github.com/pybop-team/PyBOP/issues/387) - Adds keys to ParameterSet and updates ECM OCV check.
- [#380](https://github.com/pybop-team/PyBOP/pull/380) - Restore self._boundaries construction for `pybop.PSO`
- [#372](https://github.com/pybop-team/PyBOP/pull/372) - Converts `np.array` to `np.asarray` for Numpy v2.0 support.
- [#165](https://github.com/pybop-team/PyBOP/issues/165) - Stores the attempted and best parameter values and the best cost for each iteration in the log attribute of the optimiser and updates the associated plots.
- [#354](https://github.com/pybop-team/PyBOP/issues/354) - Fixes the calculation of the gradient in the `RootMeanSquaredError` cost.
- [#347](https://github.com/pybop-team/PyBOP/issues/347) - Resets options between MSMR tests to cope with a bug in PyBaMM v23.9 which is fixed in PyBaMM v24.1.
- [#337](https://github.com/pybop-team/PyBOP/issues/337) - Restores benchmarks, relaxes CI schedule for benchmarks and scheduled tests.
- [#231](https://github.com/pybop-team/PyBOP/issues/231) - Allows passing of keyword arguments to PyBaMM models and disables build on initialisation.
- [#321](https://github.com/pybop-team/PyBOP/pull/321) - Improves `integration/test_spm_parameterisation.py` stability, adds flakly pytest plugin, and `test_thevenin_parameterisation.py` integration test.
- [#330](https://github.com/pybop-team/PyBOP/issues/330) - Fixes implementation of default plotting options.
- [#317](https://github.com/pybop-team/PyBOP/pull/317) - Installs seed packages into `nox` sessions, ensuring that scheduled tests can pass.
- [#308](https://github.com/pybop-team/PyBOP/pull/308) - Enables testing on both macOS Intel and macOS ARM (Silicon) runners and fixes the scheduled tests.
- [#299](https://github.com/pybop-team/PyBOP/pull/299) - Bugfix multiprocessing support for Linux, MacOS, Windows (WSL) and improves coverage.
- [#270](https://github.com/pybop-team/PyBOP/pull/270) - Updates PR template.
- [#91](https://github.com/pybop-team/PyBOP/issues/91) - Adds a check on the number of parameters for CMAES and makes XNES the default optimiser.

## Breaking Changes

- [#322](https://github.com/pybop-team/PyBOP/pull/322) - Add `Parameters` class to store and access multiple parameters in one object (API change).
- [#285](https://github.com/pybop-team/PyBOP/pull/285) - Drop support for Python 3.8.
- [#251](https://github.com/pybop-team/PyBOP/pull/251) - Drop support for PyBaMM v23.5
- [#236](https://github.com/pybop-team/PyBOP/issues/236) - Restructures the optimiser classes (API change).

# [v24.3.1](https://github.com/pybop-team/PyBOP/tree/v24.3.1) - 2024-06-17

## Features


## Bug Fixes

- [#369](https://github.com/pybop-team/PyBOP/pull/369) - Upper pins Numpy < 2.0 due to breaking Pints' functionality.

# [v24.3](https://github.com/pybop-team/PyBOP/tree/v24.3) - 2024-03-25

## Features

- [#245](https://github.com/pybop-team/PyBOP/pull/245) - Updates ruff config for import linting.
- [#198](https://github.com/pybop-team/PyBOP/pull/198) - Adds default subplot trace options, removes `[]` in axis plots as per SI standard, add varying signal length to quick_plot, restores design optimisation execption.
- [#224](https://github.com/pybop-team/PyBOP/pull/224) - Updated prediction objects to dictionaries, cost class calculations, added `additional_variables` argument to problem class, updated scipy.minimize defualt method to Nelder-Mead, added gradient cost landscape plots with optional argument.
- [#179](https://github.com/pybop-team/PyBOP/pull/203) - Adds `asv` configuration for benchmarking and initial benchmark suite.
- [#218](https://github.com/pybop-team/PyBOP/pull/218) - Adds likelihood base class, `GaussianLogLikelihoodKnownSigma`, `GaussianLogLikelihood`, and `ProbabilityBased` cost function. As well as addition of a maximum likelihood estimation (MLE) example.
- [#185](https://github.com/pybop-team/PyBOP/pull/185) - Adds a pull request template, additional nox sessions `quick` for standard tests + docs, `pre-commit` for pre-commit, `test` to run all standard tests, `doctest` for docs.
- [#215](https://github.com/pybop-team/PyBOP/pull/215) - Adds `release_workflow.md` and updates `release_action.yaml`
- [#204](https://github.com/pybop-team/PyBOP/pull/204) - Splits integration, unit, examples, plots tests, update workflows. Adds pytest `--examples`, `--integration`, `--plots` args. Adds tests for coverage after removal of examples. Adds examples and integrations nox sessions. Adds `pybop.RMSE._evaluateS1()` method
- [#206](https://github.com/pybop-team/PyBOP/pull/206) - Adds Python 3.12 support with corresponding github actions changes.
- [#18](https://github.com/pybop-team/PyBOP/pull/18) - Adds geometric parameter fitting capability, via `model.rebuild()` with `model.rebuild_parameters`.
- [#203](https://github.com/pybop-team/PyBOP/pull/203) - Adds support for modern Python packaging via a `pyproject.toml` file and configures the `pytest` test runner and `ruff` linter to use their configurations stored as declarative metadata.
- [#123](https://github.com/pybop-team/PyBOP/issues/123) - Configures scheduled tests to run against the last three PyPI releases of PyBaMM via dynamic GitHub Actions matrix generation.
- [#187](https://github.com/pybop-team/PyBOP/issues/187) - Adds M1 Github runner to `test_on_push` workflow, updt. self-hosted supported python versions in scheduled tests.
- [#118](https://github.com/pybop-team/PyBOP/issues/118) - Adds example jupyter notebooks.
- [#151](https://github.com/pybop-team/PyBOP/issues/151) - Adds a standalone version of the Problem class.
- [#12](https://github.com/pybop-team/PyBOP/issues/12) - Adds initial implementation of an Observer class and an unscented Kalman filter.
- [#190](https://github.com/pybop-team/PyBOP/issues/190) - Adds a second example design cost, namely the VolumetricEnergyDensity.

## Bug Fixes

- [#259](https://github.com/pybop-team/PyBOP/pull/259) - Fix gradient calculation from `model.simulateS1` to remove cross-polution and refactor cost._evaluateS1 for fitting costs.
- [#233](https://github.com/pybop-team/PyBOP/pull/233) - Enforces model rebuild on initialisation of a Problem to allow a change of experiment, fixes if statement triggering current function update, updates `predictions` to `simulation` to keep distinction between `predict` and `simulate` and adds `test_changes`.
- [#123](https://github.com/pybop-team/PyBOP/issues/123) - Reinstates check for availability of parameter sets via PyBaMM upon retrieval by `pybop.ParameterSet.pybamm()`.
- [#196](https://github.com/pybop-team/PyBOP/issues/196) - Fixes failing observer cost tests.
- [#63](https://github.com/pybop-team/PyBOP/issues/63) - Removes NLOpt Optimiser from future releases. This is to support deployment to the Apple M-Series platform.
- [#164](https://github.com/pybop-team/PyBOP/issues/164) - Fixes convergence issues with gradient-based optimisers, changes default `model.check_params()` to allow infeasible solutions during optimisation iterations. Adds a feasibility check on the optimal parameters.
- [#211](https://github.com/pybop-team/PyBOP/issues/211) - Allows a subset of parameter bounds or bounds=None to be passed, returning warnings where needed.

# [v23.12](https://github.com/pybop-team/PyBOP/tree/v23.12) - 2023-12-19

## Features

- [#141](https://github.com/pybop-team/PyBOP/pull/141) - Adds documentation with Sphinx and PyData Sphinx Theme. Updates docstrings across package, relocates `costs` and `dataset` to top-level of package. Adds noxfile session and deployment workflow for docs.
- [#131](https://github.com/pybop-team/PyBOP/issues/131) - Adds `SciPyDifferentialEvolution` optimiser, adds functionality for user-selectable maximum iteration limit to `SciPyMinimize`, `NLoptOptimize`, and `BaseOptimiser` classes.
- [#107](https://github.com/pybop-team/PyBOP/issues/107) - Adds Equivalent Circuit Model (ECM) with examples, Import/Export parameter methods `ParameterSet.import_parameter` and `ParameterSet.export_parameters`, updates default FittingProblem.signal definition to `"Voltage [V]"`, and testing infrastructure
- [#127](https://github.com/pybop-team/PyBOP/issues/127) - Adds Windows and macOS runners to the `test_on_push` action
- [#114](https://github.com/pybop-team/PyBOP/issues/114) - Adds standard plotting class `pybop.StandardPlot()` via plotly backend
- [#114](https://github.com/pybop-team/PyBOP/issues/114) - Adds `quick_plot()`, `plot_convergence()`, and `plot_cost2d()` methods
- [#114](https://github.com/pybop-team/PyBOP/issues/114) - Adds a SciPy minimize example and logging for non-Pints optimisers
- [#116](https://github.com/pybop-team/PyBOP/issues/116) - Adds PSO, SNES, XNES, ADAM, and IPropMin optimisers to PintsOptimisers() class
- [#38](https://github.com/pybop-team/PyBOP/issues/38) - Restructures the Problem classes ahead of adding a design optimisation example
- [#38](https://github.com/pybop-team/PyBOP/issues/38) - Updates tests and adds a design optimisation example script `spme_max_energy`
- [#120](https://github.com/pybop-team/PyBOP/issues/120) - Updates the parameterisation test settings including the number of iterations
- [#145](https://github.com/pybop-team/PyBOP/issues/145) - Reformats Dataset to contain a dictionary and signal into a list of strings

## Bug Fixes

- [#182](https://github.com/pybop-team/PyBOP/pull/182) - Allow square-brackets indexing of Dataset

# [v23.11](https://github.com/pybop-team/PyBOP/releases/tag/v23.11)
- Initial release
- Adds Pints, NLOpt, and SciPy optimisers
- Adds SumofSquareError and RootMeanSquareError cost functions
- Adds Parameter and Dataset classes<|MERGE_RESOLUTION|>--- conflicted
+++ resolved
@@ -6,11 +6,8 @@
 
 ## Optimisations
 
-<<<<<<< HEAD
 - [#618](https://github.com/pybop-team/PyBOP/pull/618) - Adds Mean Absolute Error (MAE) and Mean Squared Error (MSE) costs.
-=======
 - [#601](https://github.com/pybop-team/PyBOP/pull/601) - Deprecates `MultiOptimisationResult` by merging with `OptimisationResult`.
->>>>>>> d4725530
 - [#600](https://github.com/pybop-team/PyBOP/pull/600) - Removes repetitious functionality within the cost classes.
 
 ## Bug Fixes
