--- conflicted
+++ resolved
@@ -6,6 +6,7 @@
 
 ## Bug Fixes
 
+- [#236](https://github.com/pybop-team/PyBOP/issues/236) - Allows passing of keyword arguments to SciPy optimisers and fixes setting of max_iterations.
 - [#91](https://github.com/pybop-team/PyBOP/issues/91) - Adds a check on the number of parameters for CMAES and makes XNES the default optimiser.
 
 # [v24.3](https://github.com/pybop-team/PyBOP/tree/v24.3) - 2024-03-25
@@ -32,11 +33,7 @@
 
 ## Bug Fixes
 
-<<<<<<< HEAD
-- [#236](https://github.com/pybop-team/PyBOP/issues/236) - Allows passing of keyword arguments to SciPy optimisers and fixes setting of max_iterations.
-=======
 - [#259](https://github.com/pybop-team/PyBOP/pull/259) - Fix gradient calculation from `model.simulateS1` to remove cross-polution and refactor cost._evaluateS1 for fitting costs.
->>>>>>> 0135d459
 - [#233](https://github.com/pybop-team/PyBOP/pull/233) - Enforces model rebuild on initialisation of a Problem to allow a change of experiment, fixes if statement triggering current function update, updates `predictions` to `simulation` to keep distinction between `predict` and `simulate` and adds `test_changes`.
 - [#123](https://github.com/pybop-team/PyBOP/issues/123) - Reinstates check for availability of parameter sets via PyBaMM upon retrieval by `pybop.ParameterSet.pybamm()`.
 - [#196](https://github.com/pybop-team/PyBOP/issues/196) - Fixes failing observer cost tests.
