--- conflicted
+++ resolved
@@ -2,11 +2,8 @@
 
 ## Features
 
-<<<<<<< HEAD
 - [#285](https://github.com/pybop-team/PyBOP/pull/285) - Drop support for Python 3.8.
-=======
 - [#275](https://github.com/pybop-team/PyBOP/pull/275) - Adds Maximum a Posteriori (MAP) cost function with corresponding tests.
->>>>>>> 05095987
 - [#273](https://github.com/pybop-team/PyBOP/pull/273) - Adds notebooks to nox examples session and updates CI workflows for change.
 - [#250](https://github.com/pybop-team/PyBOP/pull/250) - Adds DFN, MPM, MSMR models and moves multiple construction variables to BaseEChem. Adds exception catch on simulate & simulateS1.
 - [#241](https://github.com/pybop-team/PyBOP/pull/241) - Adds experimental circuit model fitting notebook with LG M50 data.
