import pybop

# A design optimisation example loosely based on work by L.D. Couto
# available at https://doi.org/10.1016/j.energy.2022.125966.

# The target is to maximise the gravimetric energy density over a
# range of possible design parameter values, including for example:
# cross-sectional area = height x width (only need change one)
# electrode widths, particle radii, volume fractions and
# separator width.

# NOTE: This script can be easily adjusted to consider the volumetric
# (instead of gravimetric) energy density by changing the line which
# defines the cost and changing the output to:
# print(f"Initial volumetric energy density: {cost(cost.x0):.2f} Wh.m-3")
# print(f"Optimised volumetric energy density: {final_cost:.2f} Wh.m-3")

# Define parameter set and model
parameter_set = pybop.ParameterSet.pybamm("Chen2020")
model = pybop.lithium_ion.SPMe(parameter_set=parameter_set)

# Fitting parameters
<<<<<<< HEAD
parameters = pybop.Parameters(
    [
        pybop.Parameter(
            "Positive electrode thickness [m]",
            prior=pybop.Gaussian(7.56e-05, 0.05e-05),
            bounds=[65e-06, 10e-05],
        ),
        pybop.Parameter(
            "Positive particle radius [m]",
            prior=pybop.Gaussian(5.22e-06, 0.05e-06),
            bounds=[2e-06, 9e-06],
        ),
    ]
)
=======
parameters = [
    pybop.Parameter(
        "Positive electrode thickness [m]",
        prior=pybop.Gaussian(7.56e-05, 0.1e-05),
        bounds=[65e-06, 10e-05],
    ),
    pybop.Parameter(
        "Positive particle radius [m]",
        prior=pybop.Gaussian(5.22e-06, 0.1e-06),
        bounds=[2e-06, 9e-06],
    ),
]
>>>>>>> 9e0058f6

# Define test protocol
experiment = pybop.Experiment(
    ["Discharge at 1C until 2.5 V (5 seconds period)"],
)
init_soc = 1  # start from full charge
signal = ["Voltage [V]", "Current [A]"]

# Generate problem
problem = pybop.DesignProblem(
    model, parameters, experiment, signal=signal, init_soc=init_soc
)

# Generate cost function and optimisation class:
cost = pybop.GravimetricEnergyDensity(problem)
optim = pybop.PSO(
    cost, verbose=True, allow_infeasible_solutions=False, max_iterations=15
)

# Run optimisation
x, final_cost = optim.run()
print("Estimated parameters:", x)
print(f"Initial gravimetric energy density: {cost(cost.x0):.2f} Wh.kg-1")
print(f"Optimised gravimetric energy density: {final_cost:.2f} Wh.kg-1")

# Plot the timeseries output
if cost.update_capacity:
    problem._model.approximate_capacity(x)
pybop.quick_plot(problem, parameter_values=x, title="Optimised Comparison")

# Plot the cost landscape with optimisation path
if len(x) == 2:
    pybop.plot2d(optim, steps=3)<|MERGE_RESOLUTION|>--- conflicted
+++ resolved
@@ -20,35 +20,20 @@
 model = pybop.lithium_ion.SPMe(parameter_set=parameter_set)
 
 # Fitting parameters
-<<<<<<< HEAD
 parameters = pybop.Parameters(
     [
         pybop.Parameter(
             "Positive electrode thickness [m]",
-            prior=pybop.Gaussian(7.56e-05, 0.05e-05),
+            prior=pybop.Gaussian(7.56e-05, 0.1e-05),
             bounds=[65e-06, 10e-05],
         ),
         pybop.Parameter(
             "Positive particle radius [m]",
-            prior=pybop.Gaussian(5.22e-06, 0.05e-06),
+            prior=pybop.Gaussian(5.22e-06, 0.1e-06),
             bounds=[2e-06, 9e-06],
         ),
     ]
 )
-=======
-parameters = [
-    pybop.Parameter(
-        "Positive electrode thickness [m]",
-        prior=pybop.Gaussian(7.56e-05, 0.1e-05),
-        bounds=[65e-06, 10e-05],
-    ),
-    pybop.Parameter(
-        "Positive particle radius [m]",
-        prior=pybop.Gaussian(5.22e-06, 0.1e-06),
-        bounds=[2e-06, 9e-06],
-    ),
-]
->>>>>>> 9e0058f6
 
 # Define test protocol
 experiment = pybop.Experiment(
