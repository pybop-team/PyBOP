--- conflicted
+++ resolved
@@ -50,15 +50,8 @@
 
 signal = ["Voltage [V]", "Bulk open-circuit voltage [V]"]
 # Generate problem, cost function, and optimisation class
-<<<<<<< HEAD
 problem = pybop.FittingProblem(model, parameters, dataset, signal=signal)
-cost = pybop.RootMeanSquaredError(problem)
-=======
-problem = pybop.FittingProblem(
-    model, parameters, dataset, signal=signal, init_soc=init_soc
-)
 cost = pybop.Minkowski(problem, p=2)
->>>>>>> e51decc0
 optim = pybop.AdamW(
     cost,
     verbose=True,
