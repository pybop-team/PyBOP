import pybop
import pandas as pd

# Form dataset
Measurements = pd.read_csv("examples/scripts/Chen_example.csv", comment="#").to_numpy()
dataset = [
    pybop.Dataset("Time [s]", Measurements[:, 0]),
    pybop.Dataset("Current function [A]", Measurements[:, 1]),
    pybop.Dataset("Voltage [V]", Measurements[:, 2]),
]

# Define model
<<<<<<< HEAD
parameter_set = pybop.ParameterSet("pybamm", "Chen2020")
model = pybop.models.lithium_ion.SPM(parameter_set=parameter_set)
=======
# parameter_set = pybop.ParameterSet("pybamm", "Chen2020")
model = pybop.models.lithium_ion.SPM(options={"thermal": "lumped"})
>>>>>>> 490b86ae

# Fitting parameters
parameters = [
    pybop.Parameter(
        "Negative electrode active material volume fraction",
        prior=pybop.Gaussian(0.75, 0.05),
        bounds=[0.6, 0.9],
    ),
    pybop.Parameter(
        "Positive electrode active material volume fraction",
        prior=pybop.Gaussian(0.65, 0.05),
        bounds=[0.5, 0.8],
    ),
]

# Define the cost to optimise
cost = pybop.RMSE()
signal = "Voltage [V]"

# Build the optimisation problem
parameterisation = pybop.Optimisation(
<<<<<<< HEAD
    model, init_soc=0.97, observations=observations, fit_parameters=params
=======
    cost=cost,
    model=model,
    optimiser=pybop.NLoptOptimize(n_param=len(parameters)),
    parameters=parameters,
    dataset=dataset,
    signal=signal,
>>>>>>> 490b86ae
)

# Run the optimisation problem
x, output, final_cost, num_evals = parameterisation.run()

# get MAP estimate, starting at a random initial point in parameter space
# parameterisation.map(x0=[p.sample() for p in parameters])

# or sample from posterior
# parameterisation.sample(1000, n_chains=4, ....)

# or SOBER
# parameterisation.sober()


# Optimisation = pybop.optimisation(model, cost=cost, parameters=parameters, observation=observation)<|MERGE_RESOLUTION|>--- conflicted
+++ resolved
@@ -10,13 +10,10 @@
 ]
 
 # Define model
-<<<<<<< HEAD
 parameter_set = pybop.ParameterSet("pybamm", "Chen2020")
-model = pybop.models.lithium_ion.SPM(parameter_set=parameter_set)
-=======
-# parameter_set = pybop.ParameterSet("pybamm", "Chen2020")
-model = pybop.models.lithium_ion.SPM(options={"thermal": "lumped"})
->>>>>>> 490b86ae
+model = pybop.models.lithium_ion.SPM(
+    parameter_set=parameter_set, options={"thermal": "lumped"}
+)
 
 # Fitting parameters
 parameters = [
@@ -38,16 +35,13 @@
 
 # Build the optimisation problem
 parameterisation = pybop.Optimisation(
-<<<<<<< HEAD
-    model, init_soc=0.97, observations=observations, fit_parameters=params
-=======
     cost=cost,
     model=model,
     optimiser=pybop.NLoptOptimize(n_param=len(parameters)),
     parameters=parameters,
     dataset=dataset,
     signal=signal,
->>>>>>> 490b86ae
+    init_soc=0.97,
 )
 
 # Run the optimisation problem
