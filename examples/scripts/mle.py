--- conflicted
+++ resolved
@@ -37,15 +37,10 @@
 opt = pints.OptimisationController(
     log_likelihood, x0, boundaries=boundaries, method=pints.CMAES
 )
-<<<<<<< HEAD
-op.set_max_unchanged_iterations(20)  # default 200
-x1, f1 = op.run()
-=======
 opt.set_max_unchanged_iterations(50)
 opt.set_max_iterations(200)
 
 x1, f1 = opt.run()
->>>>>>> 490b86ae
 print("Estimated parameters:")
 print(x1)
 
