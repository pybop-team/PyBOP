--- conflicted
+++ resolved
@@ -35,19 +35,11 @@
 # Fitting parameters
 parameter_values.update(
     {
-<<<<<<< HEAD
-        "Negative electrode active material volume fraction": pybop.ParameterDistribution(
+        "Negative electrode active material volume fraction": pybop.Parameter(
             stats.Normal(mu=0.65, sigma=0.1)
         ),
-        "Positive electrode active material volume fraction": pybop.ParameterDistribution(
+        "Positive electrode active material volume fraction": pybop.Parameter(
             stats.Normal(mu=0.55, sigma=0.1)
-=======
-        "Negative electrode active material volume fraction": pybop.Parameter(
-            stats.norm(0.65, 0.1)
-        ),
-        "Positive electrode active material volume fraction": pybop.Parameter(
-            stats.norm(0.55, 0.1)
->>>>>>> 34729e1c
         ),
     }
 )
