import numpy as np

import pybop

# Define model and use high-performant solver for sensitivities
parameter_set = pybop.ParameterSet("Chen2020")
model = pybop.lithium_ion.SPM(parameter_set=parameter_set)

# Construct the fitting parameters
# with initial values sampled from a different distribution
parameters = pybop.Parameters(
    pybop.Parameter(
        "Negative electrode active material volume fraction",
        prior=pybop.Uniform(0.3, 0.9),
        bounds=[0.3, 0.8],
        initial_value=pybop.Uniform(0.4, 0.75).rvs()[0],
        true_value=parameter_set["Negative electrode active material volume fraction"],
    ),
    pybop.Parameter(
        "Positive electrode active material volume fraction",
        prior=pybop.Uniform(0.3, 0.9),
        initial_value=pybop.Uniform(0.4, 0.75).rvs()[0],
        true_value=parameter_set["Positive electrode active material volume fraction"],
        # no bounds
    ),
)

# Generate data
<<<<<<< HEAD
sigma = 0.001
t_eval = np.arange(0, 900, 3)
values = model.predict(t_eval=t_eval)
corrupt_values = values["Voltage [V]"].data + np.random.normal(
    0, sigma, len(values["Voltage [V]"].data)
)
=======
sigma = 0.002
experiment = pybop.Experiment(
    [
        (
            "Discharge at 0.5C for 12 minutes (10 second period)",
            "Charge at 0.5C for 12 minutes (10 second period)",
        )
    ]
)
values = model.predict(initial_state={"Initial SoC": 0.4}, experiment=experiment)


def noise(sigma):
    return np.random.normal(0, sigma, len(values["Voltage [V]"].data))

>>>>>>> e36ff810

# Form dataset
dataset = pybop.Dataset(
    {
        "Time [s]": values["Time [s]"].data,
        "Current function [A]": values["Current [A]"].data,
        "Voltage [V]": values["Voltage [V]"].data + noise(sigma),
    }
)

# Generate problem, cost function, and optimisation class
problem = pybop.FittingProblem(model, parameters, dataset)
likelihood = pybop.GaussianLogLikelihoodKnownSigma(problem, sigma0=sigma * 1.05)
posterior = pybop.LogPosterior(likelihood)
optim = pybop.IRPropMin(
    posterior, max_iterations=125, max_unchanged_iterations=60, sigma0=0.01
)

results = optim.run()
print(parameters.true_value())

# Plot the timeseries output
pybop.plot.quick(problem, problem_inputs=results.x, title="Optimised Comparison")

# Plot convergence
pybop.plot.convergence(optim)

# Plot the parameter traces
pybop.plot.parameters(optim)

# Contour plot with optimisation path
bounds = np.asarray([[0.5, 0.8], [0.4, 0.7]])
pybop.plot.surface(optim, bounds=bounds)<|MERGE_RESOLUTION|>--- conflicted
+++ resolved
@@ -26,14 +26,6 @@
 )
 
 # Generate data
-<<<<<<< HEAD
-sigma = 0.001
-t_eval = np.arange(0, 900, 3)
-values = model.predict(t_eval=t_eval)
-corrupt_values = values["Voltage [V]"].data + np.random.normal(
-    0, sigma, len(values["Voltage [V]"].data)
-)
-=======
 sigma = 0.002
 experiment = pybop.Experiment(
     [
@@ -49,7 +41,6 @@
 def noise(sigma):
     return np.random.normal(0, sigma, len(values["Voltage [V]"].data))
 
->>>>>>> e36ff810
 
 # Form dataset
 dataset = pybop.Dataset(
