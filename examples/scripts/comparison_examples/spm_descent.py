import numpy as np
import pybamm

import pybop

# Define model and use high-performant solver for sensitivities
solver = pybamm.IDAKLUSolver()
parameter_set = pybop.ParameterSet.pybamm("Chen2020")
model = pybop.lithium_ion.SPM(parameter_set=parameter_set, solver=solver)

# Fitting parameters
parameters = pybop.Parameters(
    pybop.Parameter(
        "Negative electrode active material volume fraction",
<<<<<<< HEAD
        prior=pybop.Gaussian(0.6, 0.01),
    ),
    pybop.Parameter(
        "Positive electrode active material volume fraction",
        prior=pybop.Gaussian(0.6, 0.01),
=======
        prior=pybop.Gaussian(0.6, 0.1),
    ),
    pybop.Parameter(
        "Positive electrode active material volume fraction",
        prior=pybop.Gaussian(0.6, 0.1),
>>>>>>> 145b96b3
    ),
)

# Generate data
sigma = 0.001
t_eval = np.arange(0, 900, 3)
values = model.predict(t_eval=t_eval)
corrupt_values = values["Voltage [V]"].data + np.random.normal(0, sigma, len(t_eval))

# Form dataset
dataset = pybop.Dataset(
    {
        "Time [s]": t_eval,
        "Current function [A]": values["Current [A]"].data,
        "Voltage [V]": corrupt_values,
    }
)

# Generate problem, cost function, and optimisation class
problem = pybop.FittingProblem(model, parameters, dataset)
cost = pybop.RootMeanSquaredError(problem)
optim = pybop.GradientDescent(
    cost,
    sigma0=[0.6, 0.02],
    verbose=True,
    max_iterations=75,
)

# Run optimisation
results = optim.run()

# Plot the timeseries output
pybop.plot.quick(problem, problem_inputs=results.x, title="Optimised Comparison")

# Plot convergence
pybop.plot.convergence(optim)

# Plot the parameter traces
pybop.plot.parameters(optim)

# Plot the cost landscape with optimisation path
bounds = np.asarray([[0.5, 0.8], [0.4, 0.7]])
pybop.plot.surface(optim, bounds=bounds)<|MERGE_RESOLUTION|>--- conflicted
+++ resolved
@@ -12,19 +12,11 @@
 parameters = pybop.Parameters(
     pybop.Parameter(
         "Negative electrode active material volume fraction",
-<<<<<<< HEAD
-        prior=pybop.Gaussian(0.6, 0.01),
-    ),
-    pybop.Parameter(
-        "Positive electrode active material volume fraction",
-        prior=pybop.Gaussian(0.6, 0.01),
-=======
         prior=pybop.Gaussian(0.6, 0.1),
     ),
     pybop.Parameter(
         "Positive electrode active material volume fraction",
         prior=pybop.Gaussian(0.6, 0.1),
->>>>>>> 145b96b3
     ),
 )
 
