--- conflicted
+++ resolved
@@ -48,19 +48,11 @@
     param_copy = parameter_values.copy()
     param_copy.update(
         {
-<<<<<<< HEAD
-            "Negative electrode active material volume fraction": pybop.ParameterDistribution(
+            "Negative electrode active material volume fraction": pybop.Parameter(
                 stats.Normal(mu=0.68, sigma=0.05),
             ),
-            "Positive electrode active material volume fraction": pybop.ParameterDistribution(
+            "Positive electrode active material volume fraction": pybop.Parameter(
                 stats.Normal(mu=0.58, sigma=0.05),
-=======
-            "Negative electrode active material volume fraction": pybop.Parameter(
-                stats.norm(0.68, 0.05),
-            ),
-            "Positive electrode active material volume fraction": pybop.Parameter(
-                stats.norm(0.58, 0.05),
->>>>>>> 34729e1c
             ),
         }
     )
