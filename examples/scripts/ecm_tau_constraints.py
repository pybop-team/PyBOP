from typing import Union

import numpy as np

import pybop

"""
When fitting empirical models, the parameters we are able to identify
will be constrained from the data that's available. For example, it's
no good trying to fit an RC timescale of 0.1 s from data sampled at
1 Hz! Likewise, an RC timescale of 100 s cannot be meaningfully fitted
to just 10 s of data. To ensure the optimiser doesn't propose
excessively long or short timescales - beyond what can reasonably be
inferred from the data - it is common to apply nonlinear constraints
on the parameter space. This script fits an RC pair with the
constraint 0.5 <= R1 * C1 <= 1, to highlight a possible method for
applying constraints on the timescales.

An alternative approach is given i the ecm_trust-constr notebook,
which can lead to better results and higher optimisation efficiency
when good timescale guesses are available.
"""

# Define the initial parameter set
parameter_set = pybop.ParameterSet.pybamm("ECM_Example")
parameter_set.update(
    {
        "Initial SoC": 0.75,
        "Cell capacity [A.h]": 5,
        "Nominal cell capacity [A.h]": 5,
        "Current function [A]": 5,
        "Upper voltage cut-off [V]": 4.2,
        "Lower voltage cut-off [V]": 3.0,
        "Open-circuit voltage [V]": pybop.empirical.Thevenin().default_parameter_values[
            "Open-circuit voltage [V]"
        ],
        "R0 [Ohm]": 0.001,
        "R1 [Ohm]": 0.0002,
        "C1 [F]": 10000,
        "Element-1 initial overpotential [V]": 0,
    }
)
# Add definitions for R's, C's, and initial overpotentials for any additional RC elements
parameter_set.update(
    {
        "R2 [Ohm]": 0.0003,
        "C2 [F]": 5000,
        "Element-2 initial overpotential [V]": 0,
    },
    check_already_exists=False,
)


def get_parameter_checker(
    tau_mins: Union[float, list[float]],
    tau_maxs: Union[float, list[float]],
    fitted_rc_pair_indices: Union[int, list[int]],
):
    """Returns a function to check parameters against given tau bounds.
    The resulting check_params function will be sent off to PyBOP; the
    rest of the code does some light checking of the constraints.

    Parameters
    ----------
    tau_mins: float or list[float]
        Lower bounds on timescale tau_i = Ri * Ci
    tau_maxs: float or list[float]
        Upper bounds on timescale tau_i = Ri * Ci
    fitted_rc_pair_indices: int or list[float]
        The index of each RC pair whose parameters are to be fitted.
        Eg. [1, 2] means fitting R1, R2, C1, C2. The timescale of RC
        pair fitted_rc_pair_indices[j] is constrained to be in the
        range tau_mins[j] <= R * C <= tau_maxs[j]

    Returns
    -------
    check_params
        Function to check the proposed parameter values match the
        requested constraints

    """
    # Ensure inputs are lists
    tau_mins = [tau_mins] if not isinstance(tau_mins, list) else tau_mins
    tau_maxs = [tau_maxs] if not isinstance(tau_maxs, list) else tau_maxs
    fitted_rc_pair_indices = (
        [fitted_rc_pair_indices]
        if not isinstance(fitted_rc_pair_indices, list)
        else fitted_rc_pair_indices
    )

    # Validate input lengths
    if len(tau_mins) != len(fitted_rc_pair_indices) or len(tau_maxs) != len(
        fitted_rc_pair_indices
    ):
        raise ValueError(
            "tau_mins and tau_maxs must have the same length as fitted_rc_pair_indices"
        )

    def check_params(
        inputs: dict[str, float] = None,
        parameter_set=None,
        allow_infeasible_solutions: bool = False,
    ) -> bool:
        """Checks if the given inputs are within the tau bounds."""
        # Allow simulation to run if inputs are None
        if inputs is None or inputs == {}:
            return True

        # Check every respective R*C against tau bounds
        for i, tau_min, tau_max in zip(fitted_rc_pair_indices, tau_mins, tau_maxs):
            tau = inputs[f"R{i} [Ohm]"] * inputs[f"C{i} [F]"]
            if not tau_min <= tau <= tau_max:
                return False
        return True

    return check_params


# Define the model
model = pybop.empirical.Thevenin(
    parameter_set=parameter_set,
    check_params=get_parameter_checker(
        0, 3.0, 1
    ),  # Set the model up to automatically check parameters
    options={"number of rc elements": 2},
)

# Fitting parameters
parameters = pybop.Parameters(
    pybop.Parameter(
        "R0 [Ohm]",
        prior=pybop.Gaussian(0.0002, 0.0001),
        bounds=[1e-4, 1e-2],
    ),
    pybop.Parameter(
        "R1 [Ohm]",
        prior=pybop.Gaussian(0.0001, 0.0001),
        bounds=[1e-5, 1e-2],
    ),
    pybop.Parameter(
        "C1 [F]",
        prior=pybop.Gaussian(10000, 2500),
        bounds=[2500, 5e4],
    ),
)

sigma = 0.001
t_eval = np.arange(0, 600, 3)
values = model.predict(t_eval=t_eval)
corrupt_values = values["Voltage [V]"].data + np.random.normal(0, sigma, len(t_eval))

# Form dataset
dataset = pybop.Dataset(
    {
        "Time [s]": t_eval,
        "Current function [A]": values["Current [A]"].data,
        "Voltage [V]": corrupt_values,
    }
)

# Generate problem, cost function, and optimisation class
problem = pybop.FittingProblem(model, parameters, dataset)
cost = pybop.RootMeanSquaredError(problem)
optim = pybop.XNES(
    cost,
    sigma0=[1e-4, 1e-4, 100],  # Set parameter specific step size
    allow_infeasible_solutions=False,
    max_unchanged_iterations=30,
    max_iterations=125,
)

results = optim.run()
<<<<<<< HEAD
print(
    "True parameters:",
    [
        parameter_set["R0 [Ohm]"],
        parameter_set["R1 [Ohm]"],
        parameter_set["C1 [F]"],
    ],
    [parameter_set["R1 [Ohm]"] * parameter_set["C1 [F]"]],
)
print("Estimated parameters:", results.x.tolist(), [results.x[1] * results.x[2]])
=======

# Plot the time series
pybop.plot.dataset(dataset)
>>>>>>> bd8ba2fa

# Plot the timeseries output
pybop.plot.quick(problem, problem_inputs=results.x, title="Optimised Comparison")

# Plot convergence
pybop.plot.convergence(optim)

# Plot the parameter traces
pybop.plot.parameters(optim)<|MERGE_RESOLUTION|>--- conflicted
+++ resolved
@@ -170,22 +170,6 @@
 )
 
 results = optim.run()
-<<<<<<< HEAD
-print(
-    "True parameters:",
-    [
-        parameter_set["R0 [Ohm]"],
-        parameter_set["R1 [Ohm]"],
-        parameter_set["C1 [F]"],
-    ],
-    [parameter_set["R1 [Ohm]"] * parameter_set["C1 [F]"]],
-)
-print("Estimated parameters:", results.x.tolist(), [results.x[1] * results.x[2]])
-=======
-
-# Plot the time series
-pybop.plot.dataset(dataset)
->>>>>>> bd8ba2fa
 
 # Plot the timeseries output
 pybop.plot.quick(problem, problem_inputs=results.x, title="Optimised Comparison")
