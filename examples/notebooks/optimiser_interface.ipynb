--- conflicted
+++ resolved
@@ -25,16 +25,12 @@
     "# Import the necessary libraries\n",
     "import numpy as np\n",
     "\n",
-    "np.random.seed(8)\n",
-    "\n",
     "import pybop"
    ]
   },
   {
    "cell_type": "markdown",
    "id": "2",
-<<<<<<< HEAD
-=======
    "metadata": {},
    "source": [
     "Let's fix the random seed in order to generate consistent output during development, although this does not need to be done in practice."
@@ -53,7 +49,6 @@
   {
    "cell_type": "markdown",
    "id": "4",
->>>>>>> 08fa1cb5
    "metadata": {},
    "source": [
     "## Setup the model, problem, and cost\n",
@@ -64,11 +59,7 @@
   {
    "cell_type": "code",
    "execution_count": null,
-<<<<<<< HEAD
-   "id": "3",
-=======
    "id": "5",
->>>>>>> 08fa1cb5
    "metadata": {},
    "outputs": [
     {
@@ -117,11 +108,7 @@
   },
   {
    "cell_type": "markdown",
-<<<<<<< HEAD
-   "id": "4",
-=======
    "id": "6",
->>>>>>> 08fa1cb5
    "metadata": {},
    "source": [
     "## Interacting with the Optimisers\n",
@@ -139,11 +126,7 @@
   {
    "cell_type": "code",
    "execution_count": null,
-<<<<<<< HEAD
-   "id": "5",
-=======
    "id": "7",
->>>>>>> 08fa1cb5
    "metadata": {},
    "outputs": [],
    "source": [
@@ -158,11 +141,7 @@
   },
   {
    "cell_type": "markdown",
-<<<<<<< HEAD
-   "id": "6",
-=======
    "id": "8",
->>>>>>> 08fa1cb5
    "metadata": {},
    "source": [
     "Next, the `Optimisation` interface is less direct than the previous one, but provides a single class to work with across PyBOP workflows. The options are passed the same way as the above method, through kwargs or get() / set() methods."
@@ -171,11 +150,7 @@
   {
    "cell_type": "code",
    "execution_count": null,
-<<<<<<< HEAD
-   "id": "7",
-=======
    "id": "9",
->>>>>>> 08fa1cb5
    "metadata": {},
    "outputs": [],
    "source": [
@@ -190,11 +165,7 @@
   },
   {
    "cell_type": "markdown",
-<<<<<<< HEAD
-   "id": "8",
-=======
    "id": "10",
->>>>>>> 08fa1cb5
    "metadata": {},
    "source": [
     "We can show the equivalence of these two methods by comparing the optimiser objects:"
@@ -203,11 +174,7 @@
   {
    "cell_type": "code",
    "execution_count": null,
-<<<<<<< HEAD
-   "id": "9",
-=======
    "id": "11",
->>>>>>> 08fa1cb5
    "metadata": {},
    "outputs": [
     {
@@ -227,11 +194,7 @@
   },
   {
    "cell_type": "markdown",
-<<<<<<< HEAD
-   "id": "10",
-=======
    "id": "12",
->>>>>>> 08fa1cb5
    "metadata": {},
    "source": [
     "For completeness, we can show the optimiser solutions:"
@@ -240,11 +203,7 @@
   {
    "cell_type": "code",
    "execution_count": null,
-<<<<<<< HEAD
-   "id": "11",
-=======
    "id": "13",
->>>>>>> 08fa1cb5
    "metadata": {},
    "outputs": [
     {
@@ -263,11 +222,7 @@
   },
   {
    "cell_type": "markdown",
-<<<<<<< HEAD
-   "id": "12",
-=======
    "id": "14",
->>>>>>> 08fa1cb5
    "metadata": {},
    "source": [
     "## Closing Comments\n",
