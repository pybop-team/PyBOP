--- conflicted
+++ resolved
@@ -14,63 +14,10 @@
   },
   {
    "cell_type": "code",
-<<<<<<< HEAD
-   "execution_count": 1,
-   "id": "dd0e1a20-1ba3-4ff5-8f6a-f9c6f25c2a4a",
-   "metadata": {
-    "execution": {
-     "iopub.execute_input": "2024-08-02T15:56:50.882199Z",
-     "iopub.status.busy": "2024-08-02T15:56:50.881927Z",
-     "iopub.status.idle": "2024-08-02T15:57:15.033650Z",
-     "shell.execute_reply": "2024-08-02T15:57:15.031720Z"
-    }
-   },
-   "outputs": [
-    {
-     "name": "stdout",
-     "output_type": "stream",
-     "text": [
-      "/Users/engs2510/Documents/Git/PyBOP/.nox/notebooks-overwrite/bin/python3: No module named pip\r\n"
-     ]
-    },
-    {
-     "name": "stdout",
-     "output_type": "stream",
-     "text": [
-      "Note: you may need to restart the kernel to use updated packages.\n"
-     ]
-    },
-    {
-     "name": "stdout",
-     "output_type": "stream",
-     "text": [
-      "/Users/engs2510/Documents/Git/PyBOP/.nox/notebooks-overwrite/bin/python3: No module named pip\r\n"
-     ]
-    },
-    {
-     "name": "stdout",
-     "output_type": "stream",
-     "text": [
-      "Note: you may need to restart the kernel to use updated packages.\n"
-     ]
-    },
-    {
-     "name": "stderr",
-     "output_type": "stream",
-     "text": [
-      "/Users/engs2510/Documents/Git/PyBOP/.nox/notebooks-overwrite/lib/python3.12/site-packages/pybamm/solvers/base_solver.py:1415: SyntaxWarning: invalid escape sequence '\\p'\n",
-      "  \"\"\"\n",
-      "/Users/engs2510/Documents/Git/PyBOP/.nox/notebooks-overwrite/lib/python3.12/site-packages/pybamm/plotting/quick_plot.py:166: SyntaxWarning: invalid escape sequence '\\m'\n",
-      "  self.spatial_unit = \"$\\mu$m\"\n"
-     ]
-    }
-   ],
-=======
    "execution_count": null,
    "id": "1",
    "metadata": {},
    "outputs": [],
->>>>>>> 8b09214b
    "source": [
     "%pip install --upgrade pip ipywidgets -q\n",
     "%pip install pybop -q\n",
@@ -111,17 +58,9 @@
   },
   {
    "cell_type": "code",
-<<<<<<< HEAD
-   "execution_count": 2,
-   "id": "c346b106-99a9-46bc-8b5d-d330ed911660",
-   "metadata": {
-    "execution": {
-     "iopub.execute_input": "2024-08-02T15:57:15.038267Z",
-     "iopub.status.busy": "2024-08-02T15:57:15.037706Z",
-     "iopub.status.idle": "2024-08-02T15:57:16.038696Z",
-     "shell.execute_reply": "2024-08-02T15:57:16.038052Z"
-    }
-   },
+   "execution_count": null,
+   "id": "5",
+   "metadata": {},
    "outputs": [
     {
      "name": "stdout",
@@ -130,19 +69,6 @@
       "Setting open-circuit voltage to default function\n"
      ]
     }
-=======
-   "execution_count": null,
-   "id": "5",
-   "metadata": {},
-   "outputs": [
-    {
-     "name": "stdout",
-     "output_type": "stream",
-     "text": [
-      "Setting open-circuit voltage to default function\n"
-     ]
-    }
->>>>>>> 8b09214b
    ],
    "source": [
     "# Load the parameters\n",
@@ -199,22 +125,9 @@
   },
   {
    "cell_type": "code",
-<<<<<<< HEAD
-   "execution_count": 3,
-   "id": "6244882e-11ad-4bfe-a512-f1c687a06a08",
-   "metadata": {
-    "execution": {
-     "iopub.execute_input": "2024-08-02T15:57:16.042346Z",
-     "iopub.status.busy": "2024-08-02T15:57:16.041919Z",
-     "iopub.status.idle": "2024-08-02T15:57:17.031179Z",
-     "shell.execute_reply": "2024-08-02T15:57:17.030500Z"
-    }
-   },
-=======
    "execution_count": null,
    "id": "7",
    "metadata": {},
->>>>>>> 8b09214b
    "outputs": [],
    "source": [
     "optim_one = pybop.XNES(\n",
@@ -236,22 +149,9 @@
   },
   {
    "cell_type": "code",
-<<<<<<< HEAD
-   "execution_count": 4,
-   "id": "479fc846",
-   "metadata": {
-    "execution": {
-     "iopub.execute_input": "2024-08-02T15:57:17.035020Z",
-     "iopub.status.busy": "2024-08-02T15:57:17.034685Z",
-     "iopub.status.idle": "2024-08-02T15:57:18.192602Z",
-     "shell.execute_reply": "2024-08-02T15:57:18.190691Z"
-    }
-   },
-=======
    "execution_count": null,
    "id": "9",
    "metadata": {},
->>>>>>> 8b09214b
    "outputs": [],
    "source": [
     "optim_two = pybop.Optimisation(\n",
@@ -273,22 +173,9 @@
   },
   {
    "cell_type": "code",
-<<<<<<< HEAD
-   "execution_count": 5,
-   "id": "de56587e",
-   "metadata": {
-    "execution": {
-     "iopub.execute_input": "2024-08-02T15:57:18.218506Z",
-     "iopub.status.busy": "2024-08-02T15:57:18.212985Z",
-     "iopub.status.idle": "2024-08-02T15:57:18.233702Z",
-     "shell.execute_reply": "2024-08-02T15:57:18.233106Z"
-    }
-   },
-=======
    "execution_count": null,
    "id": "11",
    "metadata": {},
->>>>>>> 8b09214b
    "outputs": [
     {
      "data": {
@@ -315,22 +202,9 @@
   },
   {
    "cell_type": "code",
-<<<<<<< HEAD
-   "execution_count": 6,
-   "id": "66b74f3e",
-   "metadata": {
-    "execution": {
-     "iopub.execute_input": "2024-08-02T15:57:18.237086Z",
-     "iopub.status.busy": "2024-08-02T15:57:18.236820Z",
-     "iopub.status.idle": "2024-08-02T15:57:18.240763Z",
-     "shell.execute_reply": "2024-08-02T15:57:18.240289Z"
-    }
-   },
-=======
    "execution_count": null,
    "id": "13",
    "metadata": {},
->>>>>>> 8b09214b
    "outputs": [
     {
      "name": "stdout",
@@ -376,11 +250,7 @@
    "name": "python",
    "nbconvert_exporter": "python",
    "pygments_lexer": "ipython3",
-<<<<<<< HEAD
-   "version": "3.12.4"
-=======
    "version": "3.11.9"
->>>>>>> 8b09214b
   }
  },
  "nbformat": 4,
