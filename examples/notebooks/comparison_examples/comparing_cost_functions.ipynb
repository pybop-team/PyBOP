{
 "cells": [
  {
   "cell_type": "markdown",
   "metadata": {},
   "source": [
    "## Investigating different cost functions\n",
    "\n",
    "In this notebook, we take a look at the different fitting cost functions offered in PyBOP. Cost functions for fitting problems conventionally describe the distance between two points (the target and the prediction) which is to be minimised via PyBOP's optimisation algorithms. \n",
    "\n",
    "First, we install and import the required packages below."
   ]
  },
  {
   "cell_type": "code",
   "execution_count": null,
   "metadata": {},
   "outputs": [
    {
     "name": "stdout",
     "output_type": "stream",
     "text": [
      "/Users/engs2510/Documents/Git/PyBOP/.venv/bin/python: No module named pip\r\n",
      "Note: you may need to restart the kernel to use updated packages.\n",
      "/Users/engs2510/Documents/Git/PyBOP/.venv/bin/python: No module named pip\r\n",
      "Note: you may need to restart the kernel to use updated packages.\n"
     ]
    }
   ],
   "source": [
    "%pip install --upgrade pip ipywidgets -q\n",
    "%pip install pybop -q\n",
    "\n",
    "import numpy as np\n",
    "import pybamm\n",
    "\n",
    "import pybop\n",
    "\n",
    "go = pybop.plot.PlotlyManager().go\n",
    "pybop.plot.PlotlyManager().pio.renderers.default = \"notebook_connected\""
   ]
  },
  {
   "cell_type": "markdown",
   "metadata": {},
   "source": [
    "Let's fix the random seed in order to generate consistent output during development, although this does not need to be done in practice."
   ]
  },
  {
   "cell_type": "code",
   "execution_count": null,
   "metadata": {},
   "outputs": [],
   "source": [
    "np.random.seed(8)"
   ]
  },
  {
   "cell_type": "markdown",
   "metadata": {},
   "source": [
    "For this notebook, we need to construct parameters, a model and a problem class before we can compare differing cost functions. This an arbitrary selection."
   ]
  },
  {
   "cell_type": "code",
   "execution_count": null,
   "metadata": {},
   "outputs": [],
   "source": [
    "model = pybamm.lithium_ion.SPM()\n",
    "parameter_values = pybamm.ParameterValues(\"Chen2020\")"
   ]
  },
  {
   "cell_type": "markdown",
   "metadata": {},
   "source": [
    "Next, as we will need reference data to compare our model predictions to (via the cost function), we will create synthetic data from the model constructed above. "
   ]
  },
  {
   "cell_type": "code",
   "execution_count": null,
   "metadata": {},
   "outputs": [],
   "source": [
    "t_eval = np.arange(0, 300, 20)\n",
    "sol = pybamm.Simulation(model, parameter_values=parameter_values).solve(t_eval=t_eval)"
   ]
  },
  {
   "cell_type": "markdown",
   "metadata": {},
   "source": [
    "We can then construct the PyBOP dataset class with the synthetic data as,"
   ]
  },
  {
   "cell_type": "code",
   "execution_count": null,
   "metadata": {},
   "outputs": [],
   "source": [
    "dataset = pybop.Dataset(\n",
    "    {\n",
    "        \"Time [s]\": t_eval,\n",
    "        \"Current function [A]\": sol[\"Current [A]\"](t_eval),\n",
    "        \"Voltage [V]\": sol[\"Voltage [V]\"](t_eval),\n",
    "    }\n",
    ")"
   ]
  },
  {
   "cell_type": "markdown",
   "metadata": {},
   "source": [
    "Now, we can construct parameters and bring this all together in the simulator class."
   ]
  },
  {
   "cell_type": "code",
   "execution_count": null,
   "metadata": {},
   "outputs": [],
   "source": [
    "parameter_values.update(\n",
    "    {\n",
    "        \"Positive electrode thickness [m]\": pybop.Parameter(\n",
    "            \"Positive electrode thickness [m]\",\n",
    "            prior=pybop.Gaussian(7.56e-05, 0.5e-05),\n",
    "            bounds=[65e-06, 10e-05],\n",
    "        ),\n",
    "        \"Positive particle radius [m]\": pybop.Parameter(\n",
    "            \"Positive particle radius [m]\",\n",
    "            prior=pybop.Gaussian(5.22e-06, 0.5e-06),\n",
    "            bounds=[2e-06, 9e-06],\n",
    "        ),\n",
    "    }\n",
    ")\n",
    "simulator = pybop.pybamm.Simulator(\n",
    "    model, parameter_values=parameter_values, protocol=dataset\n",
    ")"
   ]
  },
  {
   "cell_type": "markdown",
   "metadata": {},
   "source": [
    "### Sum of Squared Errors and Root Mean Squared Error\n",
    "\n",
    "First, let's start with two commonly-used cost functions: the sum of squared errors (SSE) and the root mean squared error (RMSE). Constructing these classes is very concise in PyBOP, and only requires the problem class."
   ]
  },
  {
   "cell_type": "code",
   "execution_count": null,
   "metadata": {},
   "outputs": [],
   "source": [
    "cost_SSE = pybop.SumSquaredError(dataset)\n",
    "SSE = pybop.Problem(simulator, cost_SSE)\n",
    "cost_RMSE = pybop.RootMeanSquaredError(dataset)\n",
    "RMSE = pybop.Problem(simulator, cost_RMSE)"
   ]
  },
  {
   "cell_type": "markdown",
   "metadata": {},
   "source": [
    "Now, we can investigate how these functions differ when fitting the parameters. To acquire the cost value for each of these, we can simply use the call method of the constructed class, such as:"
   ]
  },
  {
   "cell_type": "code",
   "execution_count": null,
   "metadata": {},
   "outputs": [
    {
     "data": {
      "text/plain": [
       "2.859620781426168e-29"
      ]
     },
     "execution_count": null,
     "metadata": {},
     "output_type": "execute_result"
    }
   ],
   "source": [
    "SSE([7.56e-05, 5.22e-06])"
   ]
  },
  {
   "cell_type": "markdown",
   "metadata": {},
   "source": [
<<<<<<< HEAD
=======
    "Alternatively, we can use the `Parameters` class for this,"
   ]
  },
  {
   "cell_type": "code",
   "execution_count": null,
   "metadata": {},
   "outputs": [
    {
     "name": "stdout",
     "output_type": "stream",
     "text": [
      "[7.56e-05 5.22e-06]\n"
     ]
    },
    {
     "data": {
      "text/plain": [
       "2.859620781426168e-29"
      ]
     },
     "execution_count": null,
     "metadata": {},
     "output_type": "execute_result"
    }
   ],
   "source": [
    "print(SSE.parameters.get_values())\n",
    "SSE(SSE.parameters.get_values())"
   ]
  },
  {
   "cell_type": "markdown",
   "metadata": {},
   "source": [
>>>>>>> e2471ef6
    "If we want to generate a random sample of candidate solutions from the parameter class prior, we can also do that as:"
   ]
  },
  {
   "cell_type": "code",
   "execution_count": null,
   "metadata": {},
   "outputs": [
    {
     "name": "stdout",
     "output_type": "stream",
     "text": [
      "[6.58651485e-05 4.52682523e-06]\n"
     ]
    },
    {
     "data": {
      "text/plain": [
       "5.202990248387603e-05"
      ]
     },
     "execution_count": null,
     "metadata": {},
     "output_type": "execute_result"
    }
   ],
   "source": [
    "sample = SSE.parameters.sample_from_priors()\n",
    "print(sample)\n",
    "SSE(sample)"
   ]
  },
  {
   "cell_type": "markdown",
   "metadata": {},
   "source": [
    "#### Comparing RMSE and SSE\n",
    "\n",
    "Now, let's vary one of the parameters, and keep a fixed value for the other, to create a scatter plot comparing the cost values for the RMSE and SSE functions."
   ]
  },
  {
   "cell_type": "code",
   "execution_count": null,
   "metadata": {},
   "outputs": [
    {
     "data": {
      "text/html": [
       "        <script type=\"text/javascript\">\n",
       "        window.PlotlyConfig = {MathJaxConfig: 'local'};\n",
       "        if (window.MathJax && window.MathJax.Hub && window.MathJax.Hub.Config) {window.MathJax.Hub.Config({SVG: {font: \"STIX-Web\"}});}\n",
       "        </script>\n",
       "        <script type=\"module\">import \"https://cdn.plot.ly/plotly-3.0.1.min\"</script>\n",
       "        "
      ]
     },
     "metadata": {},
     "output_type": "display_data"
    },
    {
     "data": {
      "text/html": [
       "<div>            <script src=\"https://cdnjs.cloudflare.com/ajax/libs/mathjax/2.7.5/MathJax.js?config=TeX-AMS-MML_SVG\"></script><script type=\"text/javascript\">if (window.MathJax && window.MathJax.Hub && window.MathJax.Hub.Config) {window.MathJax.Hub.Config({SVG: {font: \"STIX-Web\"}});}</script>                <script type=\"text/javascript\">window.PlotlyConfig = {MathJaxConfig: 'local'};</script>\n",
       "        <script charset=\"utf-8\" src=\"https://cdn.plot.ly/plotly-3.0.1.min.js\"></script>                <div id=\"40632b6b-6654-4aff-bef7-733eb62f5331\" class=\"plotly-graph-div\" style=\"height:525px; width:100%;\"></div>            <script type=\"text/javascript\">                window.PLOTLYENV=window.PLOTLYENV || {};                                if (document.getElementById(\"40632b6b-6654-4aff-bef7-733eb62f5331\")) {                    Plotly.newPlot(                        \"40632b6b-6654-4aff-bef7-733eb62f5331\",                        [{\"mode\":\"lines\",\"name\":\"SSE\",\"x\":{\"dtype\":\"f8\",\"bdata\":\"RcGEuA\\u002fM0z6qqVZ5+eHTPhCSKDrj99M+dXr6+swN1D7aYsy7tiPUPkBLnnygOdQ+pTNwPYpP1D4KHEL+c2XUPm8EFL9de9Q+1ezlf0eR1D461bdAMafUPp+9iQEbvdQ+BaZbwgTT1D5qji2D7ujUPs92\\u002f0PY\\u002ftQ+NV\\u002fRBMIU1T6aR6PFqyrVPv8vdYaVQNU+ZBhHR39W1T7KABkIaWzVPi\\u002fp6shSgtU+lNG8iTyY1T76uY5KJq7VPl+iYAsQxNU+xIoyzPnZ1T4qcwSN4+\\u002fVPo9b1k3NBdY+9EOoDrcb1j5aLHrPoDHWPr8UTJCKR9Y+JP0dUXRd1j6K5e8RXnPWPu\\u002fNwdJHidY+VLaTkzGf1j65nmVUG7XWPh+HNxUFy9Y+hG8J1u7g1j7pV9uW2PbWPk9ArVfCDNc+tCh\\u002fGKwi1z4ZEVHZlTjXPn75Ipp\\u002fTtc+5OH0Wmlk1z5JysYbU3rXPq6ymNw8kNc+FJtqnSam1z55gzxeELzXPt5rDh\\u002f60dc+RFTg3+Pn1z6pPLKgzf3XPg==\"},\"y\":[0.0005091965088676593,0.00047076940711665826,0.0004336651359000377,0.0003979063343565089,0.00036351591452914086,0.00033051704911235075,0.0002989331591867578,0.00026882877932563683,0.00024014374440747626,0.00021294532026837573,0.00018725779752316505,0.00016310565400660352,0.00014051354262854937,0.0001195062792781006,0.00010010883077476412,8.234630287494974e-05,6.624392834478907e-05,5.182705509810732e-05,3.912113441203972e-05,2.806749915996959e-05,1.887601613267725e-05,1.1471509484968709e-05,5.8797067492200605e-06,2.1263813266581513e-06,2.3734126621655455e-07,2.384181561372721e-07,2.1554561318868725e-06,6.014301005799613e-06,1.1840789522635539e-05,1.966073874490263e-05,2.9499935573191055e-05,4.1384126403196885e-05,5.533900692689857e-05,7.13902120762697e-05,8.956330611858263e-05,0.00010988377290203136,0.0001323770062573796,0.00015706830055818257,0.00018398284144055093,0.00021314569668827628,0.0002445818072820727,0.00027831597861894164,0.00031437287190098483,0.00035277699569566796,0.000393552697673758,0.0004367241565175198,0.0004823153740119955,0.0005303501673132962,0.0005808521613933574,0.0006338447816716728],\"type\":\"scatter\"},{\"mode\":\"lines\",\"name\":\"RMSE\",\"x\":{\"dtype\":\"f8\",\"bdata\":\"RcGEuA\\u002fM0z6qqVZ5+eHTPhCSKDrj99M+dXr6+swN1D7aYsy7tiPUPkBLnnygOdQ+pTNwPYpP1D4KHEL+c2XUPm8EFL9de9Q+1ezlf0eR1D461bdAMafUPp+9iQEbvdQ+BaZbwgTT1D5qji2D7ujUPs92\\u002f0PY\\u002ftQ+NV\\u002fRBMIU1T6aR6PFqyrVPv8vdYaVQNU+ZBhHR39W1T7KABkIaWzVPi\\u002fp6shSgtU+lNG8iTyY1T76uY5KJq7VPl+iYAsQxNU+xIoyzPnZ1T4qcwSN4+\\u002fVPo9b1k3NBdY+9EOoDrcb1j5aLHrPoDHWPr8UTJCKR9Y+JP0dUXRd1j6K5e8RXnPWPu\\u002fNwdJHidY+VLaTkzGf1j65nmVUG7XWPh+HNxUFy9Y+hG8J1u7g1j7pV9uW2PbWPk9ArVfCDNc+tCh\\u002fGKwi1z4ZEVHZlTjXPn75Ipp\\u002fTtc+5OH0Wmlk1z5JysYbU3rXPq6ymNw8kNc+FJtqnSam1z55gzxeELzXPt5rDh\\u002f60dc+RFTg3+Pn1z6pPLKgzf3XPg==\"},\"y\":[0.005826356831203409,0.005602198420362362,0.0053768958572769955,0.005150445510545723,0.004922844127325455,0.0046940888296690105,0.00446417711108298,0.004233428707526457,0.004001197690754409,0.0037678050220995222,0.003533249661177512,0.003297530934973454,0.0030606485437844637,0.0028226025730178003,0.002583393514672308,0.0023430223056976323,0.0021014903972306426,0.0018587998834033986,0.001614953753972328,0.0013679059217156125,0.001121784772365812,0.000874509747800397,0.0006260834209176953,0.00037650863882591513,0.00012578851728637093,0.0001260735648043824,0.0003790739709596596,0.0006332088126255358,0.0008884739546974366,0.0011448650210076478,0.00140237739982719,0.001661006249299841,0.0019207465029149227,0.0021815928748855303,0.002443539865558198,0.002706581766755888,0.0029707126671039683,0.00323592645732442,0.0035022168354776942,0.0037695773121865736,0.004038001215800318,0.004307481697534664,0.0045780117365583125,0.004849584145028437,0.005122191573104609,0.005395826513874835,0.005670481308272373,0.005946148149927515,0.006222819089948207,0.006500486041682692],\"type\":\"scatter\"}],                        {\"template\":{\"data\":{\"histogram2dcontour\":[{\"type\":\"histogram2dcontour\",\"colorbar\":{\"outlinewidth\":0,\"ticks\":\"\"},\"colorscale\":[[0.0,\"#0d0887\"],[0.1111111111111111,\"#46039f\"],[0.2222222222222222,\"#7201a8\"],[0.3333333333333333,\"#9c179e\"],[0.4444444444444444,\"#bd3786\"],[0.5555555555555556,\"#d8576b\"],[0.6666666666666666,\"#ed7953\"],[0.7777777777777778,\"#fb9f3a\"],[0.8888888888888888,\"#fdca26\"],[1.0,\"#f0f921\"]]}],\"choropleth\":[{\"type\":\"choropleth\",\"colorbar\":{\"outlinewidth\":0,\"ticks\":\"\"}}],\"histogram2d\":[{\"type\":\"histogram2d\",\"colorbar\":{\"outlinewidth\":0,\"ticks\":\"\"},\"colorscale\":[[0.0,\"#0d0887\"],[0.1111111111111111,\"#46039f\"],[0.2222222222222222,\"#7201a8\"],[0.3333333333333333,\"#9c179e\"],[0.4444444444444444,\"#bd3786\"],[0.5555555555555556,\"#d8576b\"],[0.6666666666666666,\"#ed7953\"],[0.7777777777777778,\"#fb9f3a\"],[0.8888888888888888,\"#fdca26\"],[1.0,\"#f0f921\"]]}],\"heatmap\":[{\"type\":\"heatmap\",\"colorbar\":{\"outlinewidth\":0,\"ticks\":\"\"},\"colorscale\":[[0.0,\"#0d0887\"],[0.1111111111111111,\"#46039f\"],[0.2222222222222222,\"#7201a8\"],[0.3333333333333333,\"#9c179e\"],[0.4444444444444444,\"#bd3786\"],[0.5555555555555556,\"#d8576b\"],[0.6666666666666666,\"#ed7953\"],[0.7777777777777778,\"#fb9f3a\"],[0.8888888888888888,\"#fdca26\"],[1.0,\"#f0f921\"]]}],\"contourcarpet\":[{\"type\":\"contourcarpet\",\"colorbar\":{\"outlinewidth\":0,\"ticks\":\"\"}}],\"contour\":[{\"type\":\"contour\",\"colorbar\":{\"outlinewidth\":0,\"ticks\":\"\"},\"colorscale\":[[0.0,\"#0d0887\"],[0.1111111111111111,\"#46039f\"],[0.2222222222222222,\"#7201a8\"],[0.3333333333333333,\"#9c179e\"],[0.4444444444444444,\"#bd3786\"],[0.5555555555555556,\"#d8576b\"],[0.6666666666666666,\"#ed7953\"],[0.7777777777777778,\"#fb9f3a\"],[0.8888888888888888,\"#fdca26\"],[1.0,\"#f0f921\"]]}],\"surface\":[{\"type\":\"surface\",\"colorbar\":{\"outlinewidth\":0,\"ticks\":\"\"},\"colorscale\":[[0.0,\"#0d0887\"],[0.1111111111111111,\"#46039f\"],[0.2222222222222222,\"#7201a8\"],[0.3333333333333333,\"#9c179e\"],[0.4444444444444444,\"#bd3786\"],[0.5555555555555556,\"#d8576b\"],[0.6666666666666666,\"#ed7953\"],[0.7777777777777778,\"#fb9f3a\"],[0.8888888888888888,\"#fdca26\"],[1.0,\"#f0f921\"]]}],\"mesh3d\":[{\"type\":\"mesh3d\",\"colorbar\":{\"outlinewidth\":0,\"ticks\":\"\"}}],\"scatter\":[{\"fillpattern\":{\"fillmode\":\"overlay\",\"size\":10,\"solidity\":0.2},\"type\":\"scatter\"}],\"parcoords\":[{\"type\":\"parcoords\",\"line\":{\"colorbar\":{\"outlinewidth\":0,\"ticks\":\"\"}}}],\"scatterpolargl\":[{\"type\":\"scatterpolargl\",\"marker\":{\"colorbar\":{\"outlinewidth\":0,\"ticks\":\"\"}}}],\"bar\":[{\"error_x\":{\"color\":\"#2a3f5f\"},\"error_y\":{\"color\":\"#2a3f5f\"},\"marker\":{\"line\":{\"color\":\"#E5ECF6\",\"width\":0.5},\"pattern\":{\"fillmode\":\"overlay\",\"size\":10,\"solidity\":0.2}},\"type\":\"bar\"}],\"scattergeo\":[{\"type\":\"scattergeo\",\"marker\":{\"colorbar\":{\"outlinewidth\":0,\"ticks\":\"\"}}}],\"scatterpolar\":[{\"type\":\"scatterpolar\",\"marker\":{\"colorbar\":{\"outlinewidth\":0,\"ticks\":\"\"}}}],\"histogram\":[{\"marker\":{\"pattern\":{\"fillmode\":\"overlay\",\"size\":10,\"solidity\":0.2}},\"type\":\"histogram\"}],\"scattergl\":[{\"type\":\"scattergl\",\"marker\":{\"colorbar\":{\"outlinewidth\":0,\"ticks\":\"\"}}}],\"scatter3d\":[{\"type\":\"scatter3d\",\"line\":{\"colorbar\":{\"outlinewidth\":0,\"ticks\":\"\"}},\"marker\":{\"colorbar\":{\"outlinewidth\":0,\"ticks\":\"\"}}}],\"scattermap\":[{\"type\":\"scattermap\",\"marker\":{\"colorbar\":{\"outlinewidth\":0,\"ticks\":\"\"}}}],\"scattermapbox\":[{\"type\":\"scattermapbox\",\"marker\":{\"colorbar\":{\"outlinewidth\":0,\"ticks\":\"\"}}}],\"scatterternary\":[{\"type\":\"scatterternary\",\"marker\":{\"colorbar\":{\"outlinewidth\":0,\"ticks\":\"\"}}}],\"scattercarpet\":[{\"type\":\"scattercarpet\",\"marker\":{\"colorbar\":{\"outlinewidth\":0,\"ticks\":\"\"}}}],\"carpet\":[{\"aaxis\":{\"endlinecolor\":\"#2a3f5f\",\"gridcolor\":\"white\",\"linecolor\":\"white\",\"minorgridcolor\":\"white\",\"startlinecolor\":\"#2a3f5f\"},\"baxis\":{\"endlinecolor\":\"#2a3f5f\",\"gridcolor\":\"white\",\"linecolor\":\"white\",\"minorgridcolor\":\"white\",\"startlinecolor\":\"#2a3f5f\"},\"type\":\"carpet\"}],\"table\":[{\"cells\":{\"fill\":{\"color\":\"#EBF0F8\"},\"line\":{\"color\":\"white\"}},\"header\":{\"fill\":{\"color\":\"#C8D4E3\"},\"line\":{\"color\":\"white\"}},\"type\":\"table\"}],\"barpolar\":[{\"marker\":{\"line\":{\"color\":\"#E5ECF6\",\"width\":0.5},\"pattern\":{\"fillmode\":\"overlay\",\"size\":10,\"solidity\":0.2}},\"type\":\"barpolar\"}],\"pie\":[{\"automargin\":true,\"type\":\"pie\"}]},\"layout\":{\"autotypenumbers\":\"strict\",\"colorway\":[\"#636efa\",\"#EF553B\",\"#00cc96\",\"#ab63fa\",\"#FFA15A\",\"#19d3f3\",\"#FF6692\",\"#B6E880\",\"#FF97FF\",\"#FECB52\"],\"font\":{\"color\":\"#2a3f5f\"},\"hovermode\":\"closest\",\"hoverlabel\":{\"align\":\"left\"},\"paper_bgcolor\":\"white\",\"plot_bgcolor\":\"#E5ECF6\",\"polar\":{\"bgcolor\":\"#E5ECF6\",\"angularaxis\":{\"gridcolor\":\"white\",\"linecolor\":\"white\",\"ticks\":\"\"},\"radialaxis\":{\"gridcolor\":\"white\",\"linecolor\":\"white\",\"ticks\":\"\"}},\"ternary\":{\"bgcolor\":\"#E5ECF6\",\"aaxis\":{\"gridcolor\":\"white\",\"linecolor\":\"white\",\"ticks\":\"\"},\"baxis\":{\"gridcolor\":\"white\",\"linecolor\":\"white\",\"ticks\":\"\"},\"caxis\":{\"gridcolor\":\"white\",\"linecolor\":\"white\",\"ticks\":\"\"}},\"coloraxis\":{\"colorbar\":{\"outlinewidth\":0,\"ticks\":\"\"}},\"colorscale\":{\"sequential\":[[0.0,\"#0d0887\"],[0.1111111111111111,\"#46039f\"],[0.2222222222222222,\"#7201a8\"],[0.3333333333333333,\"#9c179e\"],[0.4444444444444444,\"#bd3786\"],[0.5555555555555556,\"#d8576b\"],[0.6666666666666666,\"#ed7953\"],[0.7777777777777778,\"#fb9f3a\"],[0.8888888888888888,\"#fdca26\"],[1.0,\"#f0f921\"]],\"sequentialminus\":[[0.0,\"#0d0887\"],[0.1111111111111111,\"#46039f\"],[0.2222222222222222,\"#7201a8\"],[0.3333333333333333,\"#9c179e\"],[0.4444444444444444,\"#bd3786\"],[0.5555555555555556,\"#d8576b\"],[0.6666666666666666,\"#ed7953\"],[0.7777777777777778,\"#fb9f3a\"],[0.8888888888888888,\"#fdca26\"],[1.0,\"#f0f921\"]],\"diverging\":[[0,\"#8e0152\"],[0.1,\"#c51b7d\"],[0.2,\"#de77ae\"],[0.3,\"#f1b6da\"],[0.4,\"#fde0ef\"],[0.5,\"#f7f7f7\"],[0.6,\"#e6f5d0\"],[0.7,\"#b8e186\"],[0.8,\"#7fbc41\"],[0.9,\"#4d9221\"],[1,\"#276419\"]]},\"xaxis\":{\"gridcolor\":\"white\",\"linecolor\":\"white\",\"ticks\":\"\",\"title\":{\"standoff\":15},\"zerolinecolor\":\"white\",\"automargin\":true,\"zerolinewidth\":2},\"yaxis\":{\"gridcolor\":\"white\",\"linecolor\":\"white\",\"ticks\":\"\",\"title\":{\"standoff\":15},\"zerolinecolor\":\"white\",\"automargin\":true,\"zerolinewidth\":2},\"scene\":{\"xaxis\":{\"backgroundcolor\":\"#E5ECF6\",\"gridcolor\":\"white\",\"linecolor\":\"white\",\"showbackground\":true,\"ticks\":\"\",\"zerolinecolor\":\"white\",\"gridwidth\":2},\"yaxis\":{\"backgroundcolor\":\"#E5ECF6\",\"gridcolor\":\"white\",\"linecolor\":\"white\",\"showbackground\":true,\"ticks\":\"\",\"zerolinecolor\":\"white\",\"gridwidth\":2},\"zaxis\":{\"backgroundcolor\":\"#E5ECF6\",\"gridcolor\":\"white\",\"linecolor\":\"white\",\"showbackground\":true,\"ticks\":\"\",\"zerolinecolor\":\"white\",\"gridwidth\":2}},\"shapedefaults\":{\"line\":{\"color\":\"#2a3f5f\"}},\"annotationdefaults\":{\"arrowcolor\":\"#2a3f5f\",\"arrowhead\":0,\"arrowwidth\":1},\"geo\":{\"bgcolor\":\"white\",\"landcolor\":\"#E5ECF6\",\"subunitcolor\":\"white\",\"showland\":true,\"showlakes\":true,\"lakecolor\":\"white\"},\"title\":{\"x\":0.05},\"mapbox\":{\"style\":\"light\"}}}},                        {\"responsive\": true}                    ).then(function(){\n",
       "                            \n",
       "var gd = document.getElementById('40632b6b-6654-4aff-bef7-733eb62f5331');\n",
       "var x = new MutationObserver(function (mutations, observer) {{\n",
       "        var display = window.getComputedStyle(gd).display;\n",
       "        if (!display || display === 'none') {{\n",
       "            console.log([gd, 'removed!']);\n",
       "            Plotly.purge(gd);\n",
       "            observer.disconnect();\n",
       "        }}\n",
       "}});\n",
       "\n",
       "// Listen for the removal of the full notebook cells\n",
       "var notebookContainer = gd.closest('#notebook-container');\n",
       "if (notebookContainer) {{\n",
       "    x.observe(notebookContainer, {childList: true});\n",
       "}}\n",
       "\n",
       "// Listen for the clearing of the current output cell\n",
       "var outputEl = gd.closest('.output');\n",
       "if (outputEl) {{\n",
       "    x.observe(outputEl, {childList: true});\n",
       "}}\n",
       "\n",
       "                        })                };            </script>        </div>"
      ]
     },
     "metadata": {},
     "output_type": "display_data"
    }
   ],
   "source": [
    "x_range = np.linspace(4.72e-06, 5.72e-06, 50)\n",
    "y_SSE = []\n",
    "y_RMSE = []\n",
    "for i in x_range:\n",
    "    y_SSE.append(SSE([7.56e-05, i]))\n",
    "    y_RMSE.append(RMSE([7.56e-05, i]))\n",
    "\n",
    "fig = go.Figure()\n",
    "fig.add_trace(go.Scatter(x=x_range, y=y_SSE, mode=\"lines\", name=\"SSE\"))\n",
    "fig.add_trace(go.Scatter(x=x_range, y=y_RMSE, mode=\"lines\", name=\"RMSE\"))\n",
    "fig.show()"
   ]
  },
  {
   "cell_type": "markdown",
   "metadata": {},
   "source": [
    "In this situation, it's clear that the curvature of the SSE cost is greater than that of the RMSE. This can improve the rate of convergence for certain optimisation algorithms. However, with incorrect hyperparameter values, larger gradients can also result in the algorithm not converging due to sampling locations outside of the \"cost valley\", e.g. infeasible parameter values."
   ]
  },
  {
   "cell_type": "markdown",
   "metadata": {},
   "source": [
    "### Minkowski distance\n",
    "\n",
    "Next, let's investigate the Minkowski distance. The Minkowski cost takes a general form, which allows for hyperparameter calibration on the cost function itself, given by\n",
    "\n",
    "$\\mathcal{L_p} = \\displaystyle \\Big(\\sum_i  |\\hat{y_i}-y_i|^p\\Big)^{1/p}$\n",
    "\n",
    "where $p ≥ 0$ is the order of the Minkowski distance.\n",
    "\n",
    "For $p = 1$, it is the Manhattan distance.  \n",
    "For $p = 2$, it is the Euclidean distance.  \n",
    "For $p ≥ 1$, the Minkowski distance is a metric, but for $0<p<1$, note that the Minkowski distance is not a metric because the triangle inequality does not hold [[1]](https://en.wikipedia.org/wiki/Minkowski_distance), [[2]](https://docs.scipy.org/doc/scipy/reference/generated/scipy.spatial.distance.minkowski.html#scipy.spatial.distance.minkowski).\n",
    "\n",
    "The Minkowski distance is related to the previous two cost function as follows. The RMSE can be computed by dividing the Euclidean distance by the square root of the length of the target vector, while the SSE is the square of the Euclidean distance.\n",
    "\n",
    "PyBOP offers a Minkowski class, which we will construct below. This class has an optional argument of `p` which designates the order in the above equation. This value can be a float, with the only requirement that it is not negative. First, let's confirm the relationship between the SSE, RMSE and the Minkowski distance with a `p` value of 2."
   ]
  },
  {
   "cell_type": "code",
   "execution_count": null,
   "metadata": {},
   "outputs": [],
   "source": [
    "cost_minkowski = pybop.Minkowski(dataset, p=2)\n",
    "minkowski = pybop.Problem(simulator, cost_minkowski)"
   ]
  },
  {
   "cell_type": "code",
   "execution_count": null,
   "metadata": {},
   "outputs": [
    {
     "data": {
      "text/html": [
       "<div>            <script src=\"https://cdnjs.cloudflare.com/ajax/libs/mathjax/2.7.5/MathJax.js?config=TeX-AMS-MML_SVG\"></script><script type=\"text/javascript\">if (window.MathJax && window.MathJax.Hub && window.MathJax.Hub.Config) {window.MathJax.Hub.Config({SVG: {font: \"STIX-Web\"}});}</script>                <script type=\"text/javascript\">window.PlotlyConfig = {MathJaxConfig: 'local'};</script>\n",
       "        <script charset=\"utf-8\" src=\"https://cdn.plot.ly/plotly-3.0.1.min.js\"></script>                <div id=\"0b8c87bf-3308-417a-aa4b-a2c8d218094b\" class=\"plotly-graph-div\" style=\"height:525px; width:100%;\"></div>            <script type=\"text/javascript\">                window.PLOTLYENV=window.PLOTLYENV || {};                                if (document.getElementById(\"0b8c87bf-3308-417a-aa4b-a2c8d218094b\")) {                    Plotly.newPlot(                        \"0b8c87bf-3308-417a-aa4b-a2c8d218094b\",                        [{\"mode\":\"lines\",\"name\":\"RMSE*N\",\"x\":{\"dtype\":\"f8\",\"bdata\":\"RcGEuA\\u002fM0z6qqVZ5+eHTPhCSKDrj99M+dXr6+swN1D7aYsy7tiPUPkBLnnygOdQ+pTNwPYpP1D4KHEL+c2XUPm8EFL9de9Q+1ezlf0eR1D461bdAMafUPp+9iQEbvdQ+BaZbwgTT1D5qji2D7ujUPs92\\u002f0PY\\u002ftQ+NV\\u002fRBMIU1T6aR6PFqyrVPv8vdYaVQNU+ZBhHR39W1T7KABkIaWzVPi\\u002fp6shSgtU+lNG8iTyY1T76uY5KJq7VPl+iYAsQxNU+xIoyzPnZ1T4qcwSN4+\\u002fVPo9b1k3NBdY+9EOoDrcb1j5aLHrPoDHWPr8UTJCKR9Y+JP0dUXRd1j6K5e8RXnPWPu\\u002fNwdJHidY+VLaTkzGf1j65nmVUG7XWPh+HNxUFy9Y+hG8J1u7g1j7pV9uW2PbWPk9ArVfCDNc+tCh\\u002fGKwi1z4ZEVHZlTjXPn75Ipp\\u002fTtc+5OH0Wmlk1z5JysYbU3rXPq6ymNw8kNc+FJtqnSam1z55gzxeELzXPt5rDh\\u002f60dc+RFTg3+Pn1z6pPLKgzf3XPg==\"},\"y\":{\"dtype\":\"f8\",\"bdata\":\"g7KeN2Eblz8l4ZndyzeWPwAjuiINU5U\\u002f4MRfFSRtlD+NRhvdD4aTP8P3brrPnZI\\u002fbVaUBmO0kT9dUO3bHMqQP8yaP7CqvI8\\u002fQWoszr\\u002fijT8wKS6HeAaMPykptYHUJ4o\\u002fambfldNGiD9PdQrPdWOGP+FRr267fYQ\\u002fnSl98aSVgj\\u002f5CpAYM6uAP3kGKvXNfH0\\u002fv+\\u002fQSoSeeT\\u002fyrDf9ObN1P0lPtRuzy3E\\u002fUuYHNvm+az+ZJ9RPMt1jP30GpeAu5Fc\\u002fNm84kHjtPz8Xysgj\\u002fv8\\u002fP3TQ9gbbDVg\\u002fsoIgFRIXZD\\u002ff9kvgZDBsP98ByGVuKXI\\u002fRaoNIDg\\u002fdj+Rvk6Will6P19fGIRgeH4\\u002fg7pNNdpNgT94og5JwGGDPwG+sYXfd4U\\u002fIIiP2DSQhz8kfKoUvaqJP+CoYfN0x4s\\u002f6aYiFVnmjT8GwwwBswOQPxb0bxVMFZE\\u002fviSV9PUnkj8ExjnArjuTP47jU490UJQ\\u002fEgxmbkVmlT+KEdNfH32WP+OtMFwAlZc\\u002fR\\u002fGYUuatmD8TYvsoz8eZPw==\"},\"type\":\"scatter\"},{\"line\":{\"dash\":\"dash\"},\"mode\":\"lines\",\"name\":\"sqrt(SSE)\",\"x\":{\"dtype\":\"f8\",\"bdata\":\"RcGEuA\\u002fM0z6qqVZ5+eHTPhCSKDrj99M+dXr6+swN1D7aYsy7tiPUPkBLnnygOdQ+pTNwPYpP1D4KHEL+c2XUPm8EFL9de9Q+1ezlf0eR1D461bdAMafUPp+9iQEbvdQ+BaZbwgTT1D5qji2D7ujUPs92\\u002f0PY\\u002ftQ+NV\\u002fRBMIU1T6aR6PFqyrVPv8vdYaVQNU+ZBhHR39W1T7KABkIaWzVPi\\u002fp6shSgtU+lNG8iTyY1T76uY5KJq7VPl+iYAsQxNU+xIoyzPnZ1T4qcwSN4+\\u002fVPo9b1k3NBdY+9EOoDrcb1j5aLHrPoDHWPr8UTJCKR9Y+JP0dUXRd1j6K5e8RXnPWPu\\u002fNwdJHidY+VLaTkzGf1j65nmVUG7XWPh+HNxUFy9Y+hG8J1u7g1j7pV9uW2PbWPk9ArVfCDNc+tCh\\u002fGKwi1z4ZEVHZlTjXPn75Ipp\\u002fTtc+5OH0Wmlk1z5JysYbU3rXPq6ymNw8kNc+FJtqnSam1z55gzxeELzXPt5rDh\\u002f60dc+RFTg3+Pn1z6pPLKgzf3XPg==\"},\"y\":{\"dtype\":\"f8\",\"bdata\":\"g7KeN2Eblz8l4ZndyzeWPwAjuiINU5U\\u002f4MRfFSRtlD+ORhvdD4aTP8P3brrPnZI\\u002fbVaUBmO0kT9dUO3bHMqQP8yaP7CqvI8\\u002fQWoszr\\u002fijT8wKS6HeAaMPygptYHUJ4o\\u002fambfldNGiD9OdQrPdWOGP+FRr267fYQ\\u002fnSl98aSVgj\\u002f5CpAYM6uAP3gGKvXNfH0\\u002fv+\\u002fQSoSeeT\\u002fyrDf9ObN1P0lPtRuzy3E\\u002fUeYHNvm+az+ZJ9RPMt1jP30GpeAu5Fc\\u002fNW84kHjtPz8Xysgj\\u002fv8\\u002fP3PQ9gbbDVg\\u002fsoIgFRIXZD\\u002ff9kvgZDBsP98ByGVuKXI\\u002fRaoNIDg\\u002fdj+Rvk6Will6P19fGIRgeH4\\u002fg7pNNdpNgT93og5JwGGDPwG+sYXfd4U\\u002fIIiP2DSQhz8kfKoUvaqJP+CoYfN0x4s\\u002f6aYiFVnmjT8GwwwBswOQPxb0bxVMFZE\\u002fviSV9PUnkj8ExjnArjuTP47jU490UJQ\\u002fEQxmbkVmlT+LEdNfH32WP+StMFwAlZc\\u002fRvGYUuatmD8TYvsoz8eZPw==\"},\"type\":\"scatter\"},{\"line\":{\"dash\":\"dot\"},\"mode\":\"lines\",\"name\":\"Minkowski\",\"x\":{\"dtype\":\"f8\",\"bdata\":\"RcGEuA\\u002fM0z6qqVZ5+eHTPhCSKDrj99M+dXr6+swN1D7aYsy7tiPUPkBLnnygOdQ+pTNwPYpP1D4KHEL+c2XUPm8EFL9de9Q+1ezlf0eR1D461bdAMafUPp+9iQEbvdQ+BaZbwgTT1D5qji2D7ujUPs92\\u002f0PY\\u002ftQ+NV\\u002fRBMIU1T6aR6PFqyrVPv8vdYaVQNU+ZBhHR39W1T7KABkIaWzVPi\\u002fp6shSgtU+lNG8iTyY1T76uY5KJq7VPl+iYAsQxNU+xIoyzPnZ1T4qcwSN4+\\u002fVPo9b1k3NBdY+9EOoDrcb1j5aLHrPoDHWPr8UTJCKR9Y+JP0dUXRd1j6K5e8RXnPWPu\\u002fNwdJHidY+VLaTkzGf1j65nmVUG7XWPh+HNxUFy9Y+hG8J1u7g1j7pV9uW2PbWPk9ArVfCDNc+tCh\\u002fGKwi1z4ZEVHZlTjXPn75Ipp\\u002fTtc+5OH0Wmlk1z5JysYbU3rXPq6ymNw8kNc+FJtqnSam1z55gzxeELzXPt5rDh\\u002f60dc+RFTg3+Pn1z6pPLKgzf3XPg==\"},\"y\":[0.02256538297631262,0.02169722118421293,0.020824628109525456,0.019947589687892342,0.019066093321106474,0.018180127862926342,0.017289683605744722,0.016395998881606356,0.015496572021175402,0.014592646102348119,0.013684217095733503,0.012771282394755959,0.01185384083867121,0.010931892758260144,0.010005440059026096,0.009074486369759433,0.008139037310689089,0.007199100992353651,0.006254688994029977,0.0052978768539830735,0.004344653741401868,0.0033869616893269856,0.0024248106625508023,0.0014582116878759926,0.00048717683259423837,0.00048828081688437455,0.0014681471765074755,0.0024524071859704727,0.003441044830082215,0.004434043160018024,0.005431384314628367,0.006433049541484729,0.007439019218075631,0.00844927287263642,0.00946378920510081,0.010482546107794201,0.011505520686061088,0.012532689278769445,0.01356402747861235,0.014599510152339916,0.015639111460759934,0.016682804878645006,0.017730563214432442,0.018782358629726673,0.01983816265871812,0.020897946227261658,0.021961679671919348,0.02302933275875131,0.024100874701830997,0.025176274181690838],\"type\":\"scatter\"}],                        {\"template\":{\"data\":{\"histogram2dcontour\":[{\"type\":\"histogram2dcontour\",\"colorbar\":{\"outlinewidth\":0,\"ticks\":\"\"},\"colorscale\":[[0.0,\"#0d0887\"],[0.1111111111111111,\"#46039f\"],[0.2222222222222222,\"#7201a8\"],[0.3333333333333333,\"#9c179e\"],[0.4444444444444444,\"#bd3786\"],[0.5555555555555556,\"#d8576b\"],[0.6666666666666666,\"#ed7953\"],[0.7777777777777778,\"#fb9f3a\"],[0.8888888888888888,\"#fdca26\"],[1.0,\"#f0f921\"]]}],\"choropleth\":[{\"type\":\"choropleth\",\"colorbar\":{\"outlinewidth\":0,\"ticks\":\"\"}}],\"histogram2d\":[{\"type\":\"histogram2d\",\"colorbar\":{\"outlinewidth\":0,\"ticks\":\"\"},\"colorscale\":[[0.0,\"#0d0887\"],[0.1111111111111111,\"#46039f\"],[0.2222222222222222,\"#7201a8\"],[0.3333333333333333,\"#9c179e\"],[0.4444444444444444,\"#bd3786\"],[0.5555555555555556,\"#d8576b\"],[0.6666666666666666,\"#ed7953\"],[0.7777777777777778,\"#fb9f3a\"],[0.8888888888888888,\"#fdca26\"],[1.0,\"#f0f921\"]]}],\"heatmap\":[{\"type\":\"heatmap\",\"colorbar\":{\"outlinewidth\":0,\"ticks\":\"\"},\"colorscale\":[[0.0,\"#0d0887\"],[0.1111111111111111,\"#46039f\"],[0.2222222222222222,\"#7201a8\"],[0.3333333333333333,\"#9c179e\"],[0.4444444444444444,\"#bd3786\"],[0.5555555555555556,\"#d8576b\"],[0.6666666666666666,\"#ed7953\"],[0.7777777777777778,\"#fb9f3a\"],[0.8888888888888888,\"#fdca26\"],[1.0,\"#f0f921\"]]}],\"contourcarpet\":[{\"type\":\"contourcarpet\",\"colorbar\":{\"outlinewidth\":0,\"ticks\":\"\"}}],\"contour\":[{\"type\":\"contour\",\"colorbar\":{\"outlinewidth\":0,\"ticks\":\"\"},\"colorscale\":[[0.0,\"#0d0887\"],[0.1111111111111111,\"#46039f\"],[0.2222222222222222,\"#7201a8\"],[0.3333333333333333,\"#9c179e\"],[0.4444444444444444,\"#bd3786\"],[0.5555555555555556,\"#d8576b\"],[0.6666666666666666,\"#ed7953\"],[0.7777777777777778,\"#fb9f3a\"],[0.8888888888888888,\"#fdca26\"],[1.0,\"#f0f921\"]]}],\"surface\":[{\"type\":\"surface\",\"colorbar\":{\"outlinewidth\":0,\"ticks\":\"\"},\"colorscale\":[[0.0,\"#0d0887\"],[0.1111111111111111,\"#46039f\"],[0.2222222222222222,\"#7201a8\"],[0.3333333333333333,\"#9c179e\"],[0.4444444444444444,\"#bd3786\"],[0.5555555555555556,\"#d8576b\"],[0.6666666666666666,\"#ed7953\"],[0.7777777777777778,\"#fb9f3a\"],[0.8888888888888888,\"#fdca26\"],[1.0,\"#f0f921\"]]}],\"mesh3d\":[{\"type\":\"mesh3d\",\"colorbar\":{\"outlinewidth\":0,\"ticks\":\"\"}}],\"scatter\":[{\"fillpattern\":{\"fillmode\":\"overlay\",\"size\":10,\"solidity\":0.2},\"type\":\"scatter\"}],\"parcoords\":[{\"type\":\"parcoords\",\"line\":{\"colorbar\":{\"outlinewidth\":0,\"ticks\":\"\"}}}],\"scatterpolargl\":[{\"type\":\"scatterpolargl\",\"marker\":{\"colorbar\":{\"outlinewidth\":0,\"ticks\":\"\"}}}],\"bar\":[{\"error_x\":{\"color\":\"#2a3f5f\"},\"error_y\":{\"color\":\"#2a3f5f\"},\"marker\":{\"line\":{\"color\":\"#E5ECF6\",\"width\":0.5},\"pattern\":{\"fillmode\":\"overlay\",\"size\":10,\"solidity\":0.2}},\"type\":\"bar\"}],\"scattergeo\":[{\"type\":\"scattergeo\",\"marker\":{\"colorbar\":{\"outlinewidth\":0,\"ticks\":\"\"}}}],\"scatterpolar\":[{\"type\":\"scatterpolar\",\"marker\":{\"colorbar\":{\"outlinewidth\":0,\"ticks\":\"\"}}}],\"histogram\":[{\"marker\":{\"pattern\":{\"fillmode\":\"overlay\",\"size\":10,\"solidity\":0.2}},\"type\":\"histogram\"}],\"scattergl\":[{\"type\":\"scattergl\",\"marker\":{\"colorbar\":{\"outlinewidth\":0,\"ticks\":\"\"}}}],\"scatter3d\":[{\"type\":\"scatter3d\",\"line\":{\"colorbar\":{\"outlinewidth\":0,\"ticks\":\"\"}},\"marker\":{\"colorbar\":{\"outlinewidth\":0,\"ticks\":\"\"}}}],\"scattermap\":[{\"type\":\"scattermap\",\"marker\":{\"colorbar\":{\"outlinewidth\":0,\"ticks\":\"\"}}}],\"scattermapbox\":[{\"type\":\"scattermapbox\",\"marker\":{\"colorbar\":{\"outlinewidth\":0,\"ticks\":\"\"}}}],\"scatterternary\":[{\"type\":\"scatterternary\",\"marker\":{\"colorbar\":{\"outlinewidth\":0,\"ticks\":\"\"}}}],\"scattercarpet\":[{\"type\":\"scattercarpet\",\"marker\":{\"colorbar\":{\"outlinewidth\":0,\"ticks\":\"\"}}}],\"carpet\":[{\"aaxis\":{\"endlinecolor\":\"#2a3f5f\",\"gridcolor\":\"white\",\"linecolor\":\"white\",\"minorgridcolor\":\"white\",\"startlinecolor\":\"#2a3f5f\"},\"baxis\":{\"endlinecolor\":\"#2a3f5f\",\"gridcolor\":\"white\",\"linecolor\":\"white\",\"minorgridcolor\":\"white\",\"startlinecolor\":\"#2a3f5f\"},\"type\":\"carpet\"}],\"table\":[{\"cells\":{\"fill\":{\"color\":\"#EBF0F8\"},\"line\":{\"color\":\"white\"}},\"header\":{\"fill\":{\"color\":\"#C8D4E3\"},\"line\":{\"color\":\"white\"}},\"type\":\"table\"}],\"barpolar\":[{\"marker\":{\"line\":{\"color\":\"#E5ECF6\",\"width\":0.5},\"pattern\":{\"fillmode\":\"overlay\",\"size\":10,\"solidity\":0.2}},\"type\":\"barpolar\"}],\"pie\":[{\"automargin\":true,\"type\":\"pie\"}]},\"layout\":{\"autotypenumbers\":\"strict\",\"colorway\":[\"#636efa\",\"#EF553B\",\"#00cc96\",\"#ab63fa\",\"#FFA15A\",\"#19d3f3\",\"#FF6692\",\"#B6E880\",\"#FF97FF\",\"#FECB52\"],\"font\":{\"color\":\"#2a3f5f\"},\"hovermode\":\"closest\",\"hoverlabel\":{\"align\":\"left\"},\"paper_bgcolor\":\"white\",\"plot_bgcolor\":\"#E5ECF6\",\"polar\":{\"bgcolor\":\"#E5ECF6\",\"angularaxis\":{\"gridcolor\":\"white\",\"linecolor\":\"white\",\"ticks\":\"\"},\"radialaxis\":{\"gridcolor\":\"white\",\"linecolor\":\"white\",\"ticks\":\"\"}},\"ternary\":{\"bgcolor\":\"#E5ECF6\",\"aaxis\":{\"gridcolor\":\"white\",\"linecolor\":\"white\",\"ticks\":\"\"},\"baxis\":{\"gridcolor\":\"white\",\"linecolor\":\"white\",\"ticks\":\"\"},\"caxis\":{\"gridcolor\":\"white\",\"linecolor\":\"white\",\"ticks\":\"\"}},\"coloraxis\":{\"colorbar\":{\"outlinewidth\":0,\"ticks\":\"\"}},\"colorscale\":{\"sequential\":[[0.0,\"#0d0887\"],[0.1111111111111111,\"#46039f\"],[0.2222222222222222,\"#7201a8\"],[0.3333333333333333,\"#9c179e\"],[0.4444444444444444,\"#bd3786\"],[0.5555555555555556,\"#d8576b\"],[0.6666666666666666,\"#ed7953\"],[0.7777777777777778,\"#fb9f3a\"],[0.8888888888888888,\"#fdca26\"],[1.0,\"#f0f921\"]],\"sequentialminus\":[[0.0,\"#0d0887\"],[0.1111111111111111,\"#46039f\"],[0.2222222222222222,\"#7201a8\"],[0.3333333333333333,\"#9c179e\"],[0.4444444444444444,\"#bd3786\"],[0.5555555555555556,\"#d8576b\"],[0.6666666666666666,\"#ed7953\"],[0.7777777777777778,\"#fb9f3a\"],[0.8888888888888888,\"#fdca26\"],[1.0,\"#f0f921\"]],\"diverging\":[[0,\"#8e0152\"],[0.1,\"#c51b7d\"],[0.2,\"#de77ae\"],[0.3,\"#f1b6da\"],[0.4,\"#fde0ef\"],[0.5,\"#f7f7f7\"],[0.6,\"#e6f5d0\"],[0.7,\"#b8e186\"],[0.8,\"#7fbc41\"],[0.9,\"#4d9221\"],[1,\"#276419\"]]},\"xaxis\":{\"gridcolor\":\"white\",\"linecolor\":\"white\",\"ticks\":\"\",\"title\":{\"standoff\":15},\"zerolinecolor\":\"white\",\"automargin\":true,\"zerolinewidth\":2},\"yaxis\":{\"gridcolor\":\"white\",\"linecolor\":\"white\",\"ticks\":\"\",\"title\":{\"standoff\":15},\"zerolinecolor\":\"white\",\"automargin\":true,\"zerolinewidth\":2},\"scene\":{\"xaxis\":{\"backgroundcolor\":\"#E5ECF6\",\"gridcolor\":\"white\",\"linecolor\":\"white\",\"showbackground\":true,\"ticks\":\"\",\"zerolinecolor\":\"white\",\"gridwidth\":2},\"yaxis\":{\"backgroundcolor\":\"#E5ECF6\",\"gridcolor\":\"white\",\"linecolor\":\"white\",\"showbackground\":true,\"ticks\":\"\",\"zerolinecolor\":\"white\",\"gridwidth\":2},\"zaxis\":{\"backgroundcolor\":\"#E5ECF6\",\"gridcolor\":\"white\",\"linecolor\":\"white\",\"showbackground\":true,\"ticks\":\"\",\"zerolinecolor\":\"white\",\"gridwidth\":2}},\"shapedefaults\":{\"line\":{\"color\":\"#2a3f5f\"}},\"annotationdefaults\":{\"arrowcolor\":\"#2a3f5f\",\"arrowhead\":0,\"arrowwidth\":1},\"geo\":{\"bgcolor\":\"white\",\"landcolor\":\"#E5ECF6\",\"subunitcolor\":\"white\",\"showland\":true,\"showlakes\":true,\"lakecolor\":\"white\"},\"title\":{\"x\":0.05},\"mapbox\":{\"style\":\"light\"}}}},                        {\"responsive\": true}                    ).then(function(){\n",
       "                            \n",
       "var gd = document.getElementById('0b8c87bf-3308-417a-aa4b-a2c8d218094b');\n",
       "var x = new MutationObserver(function (mutations, observer) {{\n",
       "        var display = window.getComputedStyle(gd).display;\n",
       "        if (!display || display === 'none') {{\n",
       "            console.log([gd, 'removed!']);\n",
       "            Plotly.purge(gd);\n",
       "            observer.disconnect();\n",
       "        }}\n",
       "}});\n",
       "\n",
       "// Listen for the removal of the full notebook cells\n",
       "var notebookContainer = gd.closest('#notebook-container');\n",
       "if (notebookContainer) {{\n",
       "    x.observe(notebookContainer, {childList: true});\n",
       "}}\n",
       "\n",
       "// Listen for the clearing of the current output cell\n",
       "var outputEl = gd.closest('.output');\n",
       "if (outputEl) {{\n",
       "    x.observe(outputEl, {childList: true});\n",
       "}}\n",
       "\n",
       "                        })                };            </script>        </div>"
      ]
     },
     "metadata": {},
     "output_type": "display_data"
    }
   ],
   "source": [
    "y_minkowski = []\n",
    "for i in x_range:\n",
    "    y_minkowski.append(minkowski([7.56e-05, i]))\n",
    "\n",
    "fig = go.Figure()\n",
    "fig.add_trace(\n",
    "    go.Scatter(\n",
    "        x=x_range,\n",
    "        y=np.asarray(y_RMSE) * np.sqrt(len(t_eval)),\n",
    "        mode=\"lines\",\n",
    "        name=\"RMSE*N\",\n",
    "    )\n",
    ")\n",
    "fig.add_trace(\n",
    "    go.Scatter(\n",
    "        x=x_range,\n",
    "        y=np.sqrt(y_SSE),\n",
    "        mode=\"lines\",\n",
    "        line=dict(dash=\"dash\"),\n",
    "        name=\"sqrt(SSE)\",\n",
    "    )\n",
    ")\n",
    "fig.add_trace(\n",
    "    go.Scatter(\n",
    "        x=x_range, y=y_minkowski, mode=\"lines\", line=dict(dash=\"dot\"), name=\"Minkowski\"\n",
    "    )\n",
    ")\n",
    "fig.show()"
   ]
  },
  {
   "cell_type": "markdown",
   "metadata": {},
   "source": [
    "As expected, these lines lie on top of one another. Now, let's take a look at how the Minkowski cost changes for different orders, `p`."
   ]
  },
  {
   "cell_type": "code",
   "execution_count": null,
   "metadata": {},
   "outputs": [],
   "source": [
    "p_orders = np.append(0.75, np.linspace(1, 3, 3))\n",
    "y_minkowski = []\n",
    "for j in p_orders:\n",
    "    cost_minkowski_j = pybop.Minkowski(dataset, p=j)\n",
    "    minkowski_j = pybop.Problem(simulator, cost_minkowski_j)\n",
    "    y_minkowski.append([minkowski_j([7.56e-05, i]) for i in x_range])"
   ]
  },
  {
   "cell_type": "code",
   "execution_count": null,
   "metadata": {},
   "outputs": [
    {
     "data": {
      "text/html": [
       "<div>            <script src=\"https://cdnjs.cloudflare.com/ajax/libs/mathjax/2.7.5/MathJax.js?config=TeX-AMS-MML_SVG\"></script><script type=\"text/javascript\">if (window.MathJax && window.MathJax.Hub && window.MathJax.Hub.Config) {window.MathJax.Hub.Config({SVG: {font: \"STIX-Web\"}});}</script>                <script type=\"text/javascript\">window.PlotlyConfig = {MathJaxConfig: 'local'};</script>\n",
       "        <script charset=\"utf-8\" src=\"https://cdn.plot.ly/plotly-3.0.1.min.js\"></script>                <div id=\"89de125a-336c-4fc6-9407-1bb0d315af42\" class=\"plotly-graph-div\" style=\"height:525px; width:100%;\"></div>            <script type=\"text/javascript\">                window.PLOTLYENV=window.PLOTLYENV || {};                                if (document.getElementById(\"89de125a-336c-4fc6-9407-1bb0d315af42\")) {                    Plotly.newPlot(                        \"89de125a-336c-4fc6-9407-1bb0d315af42\",                        [{\"mode\":\"lines\",\"name\":\"Minkowski 0.75\",\"x\":{\"dtype\":\"f8\",\"bdata\":\"RcGEuA\\u002fM0z6qqVZ5+eHTPhCSKDrj99M+dXr6+swN1D7aYsy7tiPUPkBLnnygOdQ+pTNwPYpP1D4KHEL+c2XUPm8EFL9de9Q+1ezlf0eR1D461bdAMafUPp+9iQEbvdQ+BaZbwgTT1D5qji2D7ujUPs92\\u002f0PY\\u002ftQ+NV\\u002fRBMIU1T6aR6PFqyrVPv8vdYaVQNU+ZBhHR39W1T7KABkIaWzVPi\\u002fp6shSgtU+lNG8iTyY1T76uY5KJq7VPl+iYAsQxNU+xIoyzPnZ1T4qcwSN4+\\u002fVPo9b1k3NBdY+9EOoDrcb1j5aLHrPoDHWPr8UTJCKR9Y+JP0dUXRd1j6K5e8RXnPWPu\\u002fNwdJHidY+VLaTkzGf1j65nmVUG7XWPh+HNxUFy9Y+hG8J1u7g1j7pV9uW2PbWPk9ArVfCDNc+tCh\\u002fGKwi1z4ZEVHZlTjXPn75Ipp\\u002fTtc+5OH0Wmlk1z5JysYbU3rXPq6ymNw8kNc+FJtqnSam1z55gzxeELzXPt5rDh\\u002f60dc+RFTg3+Pn1z6pPLKgzf3XPg==\"},\"y\":[0.18480815513501792,0.1775443687314772,0.17025854547428826,0.16295048509732024,0.1556199952316228,0.14826689133441703,0.14089099660856777,0.133509212439331,0.1260872187279405,0.11864195036665962,0.1111732605447388,0.10368100957513242,0.09616506466674683,0.08862529961742578,0.0810615943690514,0.0734738343290536,0.06586190927132253,0.0582257114282057,0.050565131927370686,0.04270044108278052,0.034991973710579966,0.02725901612930988,0.019501508513914897,0.011719397660406772,0.003912636905080845,0.003918813957227189,0.01177498875586357,0.019655915026998125,0.02756161409793051,0.03549210117027724,0.043447385405647646,0.05142747000932642,0.05943235231727173,0.06746202388040883,0.07551647055125923,0.08359567257023451,0.09169960465147058,0.09982823607071124,0.10798153075043236,0.11615944734813778,0.12436193934197873,0.13258895511878965,0.1408404380603757,0.1491163266302194,0.15741655446104802,0.1657410504402647,0.17408973879754108,0.18246253919085148,0.19085936679226995,0.19928013237440564],\"type\":\"scatter\"},{\"mode\":\"lines\",\"name\":\"Minkowski 1.0\",\"x\":{\"dtype\":\"f8\",\"bdata\":\"RcGEuA\\u002fM0z6qqVZ5+eHTPhCSKDrj99M+dXr6+swN1D7aYsy7tiPUPkBLnnygOdQ+pTNwPYpP1D4KHEL+c2XUPm8EFL9de9Q+1ezlf0eR1D461bdAMafUPp+9iQEbvdQ+BaZbwgTT1D5qji2D7ujUPs92\\u002f0PY\\u002ftQ+NV\\u002fRBMIU1T6aR6PFqyrVPv8vdYaVQNU+ZBhHR39W1T7KABkIaWzVPi\\u002fp6shSgtU+lNG8iTyY1T76uY5KJq7VPl+iYAsQxNU+xIoyzPnZ1T4qcwSN4+\\u002fVPo9b1k3NBdY+9EOoDrcb1j5aLHrPoDHWPr8UTJCKR9Y+JP0dUXRd1j6K5e8RXnPWPu\\u002fNwdJHidY+VLaTkzGf1j65nmVUG7XWPh+HNxUFy9Y+hG8J1u7g1j7pV9uW2PbWPk9ArVfCDNc+tCh\\u002fGKwi1z4ZEVHZlTjXPn75Ipp\\u002fTtc+5OH0Wmlk1z5JysYbU3rXPq6ymNw8kNc+FJtqnSam1z55gzxeELzXPt5rDh\\u002f60dc+RFTg3+Pn1z6pPLKgzf3XPg==\"},\"y\":[0.0774541550645158,0.07442512559350378,0.07138549720577769,0.06833518866012733,0.06527412241518915,0.06220222460153613,0.05911942499180123,0.05603225229929487,0.05292744521033521,0.04981154783621333,0.0466845042274362,0.04354626191659916,0.04039677188350721,0.03723598852081489,0.034063869598308205,0.03088037622649642,0.02768547282016387,0.024479127060652583,0.02126130985845265,0.017965032652109247,0.014724628473235857,0.011472701217273507,0.00820923434096743,0.004934214333539355,0.0016476306762878146,0.0016505241980819818,0.004960254946667408,0.008281563357567023,0.011614448391723986,0.014958906224417312,0.01831493028771103,0.021682511312154595,0.025061637369786727,0.028452293916063187,0.031854463832759805,0.035268127470645894,0.03869326269206441,0.04212984491418004,0.04557784715126134,0.049037240058036335,0.05250799197209588,0.0559900689570858,0.05948343484527019,0.06298805128015639,0.06650387775942157,0.07003087167696487,0.07356898836570602,0.07711818113977476,0.08067840133647053,0.08424959835845414],\"type\":\"scatter\"},{\"mode\":\"lines\",\"name\":\"Minkowski 2.0\",\"x\":{\"dtype\":\"f8\",\"bdata\":\"RcGEuA\\u002fM0z6qqVZ5+eHTPhCSKDrj99M+dXr6+swN1D7aYsy7tiPUPkBLnnygOdQ+pTNwPYpP1D4KHEL+c2XUPm8EFL9de9Q+1ezlf0eR1D461bdAMafUPp+9iQEbvdQ+BaZbwgTT1D5qji2D7ujUPs92\\u002f0PY\\u002ftQ+NV\\u002fRBMIU1T6aR6PFqyrVPv8vdYaVQNU+ZBhHR39W1T7KABkIaWzVPi\\u002fp6shSgtU+lNG8iTyY1T76uY5KJq7VPl+iYAsQxNU+xIoyzPnZ1T4qcwSN4+\\u002fVPo9b1k3NBdY+9EOoDrcb1j5aLHrPoDHWPr8UTJCKR9Y+JP0dUXRd1j6K5e8RXnPWPu\\u002fNwdJHidY+VLaTkzGf1j65nmVUG7XWPh+HNxUFy9Y+hG8J1u7g1j7pV9uW2PbWPk9ArVfCDNc+tCh\\u002fGKwi1z4ZEVHZlTjXPn75Ipp\\u002fTtc+5OH0Wmlk1z5JysYbU3rXPq6ymNw8kNc+FJtqnSam1z55gzxeELzXPt5rDh\\u002f60dc+RFTg3+Pn1z6pPLKgzf3XPg==\"},\"y\":[0.02256538297631262,0.02169722118421293,0.020824628109525456,0.019947589687892342,0.019066093321106474,0.018180127862926342,0.017289683605744722,0.016395998881606356,0.015496572021175402,0.014592646102348119,0.013684217095733503,0.012771282394755959,0.01185384083867121,0.010931892758260144,0.010005440059026096,0.009074486369759433,0.008139037310689089,0.007199100992353651,0.006254688994029977,0.0052978768539830735,0.004344653741401868,0.0033869616893269856,0.0024248106625508023,0.0014582116878759926,0.00048717683259423837,0.00048828081688437455,0.0014681471765074755,0.0024524071859704727,0.003441044830082215,0.004434043160018024,0.005431384314628367,0.006433049541484729,0.007439019218075631,0.00844927287263642,0.00946378920510081,0.010482546107794201,0.011505520686061088,0.012532689278769445,0.01356402747861235,0.014599510152339916,0.015639111460759934,0.016682804878645006,0.017730563214432442,0.018782358629726673,0.01983816265871812,0.020897946227261658,0.021961679671919348,0.02302933275875131,0.024100874701830997,0.025176274181690838],\"type\":\"scatter\"},{\"mode\":\"lines\",\"name\":\"Minkowski 3.0\",\"x\":{\"dtype\":\"f8\",\"bdata\":\"RcGEuA\\u002fM0z6qqVZ5+eHTPhCSKDrj99M+dXr6+swN1D7aYsy7tiPUPkBLnnygOdQ+pTNwPYpP1D4KHEL+c2XUPm8EFL9de9Q+1ezlf0eR1D461bdAMafUPp+9iQEbvdQ+BaZbwgTT1D5qji2D7ujUPs92\\u002f0PY\\u002ftQ+NV\\u002fRBMIU1T6aR6PFqyrVPv8vdYaVQNU+ZBhHR39W1T7KABkIaWzVPi\\u002fp6shSgtU+lNG8iTyY1T76uY5KJq7VPl+iYAsQxNU+xIoyzPnZ1T4qcwSN4+\\u002fVPo9b1k3NBdY+9EOoDrcb1j5aLHrPoDHWPr8UTJCKR9Y+JP0dUXRd1j6K5e8RXnPWPu\\u002fNwdJHidY+VLaTkzGf1j65nmVUG7XWPh+HNxUFy9Y+hG8J1u7g1j7pV9uW2PbWPk9ArVfCDNc+tCh\\u002fGKwi1z4ZEVHZlTjXPn75Ipp\\u002fTtc+5OH0Wmlk1z5JysYbU3rXPq6ymNw8kNc+FJtqnSam1z55gzxeELzXPt5rDh\\u002f60dc+RFTg3+Pn1z6pPLKgzf3XPg==\"},\"y\":[0.015867192216544264,0.015262201030183022,0.014653521834155619,0.014041155851403071,0.013425105407264227,0.012805373911112599,0.012181965838883759,0.011555401540227488,0.010924658021826072,0.010290257829448495,0.009652209571414841,0.00901052287448077,0.00836520839373298,0.007716277839070222,0.007063744029228898,0.0064076209938567,0.005747924163858758,0.005084670733255105,0.004417880380553556,0.0037485393254573867,0.003074812470333429,0.002397585710985169,0.001716877297007437,0.0010327061725439396,0.00034509195659257713,0.0003459450763757689,0.0010403840156897677,0.0017382033335509163,0.0024393809038628787,0.003143894020864932,0.003851719417602591,0.004562833284082563,0.0052772112853342835,0.005994828579105407,0.006715659833463966,0.007439679244068142,0.008166860551283033,0.008897177056994875,0.009630601641250855,0.01036710677861299,0.011106664554298937,0.01184924668007179,0.01259482450990197,0.013343369055355183,0.014094851000794772,0.014849240718261596,0.015606508282180845,0.016366623483814405,0.01712955584540248,0.017895274634162628],\"type\":\"scatter\"}],                        {\"template\":{\"data\":{\"histogram2dcontour\":[{\"type\":\"histogram2dcontour\",\"colorbar\":{\"outlinewidth\":0,\"ticks\":\"\"},\"colorscale\":[[0.0,\"#0d0887\"],[0.1111111111111111,\"#46039f\"],[0.2222222222222222,\"#7201a8\"],[0.3333333333333333,\"#9c179e\"],[0.4444444444444444,\"#bd3786\"],[0.5555555555555556,\"#d8576b\"],[0.6666666666666666,\"#ed7953\"],[0.7777777777777778,\"#fb9f3a\"],[0.8888888888888888,\"#fdca26\"],[1.0,\"#f0f921\"]]}],\"choropleth\":[{\"type\":\"choropleth\",\"colorbar\":{\"outlinewidth\":0,\"ticks\":\"\"}}],\"histogram2d\":[{\"type\":\"histogram2d\",\"colorbar\":{\"outlinewidth\":0,\"ticks\":\"\"},\"colorscale\":[[0.0,\"#0d0887\"],[0.1111111111111111,\"#46039f\"],[0.2222222222222222,\"#7201a8\"],[0.3333333333333333,\"#9c179e\"],[0.4444444444444444,\"#bd3786\"],[0.5555555555555556,\"#d8576b\"],[0.6666666666666666,\"#ed7953\"],[0.7777777777777778,\"#fb9f3a\"],[0.8888888888888888,\"#fdca26\"],[1.0,\"#f0f921\"]]}],\"heatmap\":[{\"type\":\"heatmap\",\"colorbar\":{\"outlinewidth\":0,\"ticks\":\"\"},\"colorscale\":[[0.0,\"#0d0887\"],[0.1111111111111111,\"#46039f\"],[0.2222222222222222,\"#7201a8\"],[0.3333333333333333,\"#9c179e\"],[0.4444444444444444,\"#bd3786\"],[0.5555555555555556,\"#d8576b\"],[0.6666666666666666,\"#ed7953\"],[0.7777777777777778,\"#fb9f3a\"],[0.8888888888888888,\"#fdca26\"],[1.0,\"#f0f921\"]]}],\"contourcarpet\":[{\"type\":\"contourcarpet\",\"colorbar\":{\"outlinewidth\":0,\"ticks\":\"\"}}],\"contour\":[{\"type\":\"contour\",\"colorbar\":{\"outlinewidth\":0,\"ticks\":\"\"},\"colorscale\":[[0.0,\"#0d0887\"],[0.1111111111111111,\"#46039f\"],[0.2222222222222222,\"#7201a8\"],[0.3333333333333333,\"#9c179e\"],[0.4444444444444444,\"#bd3786\"],[0.5555555555555556,\"#d8576b\"],[0.6666666666666666,\"#ed7953\"],[0.7777777777777778,\"#fb9f3a\"],[0.8888888888888888,\"#fdca26\"],[1.0,\"#f0f921\"]]}],\"surface\":[{\"type\":\"surface\",\"colorbar\":{\"outlinewidth\":0,\"ticks\":\"\"},\"colorscale\":[[0.0,\"#0d0887\"],[0.1111111111111111,\"#46039f\"],[0.2222222222222222,\"#7201a8\"],[0.3333333333333333,\"#9c179e\"],[0.4444444444444444,\"#bd3786\"],[0.5555555555555556,\"#d8576b\"],[0.6666666666666666,\"#ed7953\"],[0.7777777777777778,\"#fb9f3a\"],[0.8888888888888888,\"#fdca26\"],[1.0,\"#f0f921\"]]}],\"mesh3d\":[{\"type\":\"mesh3d\",\"colorbar\":{\"outlinewidth\":0,\"ticks\":\"\"}}],\"scatter\":[{\"fillpattern\":{\"fillmode\":\"overlay\",\"size\":10,\"solidity\":0.2},\"type\":\"scatter\"}],\"parcoords\":[{\"type\":\"parcoords\",\"line\":{\"colorbar\":{\"outlinewidth\":0,\"ticks\":\"\"}}}],\"scatterpolargl\":[{\"type\":\"scatterpolargl\",\"marker\":{\"colorbar\":{\"outlinewidth\":0,\"ticks\":\"\"}}}],\"bar\":[{\"error_x\":{\"color\":\"#2a3f5f\"},\"error_y\":{\"color\":\"#2a3f5f\"},\"marker\":{\"line\":{\"color\":\"#E5ECF6\",\"width\":0.5},\"pattern\":{\"fillmode\":\"overlay\",\"size\":10,\"solidity\":0.2}},\"type\":\"bar\"}],\"scattergeo\":[{\"type\":\"scattergeo\",\"marker\":{\"colorbar\":{\"outlinewidth\":0,\"ticks\":\"\"}}}],\"scatterpolar\":[{\"type\":\"scatterpolar\",\"marker\":{\"colorbar\":{\"outlinewidth\":0,\"ticks\":\"\"}}}],\"histogram\":[{\"marker\":{\"pattern\":{\"fillmode\":\"overlay\",\"size\":10,\"solidity\":0.2}},\"type\":\"histogram\"}],\"scattergl\":[{\"type\":\"scattergl\",\"marker\":{\"colorbar\":{\"outlinewidth\":0,\"ticks\":\"\"}}}],\"scatter3d\":[{\"type\":\"scatter3d\",\"line\":{\"colorbar\":{\"outlinewidth\":0,\"ticks\":\"\"}},\"marker\":{\"colorbar\":{\"outlinewidth\":0,\"ticks\":\"\"}}}],\"scattermap\":[{\"type\":\"scattermap\",\"marker\":{\"colorbar\":{\"outlinewidth\":0,\"ticks\":\"\"}}}],\"scattermapbox\":[{\"type\":\"scattermapbox\",\"marker\":{\"colorbar\":{\"outlinewidth\":0,\"ticks\":\"\"}}}],\"scatterternary\":[{\"type\":\"scatterternary\",\"marker\":{\"colorbar\":{\"outlinewidth\":0,\"ticks\":\"\"}}}],\"scattercarpet\":[{\"type\":\"scattercarpet\",\"marker\":{\"colorbar\":{\"outlinewidth\":0,\"ticks\":\"\"}}}],\"carpet\":[{\"aaxis\":{\"endlinecolor\":\"#2a3f5f\",\"gridcolor\":\"white\",\"linecolor\":\"white\",\"minorgridcolor\":\"white\",\"startlinecolor\":\"#2a3f5f\"},\"baxis\":{\"endlinecolor\":\"#2a3f5f\",\"gridcolor\":\"white\",\"linecolor\":\"white\",\"minorgridcolor\":\"white\",\"startlinecolor\":\"#2a3f5f\"},\"type\":\"carpet\"}],\"table\":[{\"cells\":{\"fill\":{\"color\":\"#EBF0F8\"},\"line\":{\"color\":\"white\"}},\"header\":{\"fill\":{\"color\":\"#C8D4E3\"},\"line\":{\"color\":\"white\"}},\"type\":\"table\"}],\"barpolar\":[{\"marker\":{\"line\":{\"color\":\"#E5ECF6\",\"width\":0.5},\"pattern\":{\"fillmode\":\"overlay\",\"size\":10,\"solidity\":0.2}},\"type\":\"barpolar\"}],\"pie\":[{\"automargin\":true,\"type\":\"pie\"}]},\"layout\":{\"autotypenumbers\":\"strict\",\"colorway\":[\"#636efa\",\"#EF553B\",\"#00cc96\",\"#ab63fa\",\"#FFA15A\",\"#19d3f3\",\"#FF6692\",\"#B6E880\",\"#FF97FF\",\"#FECB52\"],\"font\":{\"color\":\"#2a3f5f\"},\"hovermode\":\"closest\",\"hoverlabel\":{\"align\":\"left\"},\"paper_bgcolor\":\"white\",\"plot_bgcolor\":\"#E5ECF6\",\"polar\":{\"bgcolor\":\"#E5ECF6\",\"angularaxis\":{\"gridcolor\":\"white\",\"linecolor\":\"white\",\"ticks\":\"\"},\"radialaxis\":{\"gridcolor\":\"white\",\"linecolor\":\"white\",\"ticks\":\"\"}},\"ternary\":{\"bgcolor\":\"#E5ECF6\",\"aaxis\":{\"gridcolor\":\"white\",\"linecolor\":\"white\",\"ticks\":\"\"},\"baxis\":{\"gridcolor\":\"white\",\"linecolor\":\"white\",\"ticks\":\"\"},\"caxis\":{\"gridcolor\":\"white\",\"linecolor\":\"white\",\"ticks\":\"\"}},\"coloraxis\":{\"colorbar\":{\"outlinewidth\":0,\"ticks\":\"\"}},\"colorscale\":{\"sequential\":[[0.0,\"#0d0887\"],[0.1111111111111111,\"#46039f\"],[0.2222222222222222,\"#7201a8\"],[0.3333333333333333,\"#9c179e\"],[0.4444444444444444,\"#bd3786\"],[0.5555555555555556,\"#d8576b\"],[0.6666666666666666,\"#ed7953\"],[0.7777777777777778,\"#fb9f3a\"],[0.8888888888888888,\"#fdca26\"],[1.0,\"#f0f921\"]],\"sequentialminus\":[[0.0,\"#0d0887\"],[0.1111111111111111,\"#46039f\"],[0.2222222222222222,\"#7201a8\"],[0.3333333333333333,\"#9c179e\"],[0.4444444444444444,\"#bd3786\"],[0.5555555555555556,\"#d8576b\"],[0.6666666666666666,\"#ed7953\"],[0.7777777777777778,\"#fb9f3a\"],[0.8888888888888888,\"#fdca26\"],[1.0,\"#f0f921\"]],\"diverging\":[[0,\"#8e0152\"],[0.1,\"#c51b7d\"],[0.2,\"#de77ae\"],[0.3,\"#f1b6da\"],[0.4,\"#fde0ef\"],[0.5,\"#f7f7f7\"],[0.6,\"#e6f5d0\"],[0.7,\"#b8e186\"],[0.8,\"#7fbc41\"],[0.9,\"#4d9221\"],[1,\"#276419\"]]},\"xaxis\":{\"gridcolor\":\"white\",\"linecolor\":\"white\",\"ticks\":\"\",\"title\":{\"standoff\":15},\"zerolinecolor\":\"white\",\"automargin\":true,\"zerolinewidth\":2},\"yaxis\":{\"gridcolor\":\"white\",\"linecolor\":\"white\",\"ticks\":\"\",\"title\":{\"standoff\":15},\"zerolinecolor\":\"white\",\"automargin\":true,\"zerolinewidth\":2},\"scene\":{\"xaxis\":{\"backgroundcolor\":\"#E5ECF6\",\"gridcolor\":\"white\",\"linecolor\":\"white\",\"showbackground\":true,\"ticks\":\"\",\"zerolinecolor\":\"white\",\"gridwidth\":2},\"yaxis\":{\"backgroundcolor\":\"#E5ECF6\",\"gridcolor\":\"white\",\"linecolor\":\"white\",\"showbackground\":true,\"ticks\":\"\",\"zerolinecolor\":\"white\",\"gridwidth\":2},\"zaxis\":{\"backgroundcolor\":\"#E5ECF6\",\"gridcolor\":\"white\",\"linecolor\":\"white\",\"showbackground\":true,\"ticks\":\"\",\"zerolinecolor\":\"white\",\"gridwidth\":2}},\"shapedefaults\":{\"line\":{\"color\":\"#2a3f5f\"}},\"annotationdefaults\":{\"arrowcolor\":\"#2a3f5f\",\"arrowhead\":0,\"arrowwidth\":1},\"geo\":{\"bgcolor\":\"white\",\"landcolor\":\"#E5ECF6\",\"subunitcolor\":\"white\",\"showland\":true,\"showlakes\":true,\"lakecolor\":\"white\"},\"title\":{\"x\":0.05},\"mapbox\":{\"style\":\"light\"}}},\"yaxis\":{\"range\":[0,0.025176274181690838]}},                        {\"responsive\": true}                    ).then(function(){\n",
       "                            \n",
       "var gd = document.getElementById('89de125a-336c-4fc6-9407-1bb0d315af42');\n",
       "var x = new MutationObserver(function (mutations, observer) {{\n",
       "        var display = window.getComputedStyle(gd).display;\n",
       "        if (!display || display === 'none') {{\n",
       "            console.log([gd, 'removed!']);\n",
       "            Plotly.purge(gd);\n",
       "            observer.disconnect();\n",
       "        }}\n",
       "}});\n",
       "\n",
       "// Listen for the removal of the full notebook cells\n",
       "var notebookContainer = gd.closest('#notebook-container');\n",
       "if (notebookContainer) {{\n",
       "    x.observe(notebookContainer, {childList: true});\n",
       "}}\n",
       "\n",
       "// Listen for the clearing of the current output cell\n",
       "var outputEl = gd.closest('.output');\n",
       "if (outputEl) {{\n",
       "    x.observe(outputEl, {childList: true});\n",
       "}}\n",
       "\n",
       "                        })                };            </script>        </div>"
      ]
     },
     "metadata": {},
     "output_type": "display_data"
    }
   ],
   "source": [
    "fig = go.Figure()\n",
    "for k, _ in enumerate(p_orders):\n",
    "    fig.add_trace(\n",
    "        go.Scatter(x=x_range, y=y_minkowski[k], mode=\"lines\", name=f\"Minkowski {_}\")\n",
    "    )\n",
    "fig.update_yaxes(range=[0, np.max(y_minkowski[2])])\n",
    "fig.show()"
   ]
  },
  {
   "cell_type": "markdown",
   "metadata": {},
   "source": [
    "As seen above, the Minkowski cost allows for a range of different cost functions to be created. This provides users with another hyperparameter to calibrate for optimisation algorithm convergence. This addition does expand the global search space, and should be carefully considered before deciding upon.\n",
    "\n",
    "### Sum of Power\n",
    "Next, we introduce a similar cost function, the `SumOfPower` implementation. This cost function is the $p$-th power of the Minkowski distance of order $p$. It provides a generalised formulation for the Sum of Squared Errors (SSE) cost function, and is given by,\n",
    "\n",
    "$\\mathcal{L_p} = \\displaystyle \\sum_i  |\\hat{y_i}-y_i|^p$\n",
    "\n",
    "where $p ≥ 0$ is the power order. A few special cases include,\n",
    "\n",
    "$p = 1$: Sum of Absolute Differences\n",
    "$p = 2$: Sum of Squared Differences\n",
    "\n",
    "Next we repeat the above examples with the addition of the `SumOfPower` class."
   ]
  },
  {
   "cell_type": "code",
   "execution_count": null,
   "metadata": {},
   "outputs": [],
   "source": [
    "cost_sumofpower = pybop.SumOfPower(dataset, p=2)\n",
    "sumofpower = pybop.Problem(simulator, cost_sumofpower)"
   ]
  },
  {
   "cell_type": "code",
   "execution_count": null,
   "metadata": {},
   "outputs": [
    {
     "data": {
      "text/html": [
       "<div>            <script src=\"https://cdnjs.cloudflare.com/ajax/libs/mathjax/2.7.5/MathJax.js?config=TeX-AMS-MML_SVG\"></script><script type=\"text/javascript\">if (window.MathJax && window.MathJax.Hub && window.MathJax.Hub.Config) {window.MathJax.Hub.Config({SVG: {font: \"STIX-Web\"}});}</script>                <script type=\"text/javascript\">window.PlotlyConfig = {MathJaxConfig: 'local'};</script>\n",
       "        <script charset=\"utf-8\" src=\"https://cdn.plot.ly/plotly-3.0.1.min.js\"></script>                <div id=\"efebbb7e-f9de-4919-b851-a978407159b0\" class=\"plotly-graph-div\" style=\"height:525px; width:100%;\"></div>            <script type=\"text/javascript\">                window.PLOTLYENV=window.PLOTLYENV || {};                                if (document.getElementById(\"efebbb7e-f9de-4919-b851-a978407159b0\")) {                    Plotly.newPlot(                        \"efebbb7e-f9de-4919-b851-a978407159b0\",                        [{\"mode\":\"lines\",\"name\":\"RMSE*N\",\"x\":{\"dtype\":\"f8\",\"bdata\":\"RcGEuA\\u002fM0z6qqVZ5+eHTPhCSKDrj99M+dXr6+swN1D7aYsy7tiPUPkBLnnygOdQ+pTNwPYpP1D4KHEL+c2XUPm8EFL9de9Q+1ezlf0eR1D461bdAMafUPp+9iQEbvdQ+BaZbwgTT1D5qji2D7ujUPs92\\u002f0PY\\u002ftQ+NV\\u002fRBMIU1T6aR6PFqyrVPv8vdYaVQNU+ZBhHR39W1T7KABkIaWzVPi\\u002fp6shSgtU+lNG8iTyY1T76uY5KJq7VPl+iYAsQxNU+xIoyzPnZ1T4qcwSN4+\\u002fVPo9b1k3NBdY+9EOoDrcb1j5aLHrPoDHWPr8UTJCKR9Y+JP0dUXRd1j6K5e8RXnPWPu\\u002fNwdJHidY+VLaTkzGf1j65nmVUG7XWPh+HNxUFy9Y+hG8J1u7g1j7pV9uW2PbWPk9ArVfCDNc+tCh\\u002fGKwi1z4ZEVHZlTjXPn75Ipp\\u002fTtc+5OH0Wmlk1z5JysYbU3rXPq6ymNw8kNc+FJtqnSam1z55gzxeELzXPt5rDh\\u002f60dc+RFTg3+Pn1z6pPLKgzf3XPg==\"},\"y\":{\"dtype\":\"f8\",\"bdata\":\"g7KeN2Eblz8l4ZndyzeWPwAjuiINU5U\\u002f4MRfFSRtlD+NRhvdD4aTP8P3brrPnZI\\u002fbVaUBmO0kT9dUO3bHMqQP8yaP7CqvI8\\u002fQWoszr\\u002fijT8wKS6HeAaMPykptYHUJ4o\\u002fambfldNGiD9PdQrPdWOGP+FRr267fYQ\\u002fnSl98aSVgj\\u002f5CpAYM6uAP3kGKvXNfH0\\u002fv+\\u002fQSoSeeT\\u002fyrDf9ObN1P0lPtRuzy3E\\u002fUuYHNvm+az+ZJ9RPMt1jP30GpeAu5Fc\\u002fNm84kHjtPz8Xysgj\\u002fv8\\u002fP3TQ9gbbDVg\\u002fsoIgFRIXZD\\u002ff9kvgZDBsP98ByGVuKXI\\u002fRaoNIDg\\u002fdj+Rvk6Will6P19fGIRgeH4\\u002fg7pNNdpNgT94og5JwGGDPwG+sYXfd4U\\u002fIIiP2DSQhz8kfKoUvaqJP+CoYfN0x4s\\u002f6aYiFVnmjT8GwwwBswOQPxb0bxVMFZE\\u002fviSV9PUnkj8ExjnArjuTP47jU490UJQ\\u002fEgxmbkVmlT+KEdNfH32WP+OtMFwAlZc\\u002fR\\u002fGYUuatmD8TYvsoz8eZPw==\"},\"type\":\"scatter\"},{\"line\":{\"dash\":\"dash\"},\"mode\":\"lines\",\"name\":\"SSE\",\"x\":{\"dtype\":\"f8\",\"bdata\":\"RcGEuA\\u002fM0z6qqVZ5+eHTPhCSKDrj99M+dXr6+swN1D7aYsy7tiPUPkBLnnygOdQ+pTNwPYpP1D4KHEL+c2XUPm8EFL9de9Q+1ezlf0eR1D461bdAMafUPp+9iQEbvdQ+BaZbwgTT1D5qji2D7ujUPs92\\u002f0PY\\u002ftQ+NV\\u002fRBMIU1T6aR6PFqyrVPv8vdYaVQNU+ZBhHR39W1T7KABkIaWzVPi\\u002fp6shSgtU+lNG8iTyY1T76uY5KJq7VPl+iYAsQxNU+xIoyzPnZ1T4qcwSN4+\\u002fVPo9b1k3NBdY+9EOoDrcb1j5aLHrPoDHWPr8UTJCKR9Y+JP0dUXRd1j6K5e8RXnPWPu\\u002fNwdJHidY+VLaTkzGf1j65nmVUG7XWPh+HNxUFy9Y+hG8J1u7g1j7pV9uW2PbWPk9ArVfCDNc+tCh\\u002fGKwi1z4ZEVHZlTjXPn75Ipp\\u002fTtc+5OH0Wmlk1z5JysYbU3rXPq6ymNw8kNc+FJtqnSam1z55gzxeELzXPt5rDh\\u002f60dc+RFTg3+Pn1z6pPLKgzf3XPg==\"},\"y\":[0.0005091965088676593,0.00047076940711665826,0.0004336651359000377,0.0003979063343565089,0.00036351591452914086,0.00033051704911235075,0.0002989331591867578,0.00026882877932563683,0.00024014374440747626,0.00021294532026837573,0.00018725779752316505,0.00016310565400660352,0.00014051354262854937,0.0001195062792781006,0.00010010883077476412,8.234630287494974e-05,6.624392834478907e-05,5.182705509810732e-05,3.912113441203972e-05,2.806749915996959e-05,1.887601613267725e-05,1.1471509484968709e-05,5.8797067492200605e-06,2.1263813266581513e-06,2.3734126621655455e-07,2.384181561372721e-07,2.1554561318868725e-06,6.014301005799613e-06,1.1840789522635539e-05,1.966073874490263e-05,2.9499935573191055e-05,4.1384126403196885e-05,5.533900692689857e-05,7.13902120762697e-05,8.956330611858263e-05,0.00010988377290203136,0.0001323770062573796,0.00015706830055818257,0.00018398284144055093,0.00021314569668827628,0.0002445818072820727,0.00027831597861894164,0.00031437287190098483,0.00035277699569566796,0.000393552697673758,0.0004367241565175198,0.0004823153740119955,0.0005303501673132962,0.0005808521613933574,0.0006338447816716728],\"type\":\"scatter\"},{\"line\":{\"dash\":\"dot\"},\"mode\":\"lines\",\"name\":\"Sum of Power\",\"x\":{\"dtype\":\"f8\",\"bdata\":\"RcGEuA\\u002fM0z6qqVZ5+eHTPhCSKDrj99M+dXr6+swN1D7aYsy7tiPUPkBLnnygOdQ+pTNwPYpP1D4KHEL+c2XUPm8EFL9de9Q+1ezlf0eR1D461bdAMafUPp+9iQEbvdQ+BaZbwgTT1D5qji2D7ujUPs92\\u002f0PY\\u002ftQ+NV\\u002fRBMIU1T6aR6PFqyrVPv8vdYaVQNU+ZBhHR39W1T7KABkIaWzVPi\\u002fp6shSgtU+lNG8iTyY1T76uY5KJq7VPl+iYAsQxNU+xIoyzPnZ1T4qcwSN4+\\u002fVPo9b1k3NBdY+9EOoDrcb1j5aLHrPoDHWPr8UTJCKR9Y+JP0dUXRd1j6K5e8RXnPWPu\\u002fNwdJHidY+VLaTkzGf1j65nmVUG7XWPh+HNxUFy9Y+hG8J1u7g1j7pV9uW2PbWPk9ArVfCDNc+tCh\\u002fGKwi1z4ZEVHZlTjXPn75Ipp\\u002fTtc+5OH0Wmlk1z5JysYbU3rXPq6ymNw8kNc+FJtqnSam1z55gzxeELzXPt5rDh\\u002f60dc+RFTg3+Pn1z6pPLKgzf3XPg==\"},\"y\":[0.0005091965088676593,0.00047076940711665826,0.0004336651359000377,0.0003979063343565089,0.00036351591452914086,0.00033051704911235075,0.0002989331591867578,0.00026882877932563683,0.00024014374440747626,0.00021294532026837573,0.00018725779752316505,0.00016310565400660352,0.00014051354262854937,0.0001195062792781006,0.00010010883077476412,8.234630287494974e-05,6.624392834478907e-05,5.182705509810732e-05,3.912113441203972e-05,2.806749915996959e-05,1.887601613267725e-05,1.1471509484968709e-05,5.8797067492200605e-06,2.1263813266581513e-06,2.3734126621655455e-07,2.384181561372721e-07,2.1554561318868725e-06,6.014301005799613e-06,1.1840789522635539e-05,1.966073874490263e-05,2.9499935573191055e-05,4.1384126403196885e-05,5.533900692689857e-05,7.13902120762697e-05,8.956330611858263e-05,0.00010988377290203136,0.0001323770062573796,0.00015706830055818257,0.00018398284144055093,0.00021314569668827628,0.0002445818072820727,0.00027831597861894164,0.00031437287190098483,0.00035277699569566796,0.000393552697673758,0.0004367241565175198,0.0004823153740119955,0.0005303501673132962,0.0005808521613933574,0.0006338447816716728],\"type\":\"scatter\"}],                        {\"template\":{\"data\":{\"histogram2dcontour\":[{\"type\":\"histogram2dcontour\",\"colorbar\":{\"outlinewidth\":0,\"ticks\":\"\"},\"colorscale\":[[0.0,\"#0d0887\"],[0.1111111111111111,\"#46039f\"],[0.2222222222222222,\"#7201a8\"],[0.3333333333333333,\"#9c179e\"],[0.4444444444444444,\"#bd3786\"],[0.5555555555555556,\"#d8576b\"],[0.6666666666666666,\"#ed7953\"],[0.7777777777777778,\"#fb9f3a\"],[0.8888888888888888,\"#fdca26\"],[1.0,\"#f0f921\"]]}],\"choropleth\":[{\"type\":\"choropleth\",\"colorbar\":{\"outlinewidth\":0,\"ticks\":\"\"}}],\"histogram2d\":[{\"type\":\"histogram2d\",\"colorbar\":{\"outlinewidth\":0,\"ticks\":\"\"},\"colorscale\":[[0.0,\"#0d0887\"],[0.1111111111111111,\"#46039f\"],[0.2222222222222222,\"#7201a8\"],[0.3333333333333333,\"#9c179e\"],[0.4444444444444444,\"#bd3786\"],[0.5555555555555556,\"#d8576b\"],[0.6666666666666666,\"#ed7953\"],[0.7777777777777778,\"#fb9f3a\"],[0.8888888888888888,\"#fdca26\"],[1.0,\"#f0f921\"]]}],\"heatmap\":[{\"type\":\"heatmap\",\"colorbar\":{\"outlinewidth\":0,\"ticks\":\"\"},\"colorscale\":[[0.0,\"#0d0887\"],[0.1111111111111111,\"#46039f\"],[0.2222222222222222,\"#7201a8\"],[0.3333333333333333,\"#9c179e\"],[0.4444444444444444,\"#bd3786\"],[0.5555555555555556,\"#d8576b\"],[0.6666666666666666,\"#ed7953\"],[0.7777777777777778,\"#fb9f3a\"],[0.8888888888888888,\"#fdca26\"],[1.0,\"#f0f921\"]]}],\"contourcarpet\":[{\"type\":\"contourcarpet\",\"colorbar\":{\"outlinewidth\":0,\"ticks\":\"\"}}],\"contour\":[{\"type\":\"contour\",\"colorbar\":{\"outlinewidth\":0,\"ticks\":\"\"},\"colorscale\":[[0.0,\"#0d0887\"],[0.1111111111111111,\"#46039f\"],[0.2222222222222222,\"#7201a8\"],[0.3333333333333333,\"#9c179e\"],[0.4444444444444444,\"#bd3786\"],[0.5555555555555556,\"#d8576b\"],[0.6666666666666666,\"#ed7953\"],[0.7777777777777778,\"#fb9f3a\"],[0.8888888888888888,\"#fdca26\"],[1.0,\"#f0f921\"]]}],\"surface\":[{\"type\":\"surface\",\"colorbar\":{\"outlinewidth\":0,\"ticks\":\"\"},\"colorscale\":[[0.0,\"#0d0887\"],[0.1111111111111111,\"#46039f\"],[0.2222222222222222,\"#7201a8\"],[0.3333333333333333,\"#9c179e\"],[0.4444444444444444,\"#bd3786\"],[0.5555555555555556,\"#d8576b\"],[0.6666666666666666,\"#ed7953\"],[0.7777777777777778,\"#fb9f3a\"],[0.8888888888888888,\"#fdca26\"],[1.0,\"#f0f921\"]]}],\"mesh3d\":[{\"type\":\"mesh3d\",\"colorbar\":{\"outlinewidth\":0,\"ticks\":\"\"}}],\"scatter\":[{\"fillpattern\":{\"fillmode\":\"overlay\",\"size\":10,\"solidity\":0.2},\"type\":\"scatter\"}],\"parcoords\":[{\"type\":\"parcoords\",\"line\":{\"colorbar\":{\"outlinewidth\":0,\"ticks\":\"\"}}}],\"scatterpolargl\":[{\"type\":\"scatterpolargl\",\"marker\":{\"colorbar\":{\"outlinewidth\":0,\"ticks\":\"\"}}}],\"bar\":[{\"error_x\":{\"color\":\"#2a3f5f\"},\"error_y\":{\"color\":\"#2a3f5f\"},\"marker\":{\"line\":{\"color\":\"#E5ECF6\",\"width\":0.5},\"pattern\":{\"fillmode\":\"overlay\",\"size\":10,\"solidity\":0.2}},\"type\":\"bar\"}],\"scattergeo\":[{\"type\":\"scattergeo\",\"marker\":{\"colorbar\":{\"outlinewidth\":0,\"ticks\":\"\"}}}],\"scatterpolar\":[{\"type\":\"scatterpolar\",\"marker\":{\"colorbar\":{\"outlinewidth\":0,\"ticks\":\"\"}}}],\"histogram\":[{\"marker\":{\"pattern\":{\"fillmode\":\"overlay\",\"size\":10,\"solidity\":0.2}},\"type\":\"histogram\"}],\"scattergl\":[{\"type\":\"scattergl\",\"marker\":{\"colorbar\":{\"outlinewidth\":0,\"ticks\":\"\"}}}],\"scatter3d\":[{\"type\":\"scatter3d\",\"line\":{\"colorbar\":{\"outlinewidth\":0,\"ticks\":\"\"}},\"marker\":{\"colorbar\":{\"outlinewidth\":0,\"ticks\":\"\"}}}],\"scattermap\":[{\"type\":\"scattermap\",\"marker\":{\"colorbar\":{\"outlinewidth\":0,\"ticks\":\"\"}}}],\"scattermapbox\":[{\"type\":\"scattermapbox\",\"marker\":{\"colorbar\":{\"outlinewidth\":0,\"ticks\":\"\"}}}],\"scatterternary\":[{\"type\":\"scatterternary\",\"marker\":{\"colorbar\":{\"outlinewidth\":0,\"ticks\":\"\"}}}],\"scattercarpet\":[{\"type\":\"scattercarpet\",\"marker\":{\"colorbar\":{\"outlinewidth\":0,\"ticks\":\"\"}}}],\"carpet\":[{\"aaxis\":{\"endlinecolor\":\"#2a3f5f\",\"gridcolor\":\"white\",\"linecolor\":\"white\",\"minorgridcolor\":\"white\",\"startlinecolor\":\"#2a3f5f\"},\"baxis\":{\"endlinecolor\":\"#2a3f5f\",\"gridcolor\":\"white\",\"linecolor\":\"white\",\"minorgridcolor\":\"white\",\"startlinecolor\":\"#2a3f5f\"},\"type\":\"carpet\"}],\"table\":[{\"cells\":{\"fill\":{\"color\":\"#EBF0F8\"},\"line\":{\"color\":\"white\"}},\"header\":{\"fill\":{\"color\":\"#C8D4E3\"},\"line\":{\"color\":\"white\"}},\"type\":\"table\"}],\"barpolar\":[{\"marker\":{\"line\":{\"color\":\"#E5ECF6\",\"width\":0.5},\"pattern\":{\"fillmode\":\"overlay\",\"size\":10,\"solidity\":0.2}},\"type\":\"barpolar\"}],\"pie\":[{\"automargin\":true,\"type\":\"pie\"}]},\"layout\":{\"autotypenumbers\":\"strict\",\"colorway\":[\"#636efa\",\"#EF553B\",\"#00cc96\",\"#ab63fa\",\"#FFA15A\",\"#19d3f3\",\"#FF6692\",\"#B6E880\",\"#FF97FF\",\"#FECB52\"],\"font\":{\"color\":\"#2a3f5f\"},\"hovermode\":\"closest\",\"hoverlabel\":{\"align\":\"left\"},\"paper_bgcolor\":\"white\",\"plot_bgcolor\":\"#E5ECF6\",\"polar\":{\"bgcolor\":\"#E5ECF6\",\"angularaxis\":{\"gridcolor\":\"white\",\"linecolor\":\"white\",\"ticks\":\"\"},\"radialaxis\":{\"gridcolor\":\"white\",\"linecolor\":\"white\",\"ticks\":\"\"}},\"ternary\":{\"bgcolor\":\"#E5ECF6\",\"aaxis\":{\"gridcolor\":\"white\",\"linecolor\":\"white\",\"ticks\":\"\"},\"baxis\":{\"gridcolor\":\"white\",\"linecolor\":\"white\",\"ticks\":\"\"},\"caxis\":{\"gridcolor\":\"white\",\"linecolor\":\"white\",\"ticks\":\"\"}},\"coloraxis\":{\"colorbar\":{\"outlinewidth\":0,\"ticks\":\"\"}},\"colorscale\":{\"sequential\":[[0.0,\"#0d0887\"],[0.1111111111111111,\"#46039f\"],[0.2222222222222222,\"#7201a8\"],[0.3333333333333333,\"#9c179e\"],[0.4444444444444444,\"#bd3786\"],[0.5555555555555556,\"#d8576b\"],[0.6666666666666666,\"#ed7953\"],[0.7777777777777778,\"#fb9f3a\"],[0.8888888888888888,\"#fdca26\"],[1.0,\"#f0f921\"]],\"sequentialminus\":[[0.0,\"#0d0887\"],[0.1111111111111111,\"#46039f\"],[0.2222222222222222,\"#7201a8\"],[0.3333333333333333,\"#9c179e\"],[0.4444444444444444,\"#bd3786\"],[0.5555555555555556,\"#d8576b\"],[0.6666666666666666,\"#ed7953\"],[0.7777777777777778,\"#fb9f3a\"],[0.8888888888888888,\"#fdca26\"],[1.0,\"#f0f921\"]],\"diverging\":[[0,\"#8e0152\"],[0.1,\"#c51b7d\"],[0.2,\"#de77ae\"],[0.3,\"#f1b6da\"],[0.4,\"#fde0ef\"],[0.5,\"#f7f7f7\"],[0.6,\"#e6f5d0\"],[0.7,\"#b8e186\"],[0.8,\"#7fbc41\"],[0.9,\"#4d9221\"],[1,\"#276419\"]]},\"xaxis\":{\"gridcolor\":\"white\",\"linecolor\":\"white\",\"ticks\":\"\",\"title\":{\"standoff\":15},\"zerolinecolor\":\"white\",\"automargin\":true,\"zerolinewidth\":2},\"yaxis\":{\"gridcolor\":\"white\",\"linecolor\":\"white\",\"ticks\":\"\",\"title\":{\"standoff\":15},\"zerolinecolor\":\"white\",\"automargin\":true,\"zerolinewidth\":2},\"scene\":{\"xaxis\":{\"backgroundcolor\":\"#E5ECF6\",\"gridcolor\":\"white\",\"linecolor\":\"white\",\"showbackground\":true,\"ticks\":\"\",\"zerolinecolor\":\"white\",\"gridwidth\":2},\"yaxis\":{\"backgroundcolor\":\"#E5ECF6\",\"gridcolor\":\"white\",\"linecolor\":\"white\",\"showbackground\":true,\"ticks\":\"\",\"zerolinecolor\":\"white\",\"gridwidth\":2},\"zaxis\":{\"backgroundcolor\":\"#E5ECF6\",\"gridcolor\":\"white\",\"linecolor\":\"white\",\"showbackground\":true,\"ticks\":\"\",\"zerolinecolor\":\"white\",\"gridwidth\":2}},\"shapedefaults\":{\"line\":{\"color\":\"#2a3f5f\"}},\"annotationdefaults\":{\"arrowcolor\":\"#2a3f5f\",\"arrowhead\":0,\"arrowwidth\":1},\"geo\":{\"bgcolor\":\"white\",\"landcolor\":\"#E5ECF6\",\"subunitcolor\":\"white\",\"showland\":true,\"showlakes\":true,\"lakecolor\":\"white\"},\"title\":{\"x\":0.05},\"mapbox\":{\"style\":\"light\"}}}},                        {\"responsive\": true}                    ).then(function(){\n",
       "                            \n",
       "var gd = document.getElementById('efebbb7e-f9de-4919-b851-a978407159b0');\n",
       "var x = new MutationObserver(function (mutations, observer) {{\n",
       "        var display = window.getComputedStyle(gd).display;\n",
       "        if (!display || display === 'none') {{\n",
       "            console.log([gd, 'removed!']);\n",
       "            Plotly.purge(gd);\n",
       "            observer.disconnect();\n",
       "        }}\n",
       "}});\n",
       "\n",
       "// Listen for the removal of the full notebook cells\n",
       "var notebookContainer = gd.closest('#notebook-container');\n",
       "if (notebookContainer) {{\n",
       "    x.observe(notebookContainer, {childList: true});\n",
       "}}\n",
       "\n",
       "// Listen for the clearing of the current output cell\n",
       "var outputEl = gd.closest('.output');\n",
       "if (outputEl) {{\n",
       "    x.observe(outputEl, {childList: true});\n",
       "}}\n",
       "\n",
       "                        })                };            </script>        </div>"
      ]
     },
     "metadata": {},
     "output_type": "display_data"
    }
   ],
   "source": [
    "y_sumofpower = []\n",
    "for i in x_range:\n",
    "    y_sumofpower.append(sumofpower([7.56e-05, i]))\n",
    "\n",
    "fig = go.Figure()\n",
    "fig.add_trace(\n",
    "    go.Scatter(\n",
    "        x=x_range,\n",
    "        y=np.asarray(y_RMSE) * np.sqrt(len(t_eval)),\n",
    "        mode=\"lines\",\n",
    "        name=\"RMSE*N\",\n",
    "    )\n",
    ")\n",
    "fig.add_trace(\n",
    "    go.Scatter(\n",
    "        x=x_range,\n",
    "        y=y_SSE,\n",
    "        mode=\"lines\",\n",
    "        line=dict(dash=\"dash\"),\n",
    "        name=\"SSE\",\n",
    "    )\n",
    ")\n",
    "fig.add_trace(\n",
    "    go.Scatter(\n",
    "        x=x_range,\n",
    "        y=y_sumofpower,\n",
    "        mode=\"lines\",\n",
    "        line=dict(dash=\"dot\"),\n",
    "        name=\"Sum of Power\",\n",
    "    )\n",
    ")\n",
    "fig.show()"
   ]
  },
  {
   "cell_type": "markdown",
   "metadata": {},
   "source": [
    "As expected, the `SumOfPower` with order `p=2` equates to the `SSE` implementation. Next, we compare the `Minkowski` to the `SumOfPower`,"
   ]
  },
  {
   "cell_type": "code",
   "execution_count": null,
   "metadata": {},
   "outputs": [],
   "source": [
    "p_orders = np.asarray([0.75, 2])\n",
    "\n",
    "y_minkowski = []\n",
    "y_sumofpower = []\n",
    "for j in p_orders:\n",
    "    cost_minkowski_j = pybop.Minkowski(dataset, p=j)\n",
    "    minkowski_j = pybop.Problem(simulator, cost_minkowski_j)\n",
    "    y_minkowski.append([minkowski_j([7.56e-05, i]) for i in x_range])\n",
    "\n",
    "    cost_sumofpower_j = pybop.SumOfPower(dataset, p=j)\n",
    "    sumofpower_j = pybop.Problem(simulator, cost_sumofpower_j)\n",
    "    y_sumofpower.append([sumofpower_j([7.56e-05, i]) for i in x_range])"
   ]
  },
  {
   "cell_type": "code",
   "execution_count": null,
   "metadata": {},
   "outputs": [
    {
     "data": {
      "text/html": [
       "<div>            <script src=\"https://cdnjs.cloudflare.com/ajax/libs/mathjax/2.7.5/MathJax.js?config=TeX-AMS-MML_SVG\"></script><script type=\"text/javascript\">if (window.MathJax && window.MathJax.Hub && window.MathJax.Hub.Config) {window.MathJax.Hub.Config({SVG: {font: \"STIX-Web\"}});}</script>                <script type=\"text/javascript\">window.PlotlyConfig = {MathJaxConfig: 'local'};</script>\n",
       "        <script charset=\"utf-8\" src=\"https://cdn.plot.ly/plotly-3.0.1.min.js\"></script>                <div id=\"37a026f7-a6ee-46f2-b723-b3416b8727d5\" class=\"plotly-graph-div\" style=\"height:525px; width:100%;\"></div>            <script type=\"text/javascript\">                window.PLOTLYENV=window.PLOTLYENV || {};                                if (document.getElementById(\"37a026f7-a6ee-46f2-b723-b3416b8727d5\")) {                    Plotly.newPlot(                        \"37a026f7-a6ee-46f2-b723-b3416b8727d5\",                        [{\"mode\":\"lines\",\"name\":\"Minkowski 0.75\",\"x\":{\"dtype\":\"f8\",\"bdata\":\"RcGEuA\\u002fM0z6qqVZ5+eHTPhCSKDrj99M+dXr6+swN1D7aYsy7tiPUPkBLnnygOdQ+pTNwPYpP1D4KHEL+c2XUPm8EFL9de9Q+1ezlf0eR1D461bdAMafUPp+9iQEbvdQ+BaZbwgTT1D5qji2D7ujUPs92\\u002f0PY\\u002ftQ+NV\\u002fRBMIU1T6aR6PFqyrVPv8vdYaVQNU+ZBhHR39W1T7KABkIaWzVPi\\u002fp6shSgtU+lNG8iTyY1T76uY5KJq7VPl+iYAsQxNU+xIoyzPnZ1T4qcwSN4+\\u002fVPo9b1k3NBdY+9EOoDrcb1j5aLHrPoDHWPr8UTJCKR9Y+JP0dUXRd1j6K5e8RXnPWPu\\u002fNwdJHidY+VLaTkzGf1j65nmVUG7XWPh+HNxUFy9Y+hG8J1u7g1j7pV9uW2PbWPk9ArVfCDNc+tCh\\u002fGKwi1z4ZEVHZlTjXPn75Ipp\\u002fTtc+5OH0Wmlk1z5JysYbU3rXPq6ymNw8kNc+FJtqnSam1z55gzxeELzXPt5rDh\\u002f60dc+RFTg3+Pn1z6pPLKgzf3XPg==\"},\"y\":[0.18480815513501792,0.1775443687314772,0.17025854547428826,0.16295048509732024,0.1556199952316228,0.14826689133441703,0.14089099660856777,0.133509212439331,0.1260872187279405,0.11864195036665962,0.1111732605447388,0.10368100957513242,0.09616506466674683,0.08862529961742578,0.0810615943690514,0.0734738343290536,0.06586190927132253,0.0582257114282057,0.050565131927370686,0.04270044108278052,0.034991973710579966,0.02725901612930988,0.019501508513914897,0.011719397660406772,0.003912636905080845,0.003918813957227189,0.01177498875586357,0.019655915026998125,0.02756161409793051,0.03549210117027724,0.043447385405647646,0.05142747000932642,0.05943235231727173,0.06746202388040883,0.07551647055125923,0.08359567257023451,0.09169960465147058,0.09982823607071124,0.10798153075043236,0.11615944734813778,0.12436193934197873,0.13258895511878965,0.1408404380603757,0.1491163266302194,0.15741655446104802,0.1657410504402647,0.17408973879754108,0.18246253919085148,0.19085936679226995,0.19928013237440564],\"type\":\"scatter\"},{\"line\":{\"dash\":\"dash\"},\"mode\":\"lines\",\"name\":\"Sum of Power 0.75\",\"x\":{\"dtype\":\"f8\",\"bdata\":\"RcGEuA\\u002fM0z6qqVZ5+eHTPhCSKDrj99M+dXr6+swN1D7aYsy7tiPUPkBLnnygOdQ+pTNwPYpP1D4KHEL+c2XUPm8EFL9de9Q+1ezlf0eR1D461bdAMafUPp+9iQEbvdQ+BaZbwgTT1D5qji2D7ujUPs92\\u002f0PY\\u002ftQ+NV\\u002fRBMIU1T6aR6PFqyrVPv8vdYaVQNU+ZBhHR39W1T7KABkIaWzVPi\\u002fp6shSgtU+lNG8iTyY1T76uY5KJq7VPl+iYAsQxNU+xIoyzPnZ1T4qcwSN4+\\u002fVPo9b1k3NBdY+9EOoDrcb1j5aLHrPoDHWPr8UTJCKR9Y+JP0dUXRd1j6K5e8RXnPWPu\\u002fNwdJHidY+VLaTkzGf1j65nmVUG7XWPh+HNxUFy9Y+hG8J1u7g1j7pV9uW2PbWPk9ArVfCDNc+tCh\\u002fGKwi1z4ZEVHZlTjXPn75Ipp\\u002fTtc+5OH0Wmlk1z5JysYbU3rXPq6ymNw8kNc+FJtqnSam1z55gzxeELzXPt5rDh\\u002f60dc+RFTg3+Pn1z6pPLKgzf3XPg==\"},\"y\":[0.2818648034416824,0.27351438775195624,0.26505236833844953,0.25647305399277465,0.2477701867977181,0.23893685139561,0.22996536440130566,0.22086831884817965,0.2115939757213236,0.20215230987126134,0.19253081856891635,0.18271508869057193,0.1726883325257415,0.16243076410477664,0.1519187422208983,0.14112356162765832,0.13000969434070142,0.11853213384116462,0.10663219729663759,0.09393431460744706,0.0809051802056394,0.06708611347531511,0.05218565697011127,0.03561877410118722,0.015644156801822566,0.01566267673806343,0.03574541765653547,0.05249524289132759,0.06764387615729006,0.08177090100246182,0.09516401018861727,0.10799318993791418,0.12036970326220278,0.13237151045640222,0.1440559706087246,0.15546686718849,0.1666385958537314,0.17759880858923902,0.18837016136702406,0.1989715132113726,0.20941877481763196,0.21972552513440793,0.22990346954901533,0.23996278707937743,0.2499123979950351,0.2597601732370421,0.2695131005134281,0.27917741762341575,0.28875872064317815,0.29826205257980204],\"type\":\"scatter\"},{\"mode\":\"lines\",\"name\":\"Minkowski 2.0\",\"x\":{\"dtype\":\"f8\",\"bdata\":\"RcGEuA\\u002fM0z6qqVZ5+eHTPhCSKDrj99M+dXr6+swN1D7aYsy7tiPUPkBLnnygOdQ+pTNwPYpP1D4KHEL+c2XUPm8EFL9de9Q+1ezlf0eR1D461bdAMafUPp+9iQEbvdQ+BaZbwgTT1D5qji2D7ujUPs92\\u002f0PY\\u002ftQ+NV\\u002fRBMIU1T6aR6PFqyrVPv8vdYaVQNU+ZBhHR39W1T7KABkIaWzVPi\\u002fp6shSgtU+lNG8iTyY1T76uY5KJq7VPl+iYAsQxNU+xIoyzPnZ1T4qcwSN4+\\u002fVPo9b1k3NBdY+9EOoDrcb1j5aLHrPoDHWPr8UTJCKR9Y+JP0dUXRd1j6K5e8RXnPWPu\\u002fNwdJHidY+VLaTkzGf1j65nmVUG7XWPh+HNxUFy9Y+hG8J1u7g1j7pV9uW2PbWPk9ArVfCDNc+tCh\\u002fGKwi1z4ZEVHZlTjXPn75Ipp\\u002fTtc+5OH0Wmlk1z5JysYbU3rXPq6ymNw8kNc+FJtqnSam1z55gzxeELzXPt5rDh\\u002f60dc+RFTg3+Pn1z6pPLKgzf3XPg==\"},\"y\":[0.02256538297631262,0.02169722118421293,0.020824628109525456,0.019947589687892342,0.019066093321106474,0.018180127862926342,0.017289683605744722,0.016395998881606356,0.015496572021175402,0.014592646102348119,0.013684217095733503,0.012771282394755959,0.01185384083867121,0.010931892758260144,0.010005440059026096,0.009074486369759433,0.008139037310689089,0.007199100992353651,0.006254688994029977,0.0052978768539830735,0.004344653741401868,0.0033869616893269856,0.0024248106625508023,0.0014582116878759926,0.00048717683259423837,0.00048828081688437455,0.0014681471765074755,0.0024524071859704727,0.003441044830082215,0.004434043160018024,0.005431384314628367,0.006433049541484729,0.007439019218075631,0.00844927287263642,0.00946378920510081,0.010482546107794201,0.011505520686061088,0.012532689278769445,0.01356402747861235,0.014599510152339916,0.015639111460759934,0.016682804878645006,0.017730563214432442,0.018782358629726673,0.01983816265871812,0.020897946227261658,0.021961679671919348,0.02302933275875131,0.024100874701830997,0.025176274181690838],\"type\":\"scatter\"},{\"line\":{\"dash\":\"dash\"},\"mode\":\"lines\",\"name\":\"Sum of Power 2.0\",\"x\":{\"dtype\":\"f8\",\"bdata\":\"RcGEuA\\u002fM0z6qqVZ5+eHTPhCSKDrj99M+dXr6+swN1D7aYsy7tiPUPkBLnnygOdQ+pTNwPYpP1D4KHEL+c2XUPm8EFL9de9Q+1ezlf0eR1D461bdAMafUPp+9iQEbvdQ+BaZbwgTT1D5qji2D7ujUPs92\\u002f0PY\\u002ftQ+NV\\u002fRBMIU1T6aR6PFqyrVPv8vdYaVQNU+ZBhHR39W1T7KABkIaWzVPi\\u002fp6shSgtU+lNG8iTyY1T76uY5KJq7VPl+iYAsQxNU+xIoyzPnZ1T4qcwSN4+\\u002fVPo9b1k3NBdY+9EOoDrcb1j5aLHrPoDHWPr8UTJCKR9Y+JP0dUXRd1j6K5e8RXnPWPu\\u002fNwdJHidY+VLaTkzGf1j65nmVUG7XWPh+HNxUFy9Y+hG8J1u7g1j7pV9uW2PbWPk9ArVfCDNc+tCh\\u002fGKwi1z4ZEVHZlTjXPn75Ipp\\u002fTtc+5OH0Wmlk1z5JysYbU3rXPq6ymNw8kNc+FJtqnSam1z55gzxeELzXPt5rDh\\u002f60dc+RFTg3+Pn1z6pPLKgzf3XPg==\"},\"y\":[0.0005091965088676593,0.00047076940711665826,0.0004336651359000377,0.0003979063343565089,0.00036351591452914086,0.00033051704911235075,0.0002989331591867578,0.00026882877932563683,0.00024014374440747626,0.00021294532026837573,0.00018725779752316505,0.00016310565400660352,0.00014051354262854937,0.0001195062792781006,0.00010010883077476412,8.234630287494974e-05,6.624392834478907e-05,5.182705509810732e-05,3.912113441203972e-05,2.806749915996959e-05,1.887601613267725e-05,1.1471509484968709e-05,5.8797067492200605e-06,2.1263813266581513e-06,2.3734126621655455e-07,2.384181561372721e-07,2.1554561318868725e-06,6.014301005799613e-06,1.1840789522635539e-05,1.966073874490263e-05,2.9499935573191055e-05,4.1384126403196885e-05,5.533900692689857e-05,7.13902120762697e-05,8.956330611858263e-05,0.00010988377290203136,0.0001323770062573796,0.00015706830055818257,0.00018398284144055093,0.00021314569668827628,0.0002445818072820727,0.00027831597861894164,0.00031437287190098483,0.00035277699569566796,0.000393552697673758,0.0004367241565175198,0.0004823153740119955,0.0005303501673132962,0.0005808521613933574,0.0006338447816716728],\"type\":\"scatter\"}],                        {\"template\":{\"data\":{\"histogram2dcontour\":[{\"type\":\"histogram2dcontour\",\"colorbar\":{\"outlinewidth\":0,\"ticks\":\"\"},\"colorscale\":[[0.0,\"#0d0887\"],[0.1111111111111111,\"#46039f\"],[0.2222222222222222,\"#7201a8\"],[0.3333333333333333,\"#9c179e\"],[0.4444444444444444,\"#bd3786\"],[0.5555555555555556,\"#d8576b\"],[0.6666666666666666,\"#ed7953\"],[0.7777777777777778,\"#fb9f3a\"],[0.8888888888888888,\"#fdca26\"],[1.0,\"#f0f921\"]]}],\"choropleth\":[{\"type\":\"choropleth\",\"colorbar\":{\"outlinewidth\":0,\"ticks\":\"\"}}],\"histogram2d\":[{\"type\":\"histogram2d\",\"colorbar\":{\"outlinewidth\":0,\"ticks\":\"\"},\"colorscale\":[[0.0,\"#0d0887\"],[0.1111111111111111,\"#46039f\"],[0.2222222222222222,\"#7201a8\"],[0.3333333333333333,\"#9c179e\"],[0.4444444444444444,\"#bd3786\"],[0.5555555555555556,\"#d8576b\"],[0.6666666666666666,\"#ed7953\"],[0.7777777777777778,\"#fb9f3a\"],[0.8888888888888888,\"#fdca26\"],[1.0,\"#f0f921\"]]}],\"heatmap\":[{\"type\":\"heatmap\",\"colorbar\":{\"outlinewidth\":0,\"ticks\":\"\"},\"colorscale\":[[0.0,\"#0d0887\"],[0.1111111111111111,\"#46039f\"],[0.2222222222222222,\"#7201a8\"],[0.3333333333333333,\"#9c179e\"],[0.4444444444444444,\"#bd3786\"],[0.5555555555555556,\"#d8576b\"],[0.6666666666666666,\"#ed7953\"],[0.7777777777777778,\"#fb9f3a\"],[0.8888888888888888,\"#fdca26\"],[1.0,\"#f0f921\"]]}],\"contourcarpet\":[{\"type\":\"contourcarpet\",\"colorbar\":{\"outlinewidth\":0,\"ticks\":\"\"}}],\"contour\":[{\"type\":\"contour\",\"colorbar\":{\"outlinewidth\":0,\"ticks\":\"\"},\"colorscale\":[[0.0,\"#0d0887\"],[0.1111111111111111,\"#46039f\"],[0.2222222222222222,\"#7201a8\"],[0.3333333333333333,\"#9c179e\"],[0.4444444444444444,\"#bd3786\"],[0.5555555555555556,\"#d8576b\"],[0.6666666666666666,\"#ed7953\"],[0.7777777777777778,\"#fb9f3a\"],[0.8888888888888888,\"#fdca26\"],[1.0,\"#f0f921\"]]}],\"surface\":[{\"type\":\"surface\",\"colorbar\":{\"outlinewidth\":0,\"ticks\":\"\"},\"colorscale\":[[0.0,\"#0d0887\"],[0.1111111111111111,\"#46039f\"],[0.2222222222222222,\"#7201a8\"],[0.3333333333333333,\"#9c179e\"],[0.4444444444444444,\"#bd3786\"],[0.5555555555555556,\"#d8576b\"],[0.6666666666666666,\"#ed7953\"],[0.7777777777777778,\"#fb9f3a\"],[0.8888888888888888,\"#fdca26\"],[1.0,\"#f0f921\"]]}],\"mesh3d\":[{\"type\":\"mesh3d\",\"colorbar\":{\"outlinewidth\":0,\"ticks\":\"\"}}],\"scatter\":[{\"fillpattern\":{\"fillmode\":\"overlay\",\"size\":10,\"solidity\":0.2},\"type\":\"scatter\"}],\"parcoords\":[{\"type\":\"parcoords\",\"line\":{\"colorbar\":{\"outlinewidth\":0,\"ticks\":\"\"}}}],\"scatterpolargl\":[{\"type\":\"scatterpolargl\",\"marker\":{\"colorbar\":{\"outlinewidth\":0,\"ticks\":\"\"}}}],\"bar\":[{\"error_x\":{\"color\":\"#2a3f5f\"},\"error_y\":{\"color\":\"#2a3f5f\"},\"marker\":{\"line\":{\"color\":\"#E5ECF6\",\"width\":0.5},\"pattern\":{\"fillmode\":\"overlay\",\"size\":10,\"solidity\":0.2}},\"type\":\"bar\"}],\"scattergeo\":[{\"type\":\"scattergeo\",\"marker\":{\"colorbar\":{\"outlinewidth\":0,\"ticks\":\"\"}}}],\"scatterpolar\":[{\"type\":\"scatterpolar\",\"marker\":{\"colorbar\":{\"outlinewidth\":0,\"ticks\":\"\"}}}],\"histogram\":[{\"marker\":{\"pattern\":{\"fillmode\":\"overlay\",\"size\":10,\"solidity\":0.2}},\"type\":\"histogram\"}],\"scattergl\":[{\"type\":\"scattergl\",\"marker\":{\"colorbar\":{\"outlinewidth\":0,\"ticks\":\"\"}}}],\"scatter3d\":[{\"type\":\"scatter3d\",\"line\":{\"colorbar\":{\"outlinewidth\":0,\"ticks\":\"\"}},\"marker\":{\"colorbar\":{\"outlinewidth\":0,\"ticks\":\"\"}}}],\"scattermap\":[{\"type\":\"scattermap\",\"marker\":{\"colorbar\":{\"outlinewidth\":0,\"ticks\":\"\"}}}],\"scattermapbox\":[{\"type\":\"scattermapbox\",\"marker\":{\"colorbar\":{\"outlinewidth\":0,\"ticks\":\"\"}}}],\"scatterternary\":[{\"type\":\"scatterternary\",\"marker\":{\"colorbar\":{\"outlinewidth\":0,\"ticks\":\"\"}}}],\"scattercarpet\":[{\"type\":\"scattercarpet\",\"marker\":{\"colorbar\":{\"outlinewidth\":0,\"ticks\":\"\"}}}],\"carpet\":[{\"aaxis\":{\"endlinecolor\":\"#2a3f5f\",\"gridcolor\":\"white\",\"linecolor\":\"white\",\"minorgridcolor\":\"white\",\"startlinecolor\":\"#2a3f5f\"},\"baxis\":{\"endlinecolor\":\"#2a3f5f\",\"gridcolor\":\"white\",\"linecolor\":\"white\",\"minorgridcolor\":\"white\",\"startlinecolor\":\"#2a3f5f\"},\"type\":\"carpet\"}],\"table\":[{\"cells\":{\"fill\":{\"color\":\"#EBF0F8\"},\"line\":{\"color\":\"white\"}},\"header\":{\"fill\":{\"color\":\"#C8D4E3\"},\"line\":{\"color\":\"white\"}},\"type\":\"table\"}],\"barpolar\":[{\"marker\":{\"line\":{\"color\":\"#E5ECF6\",\"width\":0.5},\"pattern\":{\"fillmode\":\"overlay\",\"size\":10,\"solidity\":0.2}},\"type\":\"barpolar\"}],\"pie\":[{\"automargin\":true,\"type\":\"pie\"}]},\"layout\":{\"autotypenumbers\":\"strict\",\"colorway\":[\"#636efa\",\"#EF553B\",\"#00cc96\",\"#ab63fa\",\"#FFA15A\",\"#19d3f3\",\"#FF6692\",\"#B6E880\",\"#FF97FF\",\"#FECB52\"],\"font\":{\"color\":\"#2a3f5f\"},\"hovermode\":\"closest\",\"hoverlabel\":{\"align\":\"left\"},\"paper_bgcolor\":\"white\",\"plot_bgcolor\":\"#E5ECF6\",\"polar\":{\"bgcolor\":\"#E5ECF6\",\"angularaxis\":{\"gridcolor\":\"white\",\"linecolor\":\"white\",\"ticks\":\"\"},\"radialaxis\":{\"gridcolor\":\"white\",\"linecolor\":\"white\",\"ticks\":\"\"}},\"ternary\":{\"bgcolor\":\"#E5ECF6\",\"aaxis\":{\"gridcolor\":\"white\",\"linecolor\":\"white\",\"ticks\":\"\"},\"baxis\":{\"gridcolor\":\"white\",\"linecolor\":\"white\",\"ticks\":\"\"},\"caxis\":{\"gridcolor\":\"white\",\"linecolor\":\"white\",\"ticks\":\"\"}},\"coloraxis\":{\"colorbar\":{\"outlinewidth\":0,\"ticks\":\"\"}},\"colorscale\":{\"sequential\":[[0.0,\"#0d0887\"],[0.1111111111111111,\"#46039f\"],[0.2222222222222222,\"#7201a8\"],[0.3333333333333333,\"#9c179e\"],[0.4444444444444444,\"#bd3786\"],[0.5555555555555556,\"#d8576b\"],[0.6666666666666666,\"#ed7953\"],[0.7777777777777778,\"#fb9f3a\"],[0.8888888888888888,\"#fdca26\"],[1.0,\"#f0f921\"]],\"sequentialminus\":[[0.0,\"#0d0887\"],[0.1111111111111111,\"#46039f\"],[0.2222222222222222,\"#7201a8\"],[0.3333333333333333,\"#9c179e\"],[0.4444444444444444,\"#bd3786\"],[0.5555555555555556,\"#d8576b\"],[0.6666666666666666,\"#ed7953\"],[0.7777777777777778,\"#fb9f3a\"],[0.8888888888888888,\"#fdca26\"],[1.0,\"#f0f921\"]],\"diverging\":[[0,\"#8e0152\"],[0.1,\"#c51b7d\"],[0.2,\"#de77ae\"],[0.3,\"#f1b6da\"],[0.4,\"#fde0ef\"],[0.5,\"#f7f7f7\"],[0.6,\"#e6f5d0\"],[0.7,\"#b8e186\"],[0.8,\"#7fbc41\"],[0.9,\"#4d9221\"],[1,\"#276419\"]]},\"xaxis\":{\"gridcolor\":\"white\",\"linecolor\":\"white\",\"ticks\":\"\",\"title\":{\"standoff\":15},\"zerolinecolor\":\"white\",\"automargin\":true,\"zerolinewidth\":2},\"yaxis\":{\"gridcolor\":\"white\",\"linecolor\":\"white\",\"ticks\":\"\",\"title\":{\"standoff\":15},\"zerolinecolor\":\"white\",\"automargin\":true,\"zerolinewidth\":2},\"scene\":{\"xaxis\":{\"backgroundcolor\":\"#E5ECF6\",\"gridcolor\":\"white\",\"linecolor\":\"white\",\"showbackground\":true,\"ticks\":\"\",\"zerolinecolor\":\"white\",\"gridwidth\":2},\"yaxis\":{\"backgroundcolor\":\"#E5ECF6\",\"gridcolor\":\"white\",\"linecolor\":\"white\",\"showbackground\":true,\"ticks\":\"\",\"zerolinecolor\":\"white\",\"gridwidth\":2},\"zaxis\":{\"backgroundcolor\":\"#E5ECF6\",\"gridcolor\":\"white\",\"linecolor\":\"white\",\"showbackground\":true,\"ticks\":\"\",\"zerolinecolor\":\"white\",\"gridwidth\":2}},\"shapedefaults\":{\"line\":{\"color\":\"#2a3f5f\"}},\"annotationdefaults\":{\"arrowcolor\":\"#2a3f5f\",\"arrowhead\":0,\"arrowwidth\":1},\"geo\":{\"bgcolor\":\"white\",\"landcolor\":\"#E5ECF6\",\"subunitcolor\":\"white\",\"showland\":true,\"showlakes\":true,\"lakecolor\":\"white\"},\"title\":{\"x\":0.05},\"mapbox\":{\"style\":\"light\"}}},\"yaxis\":{\"range\":[0,0.3]}},                        {\"responsive\": true}                    ).then(function(){\n",
       "                            \n",
       "var gd = document.getElementById('37a026f7-a6ee-46f2-b723-b3416b8727d5');\n",
       "var x = new MutationObserver(function (mutations, observer) {{\n",
       "        var display = window.getComputedStyle(gd).display;\n",
       "        if (!display || display === 'none') {{\n",
       "            console.log([gd, 'removed!']);\n",
       "            Plotly.purge(gd);\n",
       "            observer.disconnect();\n",
       "        }}\n",
       "}});\n",
       "\n",
       "// Listen for the removal of the full notebook cells\n",
       "var notebookContainer = gd.closest('#notebook-container');\n",
       "if (notebookContainer) {{\n",
       "    x.observe(notebookContainer, {childList: true});\n",
       "}}\n",
       "\n",
       "// Listen for the clearing of the current output cell\n",
       "var outputEl = gd.closest('.output');\n",
       "if (outputEl) {{\n",
       "    x.observe(outputEl, {childList: true});\n",
       "}}\n",
       "\n",
       "                        })                };            </script>        </div>"
      ]
     },
     "metadata": {},
     "output_type": "display_data"
    }
   ],
   "source": [
    "fig = go.Figure()\n",
    "for k, _ in enumerate(p_orders):\n",
    "    fig.add_trace(\n",
    "        go.Scatter(x=x_range, y=y_minkowski[k], mode=\"lines\", name=f\"Minkowski {_}\")\n",
    "    )\n",
    "    fig.add_trace(\n",
    "        go.Scatter(\n",
    "            x=x_range,\n",
    "            y=y_sumofpower[k],\n",
    "            mode=\"lines\",\n",
    "            line=dict(dash=\"dash\"),\n",
    "            name=f\"Sum of Power {_}\",\n",
    "        )\n",
    "    )\n",
    "fig.update_yaxes(range=[0, 0.3])\n",
    "fig.show()"
   ]
  },
  {
   "cell_type": "markdown",
   "metadata": {},
   "source": [
    "The figure demonstrates the distinct behaviour of the `Minkowski` distance and the `SumOfPower` function. One notable difference is the effect of the `1/p` exponent in the `Minkowski` distance, which has a linearising impact on the response. This linearisation can enhance the robustness of certain optimisation algorithms, potentially making them less sensitive to outliers or extreme values. However, this increased robustness may come at the cost of a slower convergence rate, as the linearised response might require more iterations to reach the optimal solution. In contrast, the `SumOfPower` function does not exhibit this linearising effect, which can lead to faster convergence in some cases but may be more susceptible to the influence of outliers or extreme values.\n",
    "\n",
    "In this notebook, we've shown the different fitting cost functions offered in PyBOP. Selection between these functions can affect the optimisation result in the case that the optimiser hyperparameter values are not properly calibrated. "
   ]
  }
 ],
 "metadata": {
  "kernelspec": {
   "display_name": "pybop-3.12",
   "language": "python",
   "name": "python3"
  },
  "language_info": {
   "codemirror_mode": {
    "name": "ipython",
    "version": 3
   },
   "file_extension": ".py",
   "mimetype": "text/x-python",
   "name": "python",
   "nbconvert_exporter": "python",
   "pygments_lexer": "ipython3",
   "version": "3.12.4"
  }
 },
 "nbformat": 4,
 "nbformat_minor": 2
}<|MERGE_RESOLUTION|>--- conflicted
+++ resolved
@@ -196,44 +196,6 @@
    "cell_type": "markdown",
    "metadata": {},
    "source": [
-<<<<<<< HEAD
-=======
-    "Alternatively, we can use the `Parameters` class for this,"
-   ]
-  },
-  {
-   "cell_type": "code",
-   "execution_count": null,
-   "metadata": {},
-   "outputs": [
-    {
-     "name": "stdout",
-     "output_type": "stream",
-     "text": [
-      "[7.56e-05 5.22e-06]\n"
-     ]
-    },
-    {
-     "data": {
-      "text/plain": [
-       "2.859620781426168e-29"
-      ]
-     },
-     "execution_count": null,
-     "metadata": {},
-     "output_type": "execute_result"
-    }
-   ],
-   "source": [
-    "print(SSE.parameters.get_values())\n",
-    "SSE(SSE.parameters.get_values())"
-   ]
-  },
-  {
-   "cell_type": "markdown",
-   "metadata": {},
-   "source": [
->>>>>>> e2471ef6
     "If we want to generate a random sample of candidate solutions from the parameter class prior, we can also do that as:"
    ]
   },
