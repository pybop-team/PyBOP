{
 "cells": [
  {
   "cell_type": "markdown",
   "metadata": {},
   "source": [
    "# Comparing Cost Functions\n",
    "\n",
    "In this notebook, we take a look at the different fitting cost functions offered in PyBOP. Cost functions for fitting problems conventionally describe the distance between two points (the target and the prediction) which is to be minimised via PyBOP's optimisation algorithms.\n",
    "\n",
    "### Setting up the Environment\n",
    "\n",
    "If you don't already have PyBOP installed, check out the [installation guide](https://pybop-docs.readthedocs.io/en/latest/installation.html) first.\n",
    "\n",
    "We begin by importing the necessary libraries. Let's also fix the random seed to generate consistent output during development."
   ]
  },
  {
   "cell_type": "code",
   "execution_count": null,
   "metadata": {},
   "outputs": [],
   "source": [
    "import numpy as np\n",
    "import pybamm\n",
    "\n",
    "import pybop\n",
    "\n",
    "go = pybop.plot.PlotlyManager().go\n",
    "pybop.plot.PlotlyManager().pio.renderers.default = \"notebook_connected\"\n",
    "\n",
    "np.random.seed(8)  # users can remove this line"
   ]
  },
  {
   "cell_type": "markdown",
   "metadata": {},
   "source": [
    "For this notebook, we need to construct parameters, a model and a simulator before we can compare differing cost functions. This an arbitrary selection."
   ]
  },
  {
   "cell_type": "code",
   "execution_count": null,
   "metadata": {},
   "outputs": [],
   "source": [
    "model = pybamm.lithium_ion.SPM()\n",
    "parameter_values = pybamm.ParameterValues(\"Chen2020\")"
   ]
  },
  {
   "cell_type": "markdown",
   "metadata": {},
   "source": [
    "Next, as we will need reference data to compare our model predictions to (via the cost function), we will create synthetic data from the model constructed above. "
   ]
  },
  {
   "cell_type": "code",
   "execution_count": null,
   "metadata": {},
   "outputs": [],
   "source": [
    "t_eval = np.arange(0, 300, 20)\n",
    "solution = pybamm.Simulation(model, parameter_values=parameter_values).solve(\n",
    "    t_eval=t_eval\n",
    ")"
   ]
  },
  {
   "cell_type": "markdown",
   "metadata": {},
   "source": [
    "We can then construct the PyBOP dataset class with the synthetic data as,"
   ]
  },
  {
   "cell_type": "code",
   "execution_count": null,
   "metadata": {},
   "outputs": [],
   "source": [
    "dataset = pybop.Dataset(\n",
    "    {\n",
    "        \"Time [s]\": t_eval,\n",
    "        \"Current function [A]\": solution[\"Current [A]\"](t_eval),\n",
    "        \"Voltage [V]\": solution[\"Voltage [V]\"](t_eval),\n",
    "    }\n",
    ")"
   ]
  },
  {
   "cell_type": "markdown",
   "metadata": {},
   "source": [
    "Now, we can construct parameters and bring this all together in the simulator class."
   ]
  },
  {
   "cell_type": "code",
   "execution_count": null,
   "metadata": {},
   "outputs": [],
   "source": [
    "parameter_values.update(\n",
    "    {\n",
    "        \"Positive electrode thickness [m]\": pybop.ParameterDistribution(\n",
    "            pybop.Gaussian(7.56e-05, 0.5e-05, truncated_at=[65e-06, 10e-05]),\n",
    "        ),\n",
    "        \"Positive particle radius [m]\": pybop.ParameterDistribution(\n",
    "            pybop.Gaussian(5.22e-06, 0.5e-06, truncated_at=[2e-06, 9e-06]),\n",
    "        ),\n",
    "    }\n",
    ")\n",
    "simulator = pybop.pybamm.Simulator(\n",
    "    model,\n",
    "    parameter_values=parameter_values,\n",
    "    protocol=dataset,\n",
    "    output_variables=[\"Voltage [V]\"],\n",
    ")"
   ]
  },
  {
   "cell_type": "markdown",
   "metadata": {},
   "source": [
    "We can now generate a solution for some candidate parameter values."
   ]
  },
  {
   "cell_type": "code",
   "execution_count": null,
   "metadata": {},
   "outputs": [],
   "source": [
    "inputs = simulator.parameters.to_dict([7.56e-05, 5.22e-06])\n",
    "solution = simulator.solve(inputs)"
   ]
  },
  {
   "cell_type": "markdown",
   "metadata": {},
   "source": [
    "## Sum of squared errors and root mean squared error\n",
    "\n",
    "First, let's start with two commonly-used cost functions: the sum of squared errors (SSE) and the root mean squared error (RMSE). Constructing these classes is very concise in PyBOP, and only requires the dataset."
   ]
  },
  {
   "cell_type": "code",
   "execution_count": null,
   "metadata": {},
   "outputs": [],
   "source": [
    "SSE = pybop.SumSquaredError(dataset)\n",
    "RMSE = pybop.RootMeanSquaredError(dataset)"
   ]
  },
  {
   "cell_type": "markdown",
   "metadata": {},
   "source": [
    "Now, we can investigate how these functions differ for the same dataset and inputs. To acquire the cost value for each cost function, we can use the `evaluate` method of the constructed cost class."
   ]
  },
  {
   "cell_type": "code",
   "execution_count": null,
   "metadata": {},
   "outputs": [
    {
     "name": "stdout",
     "output_type": "stream",
     "text": [
      "3.302610173647733e-09 1.48382617437662e-05\n"
     ]
    }
   ],
   "source": [
    "SSE_cost = SSE.evaluate(solution, inputs)\n",
    "RMSE_cost = RMSE.evaluate(solution, inputs)\n",
    "print(SSE_cost, RMSE_cost)"
   ]
  },
  {
   "cell_type": "markdown",
   "metadata": {},
   "source": [
<<<<<<< HEAD
    "If we want to generate a random sample of candidate solutions from the parameter distribution, we can also do that as:"
=======
    "We can also generate a random sample of candidate solutions from the parameters, if the parameters have a prior distribution from which to sample."
>>>>>>> f136e35c
   ]
  },
  {
   "cell_type": "code",
   "execution_count": null,
   "metadata": {},
   "outputs": [
    {
     "name": "stdout",
     "output_type": "stream",
     "text": [
      "Samples: [[6.58651485e-05 4.07175421e-06]\n",
      " [6.86682523e-05 6.42491715e-06]]\n"
     ]
    },
    {
     "name": "stdout",
     "output_type": "stream",
     "text": [
      "SSE costs: [np.float64(0.00031141539073177706), np.float64(0.012393474567017178)]\n",
      "RMSE costs: [np.float64(0.004556426894923821), np.float64(0.028744245298861913)]\n"
     ]
    }
   ],
   "source": [
<<<<<<< HEAD
    "sample = SSE.parameters.sample_from_distributions()\n",
    "print(sample)\n",
    "SSE(sample)"
=======
    "samples = simulator.parameters.sample_from_priors(2)\n",
    "print(\"Samples:\", samples)\n",
    "inputs = [simulator.parameters.to_dict(s) for s in samples]\n",
    "solution = simulator.solve(inputs)\n",
    "print(\n",
    "    \"SSE costs:\",\n",
    "    [SSE.evaluate(sol, x) for sol, x in zip(solution, inputs, strict=False)],\n",
    ")\n",
    "print(\n",
    "    \"RMSE costs:\",\n",
    "    [RMSE.evaluate(sol, x) for sol, x in zip(solution, inputs, strict=False)],\n",
    ")"
>>>>>>> f136e35c
   ]
  },
  {
   "cell_type": "markdown",
   "metadata": {},
   "source": [
    "### Comparing RMSE and SSE\n",
    "\n",
    "Now, let's vary one of the parameters, and keep a fixed value for the other, to create a plot comparing the cost values for the RMSE and SSE functions."
   ]
  },
  {
   "cell_type": "code",
   "execution_count": null,
   "metadata": {},
   "outputs": [
    {
     "data": {
      "text/html": [
       "        <script type=\"text/javascript\">\n",
       "        window.PlotlyConfig = {MathJaxConfig: 'local'};\n",
       "        if (window.MathJax && window.MathJax.Hub && window.MathJax.Hub.Config) {window.MathJax.Hub.Config({SVG: {font: \"STIX-Web\"}});}\n",
       "        </script>\n",
       "        <script type=\"module\">import \"https://cdn.plot.ly/plotly-3.3.0.min\"</script>\n",
       "        "
      ]
     },
     "metadata": {},
     "output_type": "display_data"
    },
    {
     "data": {
      "text/html": [
       "<div>            <script src=\"https://cdnjs.cloudflare.com/ajax/libs/mathjax/2.7.5/MathJax.js?config=TeX-AMS-MML_SVG\"></script><script type=\"text/javascript\">if (window.MathJax && window.MathJax.Hub && window.MathJax.Hub.Config) {window.MathJax.Hub.Config({SVG: {font: \"STIX-Web\"}});}</script>                <script type=\"text/javascript\">window.PlotlyConfig = {MathJaxConfig: 'local'};</script>\n",
       "        <script charset=\"utf-8\" src=\"https://cdn.plot.ly/plotly-3.3.0.min.js\" integrity=\"sha256-bO3dS6yCpk9aK4gUpNELtCiDeSYvGYnK7jFI58NQnHI=\" crossorigin=\"anonymous\"></script>                <div id=\"21d329f8-0f64-4e6d-9124-fd62a1d25c0f\" class=\"plotly-graph-div\" style=\"height:525px; width:100%;\"></div>            <script type=\"text/javascript\">                window.PLOTLYENV=window.PLOTLYENV || {};                                if (document.getElementById(\"21d329f8-0f64-4e6d-9124-fd62a1d25c0f\")) {                    Plotly.newPlot(                        \"21d329f8-0f64-4e6d-9124-fd62a1d25c0f\",                        [{\"mode\":\"lines\",\"name\":\"SSE\",\"x\":{\"dtype\":\"f8\",\"bdata\":\"RcGEuA\\u002fM0z5ppob3zPjTPo2LiDaKJdQ+snCKdUdS1D7WVYy0BH\\u002fUPvo6jvPBq9Q+HiCQMn\\u002fY1D5CBZJxPAXVPmbqk7D5MdU+is+V77Ze1T6vtJcudIvVPtOZmW0xuNU+936brO7k1T4bZJ3rqxHWPj9JnyppPtY+ZC6haSZr1j6IE6Oo45fWPqz4pOegxNY+0N2mJl7x1j70wqhlGx7XPhioqqTYStc+PI2s45V31z5hcq4iU6TXPoVXsGEQ0dc+qTyyoM391z4=\"},\"y\":[0.0005096760914454706,0.0004326152349359238,0.00036116257320131394,0.0002955141533990455,0.00023587032238945346,0.00018243529234997352,0.00013541670763350606,9.50252138894015e-05,6.147403043893611e-05,3.497852685161323e-05,1.5755804627536973e-05,4.02428484764942e-06,3.302610173647733e-09,3.9127090232801266e-06,1.5972481476139633e-05,3.640234286356468e-05,6.542139038855255e-05,0.00010324773452005701,0.0001500981486312287,0.00020618772979412,0.0002717295711605403,0.00034693444630701226,0.0004320105058762509,0.0005271629867959346,0.0006325939343232328],\"type\":\"scatter\"},{\"mode\":\"lines\",\"name\":\"RMSE\",\"x\":{\"dtype\":\"f8\",\"bdata\":\"RcGEuA\\u002fM0z5ppob3zPjTPo2LiDaKJdQ+snCKdUdS1D7WVYy0BH\\u002fUPvo6jvPBq9Q+HiCQMn\\u002fY1D5CBZJxPAXVPmbqk7D5MdU+is+V77Ze1T6vtJcudIvVPtOZmW0xuNU+936brO7k1T4bZJ3rqxHWPj9JnyppPtY+ZC6haSZr1j6IE6Oo45fWPqz4pOegxNY+0N2mJl7x1j70wqhlGx7XPhioqqTYStc+PI2s45V31z5hcq4iU6TXPoVXsGEQ0dc+qTyyoM391z4=\"},\"y\":[0.005829099938786837,0.005370383195116985,0.0049068834182286825,0.004438574496382411,0.003965436692130754,0.0034874564976973645,0.0030046265173729004,0.002516945422390687,0.002024418112922593,0.0015270565772451093,0.0010248838837493405,0.0005179629875869137,1.48382617437662e-05,0.0005107320904531798,0.0010319070202345312,0.001557826324585311,0.0020884027451388543,0.002623581960095231,0.0031633120683994985,0.0037075394337675403,0.004256207789104759,0.004809258059943774,0.005366628400751263,0.005928254306263267,0.006494068751936815],\"type\":\"scatter\"}],                        {\"template\":{\"data\":{\"histogram2dcontour\":[{\"type\":\"histogram2dcontour\",\"colorbar\":{\"outlinewidth\":0,\"ticks\":\"\"},\"colorscale\":[[0.0,\"#0d0887\"],[0.1111111111111111,\"#46039f\"],[0.2222222222222222,\"#7201a8\"],[0.3333333333333333,\"#9c179e\"],[0.4444444444444444,\"#bd3786\"],[0.5555555555555556,\"#d8576b\"],[0.6666666666666666,\"#ed7953\"],[0.7777777777777778,\"#fb9f3a\"],[0.8888888888888888,\"#fdca26\"],[1.0,\"#f0f921\"]]}],\"choropleth\":[{\"type\":\"choropleth\",\"colorbar\":{\"outlinewidth\":0,\"ticks\":\"\"}}],\"histogram2d\":[{\"type\":\"histogram2d\",\"colorbar\":{\"outlinewidth\":0,\"ticks\":\"\"},\"colorscale\":[[0.0,\"#0d0887\"],[0.1111111111111111,\"#46039f\"],[0.2222222222222222,\"#7201a8\"],[0.3333333333333333,\"#9c179e\"],[0.4444444444444444,\"#bd3786\"],[0.5555555555555556,\"#d8576b\"],[0.6666666666666666,\"#ed7953\"],[0.7777777777777778,\"#fb9f3a\"],[0.8888888888888888,\"#fdca26\"],[1.0,\"#f0f921\"]]}],\"heatmap\":[{\"type\":\"heatmap\",\"colorbar\":{\"outlinewidth\":0,\"ticks\":\"\"},\"colorscale\":[[0.0,\"#0d0887\"],[0.1111111111111111,\"#46039f\"],[0.2222222222222222,\"#7201a8\"],[0.3333333333333333,\"#9c179e\"],[0.4444444444444444,\"#bd3786\"],[0.5555555555555556,\"#d8576b\"],[0.6666666666666666,\"#ed7953\"],[0.7777777777777778,\"#fb9f3a\"],[0.8888888888888888,\"#fdca26\"],[1.0,\"#f0f921\"]]}],\"contourcarpet\":[{\"type\":\"contourcarpet\",\"colorbar\":{\"outlinewidth\":0,\"ticks\":\"\"}}],\"contour\":[{\"type\":\"contour\",\"colorbar\":{\"outlinewidth\":0,\"ticks\":\"\"},\"colorscale\":[[0.0,\"#0d0887\"],[0.1111111111111111,\"#46039f\"],[0.2222222222222222,\"#7201a8\"],[0.3333333333333333,\"#9c179e\"],[0.4444444444444444,\"#bd3786\"],[0.5555555555555556,\"#d8576b\"],[0.6666666666666666,\"#ed7953\"],[0.7777777777777778,\"#fb9f3a\"],[0.8888888888888888,\"#fdca26\"],[1.0,\"#f0f921\"]]}],\"surface\":[{\"type\":\"surface\",\"colorbar\":{\"outlinewidth\":0,\"ticks\":\"\"},\"colorscale\":[[0.0,\"#0d0887\"],[0.1111111111111111,\"#46039f\"],[0.2222222222222222,\"#7201a8\"],[0.3333333333333333,\"#9c179e\"],[0.4444444444444444,\"#bd3786\"],[0.5555555555555556,\"#d8576b\"],[0.6666666666666666,\"#ed7953\"],[0.7777777777777778,\"#fb9f3a\"],[0.8888888888888888,\"#fdca26\"],[1.0,\"#f0f921\"]]}],\"mesh3d\":[{\"type\":\"mesh3d\",\"colorbar\":{\"outlinewidth\":0,\"ticks\":\"\"}}],\"scatter\":[{\"fillpattern\":{\"fillmode\":\"overlay\",\"size\":10,\"solidity\":0.2},\"type\":\"scatter\"}],\"parcoords\":[{\"type\":\"parcoords\",\"line\":{\"colorbar\":{\"outlinewidth\":0,\"ticks\":\"\"}}}],\"scatterpolargl\":[{\"type\":\"scatterpolargl\",\"marker\":{\"colorbar\":{\"outlinewidth\":0,\"ticks\":\"\"}}}],\"bar\":[{\"error_x\":{\"color\":\"#2a3f5f\"},\"error_y\":{\"color\":\"#2a3f5f\"},\"marker\":{\"line\":{\"color\":\"#E5ECF6\",\"width\":0.5},\"pattern\":{\"fillmode\":\"overlay\",\"size\":10,\"solidity\":0.2}},\"type\":\"bar\"}],\"scattergeo\":[{\"type\":\"scattergeo\",\"marker\":{\"colorbar\":{\"outlinewidth\":0,\"ticks\":\"\"}}}],\"scatterpolar\":[{\"type\":\"scatterpolar\",\"marker\":{\"colorbar\":{\"outlinewidth\":0,\"ticks\":\"\"}}}],\"histogram\":[{\"marker\":{\"pattern\":{\"fillmode\":\"overlay\",\"size\":10,\"solidity\":0.2}},\"type\":\"histogram\"}],\"scattergl\":[{\"type\":\"scattergl\",\"marker\":{\"colorbar\":{\"outlinewidth\":0,\"ticks\":\"\"}}}],\"scatter3d\":[{\"type\":\"scatter3d\",\"line\":{\"colorbar\":{\"outlinewidth\":0,\"ticks\":\"\"}},\"marker\":{\"colorbar\":{\"outlinewidth\":0,\"ticks\":\"\"}}}],\"scattermap\":[{\"type\":\"scattermap\",\"marker\":{\"colorbar\":{\"outlinewidth\":0,\"ticks\":\"\"}}}],\"scattermapbox\":[{\"type\":\"scattermapbox\",\"marker\":{\"colorbar\":{\"outlinewidth\":0,\"ticks\":\"\"}}}],\"scatterternary\":[{\"type\":\"scatterternary\",\"marker\":{\"colorbar\":{\"outlinewidth\":0,\"ticks\":\"\"}}}],\"scattercarpet\":[{\"type\":\"scattercarpet\",\"marker\":{\"colorbar\":{\"outlinewidth\":0,\"ticks\":\"\"}}}],\"carpet\":[{\"aaxis\":{\"endlinecolor\":\"#2a3f5f\",\"gridcolor\":\"white\",\"linecolor\":\"white\",\"minorgridcolor\":\"white\",\"startlinecolor\":\"#2a3f5f\"},\"baxis\":{\"endlinecolor\":\"#2a3f5f\",\"gridcolor\":\"white\",\"linecolor\":\"white\",\"minorgridcolor\":\"white\",\"startlinecolor\":\"#2a3f5f\"},\"type\":\"carpet\"}],\"table\":[{\"cells\":{\"fill\":{\"color\":\"#EBF0F8\"},\"line\":{\"color\":\"white\"}},\"header\":{\"fill\":{\"color\":\"#C8D4E3\"},\"line\":{\"color\":\"white\"}},\"type\":\"table\"}],\"barpolar\":[{\"marker\":{\"line\":{\"color\":\"#E5ECF6\",\"width\":0.5},\"pattern\":{\"fillmode\":\"overlay\",\"size\":10,\"solidity\":0.2}},\"type\":\"barpolar\"}],\"pie\":[{\"automargin\":true,\"type\":\"pie\"}]},\"layout\":{\"autotypenumbers\":\"strict\",\"colorway\":[\"#636efa\",\"#EF553B\",\"#00cc96\",\"#ab63fa\",\"#FFA15A\",\"#19d3f3\",\"#FF6692\",\"#B6E880\",\"#FF97FF\",\"#FECB52\"],\"font\":{\"color\":\"#2a3f5f\"},\"hovermode\":\"closest\",\"hoverlabel\":{\"align\":\"left\"},\"paper_bgcolor\":\"white\",\"plot_bgcolor\":\"#E5ECF6\",\"polar\":{\"bgcolor\":\"#E5ECF6\",\"angularaxis\":{\"gridcolor\":\"white\",\"linecolor\":\"white\",\"ticks\":\"\"},\"radialaxis\":{\"gridcolor\":\"white\",\"linecolor\":\"white\",\"ticks\":\"\"}},\"ternary\":{\"bgcolor\":\"#E5ECF6\",\"aaxis\":{\"gridcolor\":\"white\",\"linecolor\":\"white\",\"ticks\":\"\"},\"baxis\":{\"gridcolor\":\"white\",\"linecolor\":\"white\",\"ticks\":\"\"},\"caxis\":{\"gridcolor\":\"white\",\"linecolor\":\"white\",\"ticks\":\"\"}},\"coloraxis\":{\"colorbar\":{\"outlinewidth\":0,\"ticks\":\"\"}},\"colorscale\":{\"sequential\":[[0.0,\"#0d0887\"],[0.1111111111111111,\"#46039f\"],[0.2222222222222222,\"#7201a8\"],[0.3333333333333333,\"#9c179e\"],[0.4444444444444444,\"#bd3786\"],[0.5555555555555556,\"#d8576b\"],[0.6666666666666666,\"#ed7953\"],[0.7777777777777778,\"#fb9f3a\"],[0.8888888888888888,\"#fdca26\"],[1.0,\"#f0f921\"]],\"sequentialminus\":[[0.0,\"#0d0887\"],[0.1111111111111111,\"#46039f\"],[0.2222222222222222,\"#7201a8\"],[0.3333333333333333,\"#9c179e\"],[0.4444444444444444,\"#bd3786\"],[0.5555555555555556,\"#d8576b\"],[0.6666666666666666,\"#ed7953\"],[0.7777777777777778,\"#fb9f3a\"],[0.8888888888888888,\"#fdca26\"],[1.0,\"#f0f921\"]],\"diverging\":[[0,\"#8e0152\"],[0.1,\"#c51b7d\"],[0.2,\"#de77ae\"],[0.3,\"#f1b6da\"],[0.4,\"#fde0ef\"],[0.5,\"#f7f7f7\"],[0.6,\"#e6f5d0\"],[0.7,\"#b8e186\"],[0.8,\"#7fbc41\"],[0.9,\"#4d9221\"],[1,\"#276419\"]]},\"xaxis\":{\"gridcolor\":\"white\",\"linecolor\":\"white\",\"ticks\":\"\",\"title\":{\"standoff\":15},\"zerolinecolor\":\"white\",\"automargin\":true,\"zerolinewidth\":2},\"yaxis\":{\"gridcolor\":\"white\",\"linecolor\":\"white\",\"ticks\":\"\",\"title\":{\"standoff\":15},\"zerolinecolor\":\"white\",\"automargin\":true,\"zerolinewidth\":2},\"scene\":{\"xaxis\":{\"backgroundcolor\":\"#E5ECF6\",\"gridcolor\":\"white\",\"linecolor\":\"white\",\"showbackground\":true,\"ticks\":\"\",\"zerolinecolor\":\"white\",\"gridwidth\":2},\"yaxis\":{\"backgroundcolor\":\"#E5ECF6\",\"gridcolor\":\"white\",\"linecolor\":\"white\",\"showbackground\":true,\"ticks\":\"\",\"zerolinecolor\":\"white\",\"gridwidth\":2},\"zaxis\":{\"backgroundcolor\":\"#E5ECF6\",\"gridcolor\":\"white\",\"linecolor\":\"white\",\"showbackground\":true,\"ticks\":\"\",\"zerolinecolor\":\"white\",\"gridwidth\":2}},\"shapedefaults\":{\"line\":{\"color\":\"#2a3f5f\"}},\"annotationdefaults\":{\"arrowcolor\":\"#2a3f5f\",\"arrowhead\":0,\"arrowwidth\":1},\"geo\":{\"bgcolor\":\"white\",\"landcolor\":\"#E5ECF6\",\"subunitcolor\":\"white\",\"showland\":true,\"showlakes\":true,\"lakecolor\":\"white\"},\"title\":{\"x\":0.05},\"mapbox\":{\"style\":\"light\"}}}},                        {\"responsive\": true}                    ).then(function(){\n",
       "                            \n",
       "var gd = document.getElementById('21d329f8-0f64-4e6d-9124-fd62a1d25c0f');\n",
       "var x = new MutationObserver(function (mutations, observer) {{\n",
       "        var display = window.getComputedStyle(gd).display;\n",
       "        if (!display || display === 'none') {{\n",
       "            console.log([gd, 'removed!']);\n",
       "            Plotly.purge(gd);\n",
       "            observer.disconnect();\n",
       "        }}\n",
       "}});\n",
       "\n",
       "// Listen for the removal of the full notebook cells\n",
       "var notebookContainer = gd.closest('#notebook-container');\n",
       "if (notebookContainer) {{\n",
       "    x.observe(notebookContainer, {childList: true});\n",
       "}}\n",
       "\n",
       "// Listen for the clearing of the current output cell\n",
       "var outputEl = gd.closest('.output');\n",
       "if (outputEl) {{\n",
       "    x.observe(outputEl, {childList: true});\n",
       "}}\n",
       "\n",
       "                        })                };            </script>        </div>"
      ]
     },
     "metadata": {},
     "output_type": "display_data"
    }
   ],
   "source": [
    "x_range = np.linspace(4.72e-06, 5.72e-06, 25)\n",
    "inputs = [simulator.parameters.to_dict([7.56e-05, i]) for i in x_range]\n",
    "solution = simulator.solve(inputs)\n",
    "y_SSE = [SSE.evaluate(sol, x) for sol, x in zip(solution, inputs, strict=False)]\n",
    "y_RMSE = [RMSE.evaluate(sol, x) for sol, x in zip(solution, inputs, strict=False)]\n",
    "\n",
    "fig = go.Figure()\n",
    "fig.add_trace(go.Scatter(x=x_range, y=y_SSE, mode=\"lines\", name=\"SSE\"))\n",
    "fig.add_trace(go.Scatter(x=x_range, y=y_RMSE, mode=\"lines\", name=\"RMSE\"))\n",
    "fig.show()"
   ]
  },
  {
   "cell_type": "markdown",
   "metadata": {},
   "source": [
    "In this situation, it's clear that the curvature of the SSE cost is greater than that of the RMSE. This can improve the rate of convergence for certain optimisation algorithms. However, with incorrect hyperparameter values, larger gradients can also result in the algorithm not converging due to sampling locations outside of the \"cost valley\", e.g. infeasible parameter values.\n",
    "\n",
    "## Minkowski distance\n",
    "\n",
    "Next, let's investigate the Minkowski distance. The Minkowski cost takes a general form, which allows for hyperparameter calibration on the cost function itself, given by\n",
    "\n",
    "$\\mathcal{L_p} = \\displaystyle \\Big(\\sum_i  |\\hat{y_i}-y_i|^p\\Big)^{1/p}$\n",
    "\n",
    "where $p ≥ 0$ is the order of the Minkowski distance.\n",
    "\n",
    "For $p = 1$, it is the Manhattan distance.  \n",
    "For $p = 2$, it is the Euclidean distance.  \n",
    "For $p ≥ 1$, the Minkowski distance is a metric, but for $0<p<1$, note that the Minkowski distance is not a metric because the triangle inequality does not hold [[1]](https://en.wikipedia.org/wiki/Minkowski_distance), [[2]](https://docs.scipy.org/doc/scipy/reference/generated/scipy.spatial.distance.minkowski.html#scipy.spatial.distance.minkowski).\n",
    "\n",
    "The Minkowski distance is related to the previous two cost function as follows. The RMSE can be computed by dividing the Euclidean distance by the square root of the length of the target vector, while the SSE is the square of the Euclidean distance.\n",
    "\n",
    "PyBOP offers a Minkowski class, which we will construct below. This class has an optional argument of `p` which designates the order in the above equation. This value can be a float, with the only requirement that it is not negative. First, let's confirm the relationship between the SSE, RMSE and the Minkowski distance with a `p` value of 2."
   ]
  },
  {
   "cell_type": "code",
   "execution_count": null,
   "metadata": {},
   "outputs": [
    {
     "data": {
      "text/html": [
       "<div>            <script src=\"https://cdnjs.cloudflare.com/ajax/libs/mathjax/2.7.5/MathJax.js?config=TeX-AMS-MML_SVG\"></script><script type=\"text/javascript\">if (window.MathJax && window.MathJax.Hub && window.MathJax.Hub.Config) {window.MathJax.Hub.Config({SVG: {font: \"STIX-Web\"}});}</script>                <script type=\"text/javascript\">window.PlotlyConfig = {MathJaxConfig: 'local'};</script>\n",
       "        <script charset=\"utf-8\" src=\"https://cdn.plot.ly/plotly-3.3.0.min.js\" integrity=\"sha256-bO3dS6yCpk9aK4gUpNELtCiDeSYvGYnK7jFI58NQnHI=\" crossorigin=\"anonymous\"></script>                <div id=\"cc5dcd44-3f10-4787-b0a1-7f21f2650432\" class=\"plotly-graph-div\" style=\"height:525px; width:100%;\"></div>            <script type=\"text/javascript\">                window.PLOTLYENV=window.PLOTLYENV || {};                                if (document.getElementById(\"cc5dcd44-3f10-4787-b0a1-7f21f2650432\")) {                    Plotly.newPlot(                        \"cc5dcd44-3f10-4787-b0a1-7f21f2650432\",                        [{\"mode\":\"lines\",\"name\":\"RMSE*N\",\"x\":{\"dtype\":\"f8\",\"bdata\":\"RcGEuA\\u002fM0z5ppob3zPjTPo2LiDaKJdQ+snCKdUdS1D7WVYy0BH\\u002fUPvo6jvPBq9Q+HiCQMn\\u002fY1D5CBZJxPAXVPmbqk7D5MdU+is+V77Ze1T6vtJcudIvVPtOZmW0xuNU+936brO7k1T4bZJ3rqxHWPj9JnyppPtY+ZC6haSZr1j6IE6Oo45fWPqz4pOegxNY+0N2mJl7x1j70wqhlGx7XPhioqqTYStc+PI2s45V31z5hcq4iU6TXPoVXsGEQ0dc+qTyyoM391z4=\"},\"y\":{\"dtype\":\"f8\",\"bdata\":\"tcG4Lioelz8HqHZrcEyVP4P53H3bdZM\\u002fcs6DnGSakT9LR0hMDXSPP2Li8C98qYs\\u002fQubSCxLVhz9bERsvzvaDPyIk4CWzDoA\\u002ftmPwVo45eD\\u002fp1Wl7LEJwP+qCTFkEb2A\\u002fCYjtJUUhDj8dYpczSTRgP0\\u002fE5Q6yXnA\\u002f5Vtk\\u002fIO2eD91VELVn5CAP\\u002fj1x09Wz4Q\\u002fO4MLc0oXiT+BKWtdYGiNP\\u002fl4lmc94ZA\\u002ft+R\\u002fib0Skz+SL2iBoEiVPxgCTYvVgpc\\u002f+LmLO0vBmT8=\"},\"type\":\"scatter\"},{\"line\":{\"dash\":\"dash\"},\"mode\":\"lines\",\"name\":\"sqrt(SSE)\",\"x\":{\"dtype\":\"f8\",\"bdata\":\"RcGEuA\\u002fM0z5ppob3zPjTPo2LiDaKJdQ+snCKdUdS1D7WVYy0BH\\u002fUPvo6jvPBq9Q+HiCQMn\\u002fY1D5CBZJxPAXVPmbqk7D5MdU+is+V77Ze1T6vtJcudIvVPtOZmW0xuNU+936brO7k1T4bZJ3rqxHWPj9JnyppPtY+ZC6haSZr1j6IE6Oo45fWPqz4pOegxNY+0N2mJl7x1j70wqhlGx7XPhioqqTYStc+PI2s45V31z5hcq4iU6TXPoVXsGEQ0dc+qTyyoM391z4=\"},\"y\":{\"dtype\":\"f8\",\"bdata\":\"tMG4Lioelz8HqHZrcEyVP4L53H3bdZM\\u002fcs6DnGSakT9MR0hMDXSPP2Li8C98qYs\\u002fQubSCxLVhz9aERsvzvaDPyIk4CWzDoA\\u002ftmPwVo45eD\\u002fo1Wl7LEJwP+qCTFkEb2A\\u002fCIjtJUUhDj8dYpczSTRgP0\\u002fE5Q6yXnA\\u002f5Ftk\\u002fIO2eD91VELVn5CAP\\u002fj1x09Wz4Q\\u002fO4MLc0oXiT+BKWtdYGiNP\\u002fl4lmc94ZA\\u002ftuR\\u002fib0Skz+SL2iBoEiVPxgCTYvVgpc\\u002f+LmLO0vBmT8=\"},\"type\":\"scatter\"},{\"line\":{\"dash\":\"dot\"},\"mode\":\"lines\",\"name\":\"Minkowski\",\"x\":{\"dtype\":\"f8\",\"bdata\":\"RcGEuA\\u002fM0z5ppob3zPjTPo2LiDaKJdQ+snCKdUdS1D7WVYy0BH\\u002fUPvo6jvPBq9Q+HiCQMn\\u002fY1D5CBZJxPAXVPmbqk7D5MdU+is+V77Ze1T6vtJcudIvVPtOZmW0xuNU+936brO7k1T4bZJ3rqxHWPj9JnyppPtY+ZC6haSZr1j6IE6Oo45fWPqz4pOegxNY+0N2mJl7x1j70wqhlGx7XPhioqqTYStc+PI2s45V31z5hcq4iU6TXPoVXsGEQ0dc+qTyyoM391z4=\"},\"y\":[0.022576006986300093,0.02079940467744026,0.019004277760581008,0.01719052510539005,0.01535807026906224,0.013506860936204738,0.011636868463358433,0.009748087704232123,0.007840537637109849,0.005914264692386808,0.003969358213557574,0.0020060620248759558,5.7468340620273116e-05,0.0019780568806988656,0.003996558704202859,0.006033435411402419,0.008088349052096636,0.010161089238859042,0.012251454959768196,0.01435923848238896,0.01648422188520102,0.018626176373776025,0.020784862421393387,0.02296003020024004,0.025151420125377272],\"type\":\"scatter\"}],                        {\"template\":{\"data\":{\"histogram2dcontour\":[{\"type\":\"histogram2dcontour\",\"colorbar\":{\"outlinewidth\":0,\"ticks\":\"\"},\"colorscale\":[[0.0,\"#0d0887\"],[0.1111111111111111,\"#46039f\"],[0.2222222222222222,\"#7201a8\"],[0.3333333333333333,\"#9c179e\"],[0.4444444444444444,\"#bd3786\"],[0.5555555555555556,\"#d8576b\"],[0.6666666666666666,\"#ed7953\"],[0.7777777777777778,\"#fb9f3a\"],[0.8888888888888888,\"#fdca26\"],[1.0,\"#f0f921\"]]}],\"choropleth\":[{\"type\":\"choropleth\",\"colorbar\":{\"outlinewidth\":0,\"ticks\":\"\"}}],\"histogram2d\":[{\"type\":\"histogram2d\",\"colorbar\":{\"outlinewidth\":0,\"ticks\":\"\"},\"colorscale\":[[0.0,\"#0d0887\"],[0.1111111111111111,\"#46039f\"],[0.2222222222222222,\"#7201a8\"],[0.3333333333333333,\"#9c179e\"],[0.4444444444444444,\"#bd3786\"],[0.5555555555555556,\"#d8576b\"],[0.6666666666666666,\"#ed7953\"],[0.7777777777777778,\"#fb9f3a\"],[0.8888888888888888,\"#fdca26\"],[1.0,\"#f0f921\"]]}],\"heatmap\":[{\"type\":\"heatmap\",\"colorbar\":{\"outlinewidth\":0,\"ticks\":\"\"},\"colorscale\":[[0.0,\"#0d0887\"],[0.1111111111111111,\"#46039f\"],[0.2222222222222222,\"#7201a8\"],[0.3333333333333333,\"#9c179e\"],[0.4444444444444444,\"#bd3786\"],[0.5555555555555556,\"#d8576b\"],[0.6666666666666666,\"#ed7953\"],[0.7777777777777778,\"#fb9f3a\"],[0.8888888888888888,\"#fdca26\"],[1.0,\"#f0f921\"]]}],\"contourcarpet\":[{\"type\":\"contourcarpet\",\"colorbar\":{\"outlinewidth\":0,\"ticks\":\"\"}}],\"contour\":[{\"type\":\"contour\",\"colorbar\":{\"outlinewidth\":0,\"ticks\":\"\"},\"colorscale\":[[0.0,\"#0d0887\"],[0.1111111111111111,\"#46039f\"],[0.2222222222222222,\"#7201a8\"],[0.3333333333333333,\"#9c179e\"],[0.4444444444444444,\"#bd3786\"],[0.5555555555555556,\"#d8576b\"],[0.6666666666666666,\"#ed7953\"],[0.7777777777777778,\"#fb9f3a\"],[0.8888888888888888,\"#fdca26\"],[1.0,\"#f0f921\"]]}],\"surface\":[{\"type\":\"surface\",\"colorbar\":{\"outlinewidth\":0,\"ticks\":\"\"},\"colorscale\":[[0.0,\"#0d0887\"],[0.1111111111111111,\"#46039f\"],[0.2222222222222222,\"#7201a8\"],[0.3333333333333333,\"#9c179e\"],[0.4444444444444444,\"#bd3786\"],[0.5555555555555556,\"#d8576b\"],[0.6666666666666666,\"#ed7953\"],[0.7777777777777778,\"#fb9f3a\"],[0.8888888888888888,\"#fdca26\"],[1.0,\"#f0f921\"]]}],\"mesh3d\":[{\"type\":\"mesh3d\",\"colorbar\":{\"outlinewidth\":0,\"ticks\":\"\"}}],\"scatter\":[{\"fillpattern\":{\"fillmode\":\"overlay\",\"size\":10,\"solidity\":0.2},\"type\":\"scatter\"}],\"parcoords\":[{\"type\":\"parcoords\",\"line\":{\"colorbar\":{\"outlinewidth\":0,\"ticks\":\"\"}}}],\"scatterpolargl\":[{\"type\":\"scatterpolargl\",\"marker\":{\"colorbar\":{\"outlinewidth\":0,\"ticks\":\"\"}}}],\"bar\":[{\"error_x\":{\"color\":\"#2a3f5f\"},\"error_y\":{\"color\":\"#2a3f5f\"},\"marker\":{\"line\":{\"color\":\"#E5ECF6\",\"width\":0.5},\"pattern\":{\"fillmode\":\"overlay\",\"size\":10,\"solidity\":0.2}},\"type\":\"bar\"}],\"scattergeo\":[{\"type\":\"scattergeo\",\"marker\":{\"colorbar\":{\"outlinewidth\":0,\"ticks\":\"\"}}}],\"scatterpolar\":[{\"type\":\"scatterpolar\",\"marker\":{\"colorbar\":{\"outlinewidth\":0,\"ticks\":\"\"}}}],\"histogram\":[{\"marker\":{\"pattern\":{\"fillmode\":\"overlay\",\"size\":10,\"solidity\":0.2}},\"type\":\"histogram\"}],\"scattergl\":[{\"type\":\"scattergl\",\"marker\":{\"colorbar\":{\"outlinewidth\":0,\"ticks\":\"\"}}}],\"scatter3d\":[{\"type\":\"scatter3d\",\"line\":{\"colorbar\":{\"outlinewidth\":0,\"ticks\":\"\"}},\"marker\":{\"colorbar\":{\"outlinewidth\":0,\"ticks\":\"\"}}}],\"scattermap\":[{\"type\":\"scattermap\",\"marker\":{\"colorbar\":{\"outlinewidth\":0,\"ticks\":\"\"}}}],\"scattermapbox\":[{\"type\":\"scattermapbox\",\"marker\":{\"colorbar\":{\"outlinewidth\":0,\"ticks\":\"\"}}}],\"scatterternary\":[{\"type\":\"scatterternary\",\"marker\":{\"colorbar\":{\"outlinewidth\":0,\"ticks\":\"\"}}}],\"scattercarpet\":[{\"type\":\"scattercarpet\",\"marker\":{\"colorbar\":{\"outlinewidth\":0,\"ticks\":\"\"}}}],\"carpet\":[{\"aaxis\":{\"endlinecolor\":\"#2a3f5f\",\"gridcolor\":\"white\",\"linecolor\":\"white\",\"minorgridcolor\":\"white\",\"startlinecolor\":\"#2a3f5f\"},\"baxis\":{\"endlinecolor\":\"#2a3f5f\",\"gridcolor\":\"white\",\"linecolor\":\"white\",\"minorgridcolor\":\"white\",\"startlinecolor\":\"#2a3f5f\"},\"type\":\"carpet\"}],\"table\":[{\"cells\":{\"fill\":{\"color\":\"#EBF0F8\"},\"line\":{\"color\":\"white\"}},\"header\":{\"fill\":{\"color\":\"#C8D4E3\"},\"line\":{\"color\":\"white\"}},\"type\":\"table\"}],\"barpolar\":[{\"marker\":{\"line\":{\"color\":\"#E5ECF6\",\"width\":0.5},\"pattern\":{\"fillmode\":\"overlay\",\"size\":10,\"solidity\":0.2}},\"type\":\"barpolar\"}],\"pie\":[{\"automargin\":true,\"type\":\"pie\"}]},\"layout\":{\"autotypenumbers\":\"strict\",\"colorway\":[\"#636efa\",\"#EF553B\",\"#00cc96\",\"#ab63fa\",\"#FFA15A\",\"#19d3f3\",\"#FF6692\",\"#B6E880\",\"#FF97FF\",\"#FECB52\"],\"font\":{\"color\":\"#2a3f5f\"},\"hovermode\":\"closest\",\"hoverlabel\":{\"align\":\"left\"},\"paper_bgcolor\":\"white\",\"plot_bgcolor\":\"#E5ECF6\",\"polar\":{\"bgcolor\":\"#E5ECF6\",\"angularaxis\":{\"gridcolor\":\"white\",\"linecolor\":\"white\",\"ticks\":\"\"},\"radialaxis\":{\"gridcolor\":\"white\",\"linecolor\":\"white\",\"ticks\":\"\"}},\"ternary\":{\"bgcolor\":\"#E5ECF6\",\"aaxis\":{\"gridcolor\":\"white\",\"linecolor\":\"white\",\"ticks\":\"\"},\"baxis\":{\"gridcolor\":\"white\",\"linecolor\":\"white\",\"ticks\":\"\"},\"caxis\":{\"gridcolor\":\"white\",\"linecolor\":\"white\",\"ticks\":\"\"}},\"coloraxis\":{\"colorbar\":{\"outlinewidth\":0,\"ticks\":\"\"}},\"colorscale\":{\"sequential\":[[0.0,\"#0d0887\"],[0.1111111111111111,\"#46039f\"],[0.2222222222222222,\"#7201a8\"],[0.3333333333333333,\"#9c179e\"],[0.4444444444444444,\"#bd3786\"],[0.5555555555555556,\"#d8576b\"],[0.6666666666666666,\"#ed7953\"],[0.7777777777777778,\"#fb9f3a\"],[0.8888888888888888,\"#fdca26\"],[1.0,\"#f0f921\"]],\"sequentialminus\":[[0.0,\"#0d0887\"],[0.1111111111111111,\"#46039f\"],[0.2222222222222222,\"#7201a8\"],[0.3333333333333333,\"#9c179e\"],[0.4444444444444444,\"#bd3786\"],[0.5555555555555556,\"#d8576b\"],[0.6666666666666666,\"#ed7953\"],[0.7777777777777778,\"#fb9f3a\"],[0.8888888888888888,\"#fdca26\"],[1.0,\"#f0f921\"]],\"diverging\":[[0,\"#8e0152\"],[0.1,\"#c51b7d\"],[0.2,\"#de77ae\"],[0.3,\"#f1b6da\"],[0.4,\"#fde0ef\"],[0.5,\"#f7f7f7\"],[0.6,\"#e6f5d0\"],[0.7,\"#b8e186\"],[0.8,\"#7fbc41\"],[0.9,\"#4d9221\"],[1,\"#276419\"]]},\"xaxis\":{\"gridcolor\":\"white\",\"linecolor\":\"white\",\"ticks\":\"\",\"title\":{\"standoff\":15},\"zerolinecolor\":\"white\",\"automargin\":true,\"zerolinewidth\":2},\"yaxis\":{\"gridcolor\":\"white\",\"linecolor\":\"white\",\"ticks\":\"\",\"title\":{\"standoff\":15},\"zerolinecolor\":\"white\",\"automargin\":true,\"zerolinewidth\":2},\"scene\":{\"xaxis\":{\"backgroundcolor\":\"#E5ECF6\",\"gridcolor\":\"white\",\"linecolor\":\"white\",\"showbackground\":true,\"ticks\":\"\",\"zerolinecolor\":\"white\",\"gridwidth\":2},\"yaxis\":{\"backgroundcolor\":\"#E5ECF6\",\"gridcolor\":\"white\",\"linecolor\":\"white\",\"showbackground\":true,\"ticks\":\"\",\"zerolinecolor\":\"white\",\"gridwidth\":2},\"zaxis\":{\"backgroundcolor\":\"#E5ECF6\",\"gridcolor\":\"white\",\"linecolor\":\"white\",\"showbackground\":true,\"ticks\":\"\",\"zerolinecolor\":\"white\",\"gridwidth\":2}},\"shapedefaults\":{\"line\":{\"color\":\"#2a3f5f\"}},\"annotationdefaults\":{\"arrowcolor\":\"#2a3f5f\",\"arrowhead\":0,\"arrowwidth\":1},\"geo\":{\"bgcolor\":\"white\",\"landcolor\":\"#E5ECF6\",\"subunitcolor\":\"white\",\"showland\":true,\"showlakes\":true,\"lakecolor\":\"white\"},\"title\":{\"x\":0.05},\"mapbox\":{\"style\":\"light\"}}}},                        {\"responsive\": true}                    ).then(function(){\n",
       "                            \n",
       "var gd = document.getElementById('cc5dcd44-3f10-4787-b0a1-7f21f2650432');\n",
       "var x = new MutationObserver(function (mutations, observer) {{\n",
       "        var display = window.getComputedStyle(gd).display;\n",
       "        if (!display || display === 'none') {{\n",
       "            console.log([gd, 'removed!']);\n",
       "            Plotly.purge(gd);\n",
       "            observer.disconnect();\n",
       "        }}\n",
       "}});\n",
       "\n",
       "// Listen for the removal of the full notebook cells\n",
       "var notebookContainer = gd.closest('#notebook-container');\n",
       "if (notebookContainer) {{\n",
       "    x.observe(notebookContainer, {childList: true});\n",
       "}}\n",
       "\n",
       "// Listen for the clearing of the current output cell\n",
       "var outputEl = gd.closest('.output');\n",
       "if (outputEl) {{\n",
       "    x.observe(outputEl, {childList: true});\n",
       "}}\n",
       "\n",
       "                        })                };            </script>        </div>"
      ]
     },
     "metadata": {},
     "output_type": "display_data"
    }
   ],
   "source": [
    "minkowski = pybop.Minkowski(dataset, p=2)\n",
    "y_minkowski = [\n",
    "    minkowski.evaluate(sol, x) for sol, x in zip(solution, inputs, strict=False)\n",
    "]\n",
    "\n",
    "fig = go.Figure()\n",
    "fig.add_trace(\n",
    "    go.Scatter(\n",
    "        x=x_range,\n",
    "        y=np.asarray(y_RMSE) * np.sqrt(len(t_eval)),\n",
    "        mode=\"lines\",\n",
    "        name=\"RMSE*N\",\n",
    "    )\n",
    ")\n",
    "fig.add_trace(\n",
    "    go.Scatter(\n",
    "        x=x_range,\n",
    "        y=np.sqrt(y_SSE),\n",
    "        mode=\"lines\",\n",
    "        line=dict(dash=\"dash\"),\n",
    "        name=\"sqrt(SSE)\",\n",
    "    )\n",
    ")\n",
    "fig.add_trace(\n",
    "    go.Scatter(\n",
    "        x=x_range, y=y_minkowski, mode=\"lines\", line=dict(dash=\"dot\"), name=\"Minkowski\"\n",
    "    )\n",
    ")\n",
    "fig.show()"
   ]
  },
  {
   "cell_type": "markdown",
   "metadata": {},
   "source": [
    "As expected, these lines lie on top of one another. Now, let's take a look at how the Minkowski cost changes for different orders, `p`."
   ]
  },
  {
   "cell_type": "code",
   "execution_count": null,
   "metadata": {},
   "outputs": [
    {
     "data": {
      "text/html": [
       "<div>            <script src=\"https://cdnjs.cloudflare.com/ajax/libs/mathjax/2.7.5/MathJax.js?config=TeX-AMS-MML_SVG\"></script><script type=\"text/javascript\">if (window.MathJax && window.MathJax.Hub && window.MathJax.Hub.Config) {window.MathJax.Hub.Config({SVG: {font: \"STIX-Web\"}});}</script>                <script type=\"text/javascript\">window.PlotlyConfig = {MathJaxConfig: 'local'};</script>\n",
       "        <script charset=\"utf-8\" src=\"https://cdn.plot.ly/plotly-3.3.0.min.js\" integrity=\"sha256-bO3dS6yCpk9aK4gUpNELtCiDeSYvGYnK7jFI58NQnHI=\" crossorigin=\"anonymous\"></script>                <div id=\"c7622b57-477e-41e2-9587-eef93d0d42ce\" class=\"plotly-graph-div\" style=\"height:525px; width:100%;\"></div>            <script type=\"text/javascript\">                window.PLOTLYENV=window.PLOTLYENV || {};                                if (document.getElementById(\"c7622b57-477e-41e2-9587-eef93d0d42ce\")) {                    Plotly.newPlot(                        \"c7622b57-477e-41e2-9587-eef93d0d42ce\",                        [{\"mode\":\"lines\",\"name\":\"Minkowski 0.75\",\"x\":{\"dtype\":\"f8\",\"bdata\":\"RcGEuA\\u002fM0z5ppob3zPjTPo2LiDaKJdQ+snCKdUdS1D7WVYy0BH\\u002fUPvo6jvPBq9Q+HiCQMn\\u002fY1D5CBZJxPAXVPmbqk7D5MdU+is+V77Ze1T6vtJcudIvVPtOZmW0xuNU+936brO7k1T4bZJ3rqxHWPj9JnyppPtY+ZC6haSZr1j6IE6Oo45fWPqz4pOegxNY+0N2mJl7x1j70wqhlGx7XPhioqqTYStc+PI2s45V31z5hcq4iU6TXPoVXsGEQ0dc+qTyyoM391z4=\"},\"y\":[0.1848696445328755,0.17001964478005183,0.15507698770579872,0.1400400745256047,0.12490744196926047,0.10967775963172041,0.0943498267498771,0.07892256777506762,0.06339502485994397,0.04776634039696537,0.03203569583124893,0.016201913338938976,0.0003043685497744916,0.015766594061278894,0.031909845075088275,0.04815563265887024,0.06450471158199225,0.08095714584924235,0.09751280726547143,0.11417144620585715,0.13093271130288928,0.1477961580013502,0.16476125380902107,0.1818273823495532,0.19899384691243546],\"type\":\"scatter\"},{\"mode\":\"lines\",\"name\":\"Minkowski 1.0\",\"x\":{\"dtype\":\"f8\",\"bdata\":\"RcGEuA\\u002fM0z5ppob3zPjTPo2LiDaKJdQ+snCKdUdS1D7WVYy0BH\\u002fUPvo6jvPBq9Q+HiCQMn\\u002fY1D5CBZJxPAXVPmbqk7D5MdU+is+V77Ze1T6vtJcudIvVPtOZmW0xuNU+936brO7k1T4bZJ3rqxHWPj9JnyppPtY+ZC6haSZr1j6IE6Oo45fWPqz4pOegxNY+0N2mJl7x1j70wqhlGx7XPhioqqTYStc+PI2s45V31z5hcq4iU6TXPoVXsGEQ0dc+qTyyoM391z4=\"},\"y\":[0.07748078432675065,0.07128692102825473,0.06504855505161444,0.058765043438469,0.05243580646271617,0.04606032653797243,0.03963814706602742,0.03316887122999734,0.0266521607382062,0.020087734523593692,0.013475367403259053,0.0068148887024648275,0.0001405082272980529,0.0066508220656742445,0.013456135731643393,0.020309727106791353,0.02721151590110571,0.03416137608017111,0.0411591373753355,0.048204586799101,0.05529747016284947,0.062437493594007076,0.06962432504980276,0.07685759582508078,0.08413690205244784],\"type\":\"scatter\"},{\"mode\":\"lines\",\"name\":\"Minkowski 2.0\",\"x\":{\"dtype\":\"f8\",\"bdata\":\"RcGEuA\\u002fM0z5ppob3zPjTPo2LiDaKJdQ+snCKdUdS1D7WVYy0BH\\u002fUPvo6jvPBq9Q+HiCQMn\\u002fY1D5CBZJxPAXVPmbqk7D5MdU+is+V77Ze1T6vtJcudIvVPtOZmW0xuNU+936brO7k1T4bZJ3rqxHWPj9JnyppPtY+ZC6haSZr1j6IE6Oo45fWPqz4pOegxNY+0N2mJl7x1j70wqhlGx7XPhioqqTYStc+PI2s45V31z5hcq4iU6TXPoVXsGEQ0dc+qTyyoM391z4=\"},\"y\":[0.022576006986300093,0.02079940467744026,0.019004277760581008,0.01719052510539005,0.01535807026906224,0.013506860936204738,0.011636868463358433,0.009748087704232123,0.007840537637109849,0.005914264692386808,0.003969358213557574,0.0020060620248759558,5.7468340620273116e-05,0.0019780568806988656,0.003996558704202859,0.006033435411402419,0.008088349052096636,0.010161089238859042,0.012251454959768196,0.01435923848238896,0.01648422188520102,0.018626176373776025,0.020784862421393387,0.02296003020024004,0.025151420125377272],\"type\":\"scatter\"},{\"mode\":\"lines\",\"name\":\"Minkowski 3.0\",\"x\":{\"dtype\":\"f8\",\"bdata\":\"RcGEuA\\u002fM0z5ppob3zPjTPo2LiDaKJdQ+snCKdUdS1D7WVYy0BH\\u002fUPvo6jvPBq9Q+HiCQMn\\u002fY1D5CBZJxPAXVPmbqk7D5MdU+is+V77Ze1T6vtJcudIvVPtOZmW0xuNU+936brO7k1T4bZJ3rqxHWPj9JnyppPtY+ZC6haSZr1j6IE6Oo45fWPqz4pOegxNY+0N2mJl7x1j70wqhlGx7XPhioqqTYStc+PI2s45V31z5hcq4iU6TXPoVXsGEQ0dc+qTyyoM391z4=\"},\"y\":[0.015877075805401406,0.014638398615341754,0.013384357332482586,0.01211497635161678,0.010830298369619695,0.009530383712942023,0.008215309753711266,0.006885170538936873,0.005540077003137839,0.004180159123365818,0.0028055768595278067,0.0014166025168124206,5.012849282648179e-05,0.0014057959336933453,0.002837444402750219,0.004283090213073751,0.005742417700106264,0.007215191907677471,0.008701184839363062,0.01020016520033474,0.011711896243596302,0.013236135421196312,0.014772634567826735,0.01632114026747598,0.01788139428643266],\"type\":\"scatter\"}],                        {\"template\":{\"data\":{\"histogram2dcontour\":[{\"type\":\"histogram2dcontour\",\"colorbar\":{\"outlinewidth\":0,\"ticks\":\"\"},\"colorscale\":[[0.0,\"#0d0887\"],[0.1111111111111111,\"#46039f\"],[0.2222222222222222,\"#7201a8\"],[0.3333333333333333,\"#9c179e\"],[0.4444444444444444,\"#bd3786\"],[0.5555555555555556,\"#d8576b\"],[0.6666666666666666,\"#ed7953\"],[0.7777777777777778,\"#fb9f3a\"],[0.8888888888888888,\"#fdca26\"],[1.0,\"#f0f921\"]]}],\"choropleth\":[{\"type\":\"choropleth\",\"colorbar\":{\"outlinewidth\":0,\"ticks\":\"\"}}],\"histogram2d\":[{\"type\":\"histogram2d\",\"colorbar\":{\"outlinewidth\":0,\"ticks\":\"\"},\"colorscale\":[[0.0,\"#0d0887\"],[0.1111111111111111,\"#46039f\"],[0.2222222222222222,\"#7201a8\"],[0.3333333333333333,\"#9c179e\"],[0.4444444444444444,\"#bd3786\"],[0.5555555555555556,\"#d8576b\"],[0.6666666666666666,\"#ed7953\"],[0.7777777777777778,\"#fb9f3a\"],[0.8888888888888888,\"#fdca26\"],[1.0,\"#f0f921\"]]}],\"heatmap\":[{\"type\":\"heatmap\",\"colorbar\":{\"outlinewidth\":0,\"ticks\":\"\"},\"colorscale\":[[0.0,\"#0d0887\"],[0.1111111111111111,\"#46039f\"],[0.2222222222222222,\"#7201a8\"],[0.3333333333333333,\"#9c179e\"],[0.4444444444444444,\"#bd3786\"],[0.5555555555555556,\"#d8576b\"],[0.6666666666666666,\"#ed7953\"],[0.7777777777777778,\"#fb9f3a\"],[0.8888888888888888,\"#fdca26\"],[1.0,\"#f0f921\"]]}],\"contourcarpet\":[{\"type\":\"contourcarpet\",\"colorbar\":{\"outlinewidth\":0,\"ticks\":\"\"}}],\"contour\":[{\"type\":\"contour\",\"colorbar\":{\"outlinewidth\":0,\"ticks\":\"\"},\"colorscale\":[[0.0,\"#0d0887\"],[0.1111111111111111,\"#46039f\"],[0.2222222222222222,\"#7201a8\"],[0.3333333333333333,\"#9c179e\"],[0.4444444444444444,\"#bd3786\"],[0.5555555555555556,\"#d8576b\"],[0.6666666666666666,\"#ed7953\"],[0.7777777777777778,\"#fb9f3a\"],[0.8888888888888888,\"#fdca26\"],[1.0,\"#f0f921\"]]}],\"surface\":[{\"type\":\"surface\",\"colorbar\":{\"outlinewidth\":0,\"ticks\":\"\"},\"colorscale\":[[0.0,\"#0d0887\"],[0.1111111111111111,\"#46039f\"],[0.2222222222222222,\"#7201a8\"],[0.3333333333333333,\"#9c179e\"],[0.4444444444444444,\"#bd3786\"],[0.5555555555555556,\"#d8576b\"],[0.6666666666666666,\"#ed7953\"],[0.7777777777777778,\"#fb9f3a\"],[0.8888888888888888,\"#fdca26\"],[1.0,\"#f0f921\"]]}],\"mesh3d\":[{\"type\":\"mesh3d\",\"colorbar\":{\"outlinewidth\":0,\"ticks\":\"\"}}],\"scatter\":[{\"fillpattern\":{\"fillmode\":\"overlay\",\"size\":10,\"solidity\":0.2},\"type\":\"scatter\"}],\"parcoords\":[{\"type\":\"parcoords\",\"line\":{\"colorbar\":{\"outlinewidth\":0,\"ticks\":\"\"}}}],\"scatterpolargl\":[{\"type\":\"scatterpolargl\",\"marker\":{\"colorbar\":{\"outlinewidth\":0,\"ticks\":\"\"}}}],\"bar\":[{\"error_x\":{\"color\":\"#2a3f5f\"},\"error_y\":{\"color\":\"#2a3f5f\"},\"marker\":{\"line\":{\"color\":\"#E5ECF6\",\"width\":0.5},\"pattern\":{\"fillmode\":\"overlay\",\"size\":10,\"solidity\":0.2}},\"type\":\"bar\"}],\"scattergeo\":[{\"type\":\"scattergeo\",\"marker\":{\"colorbar\":{\"outlinewidth\":0,\"ticks\":\"\"}}}],\"scatterpolar\":[{\"type\":\"scatterpolar\",\"marker\":{\"colorbar\":{\"outlinewidth\":0,\"ticks\":\"\"}}}],\"histogram\":[{\"marker\":{\"pattern\":{\"fillmode\":\"overlay\",\"size\":10,\"solidity\":0.2}},\"type\":\"histogram\"}],\"scattergl\":[{\"type\":\"scattergl\",\"marker\":{\"colorbar\":{\"outlinewidth\":0,\"ticks\":\"\"}}}],\"scatter3d\":[{\"type\":\"scatter3d\",\"line\":{\"colorbar\":{\"outlinewidth\":0,\"ticks\":\"\"}},\"marker\":{\"colorbar\":{\"outlinewidth\":0,\"ticks\":\"\"}}}],\"scattermap\":[{\"type\":\"scattermap\",\"marker\":{\"colorbar\":{\"outlinewidth\":0,\"ticks\":\"\"}}}],\"scattermapbox\":[{\"type\":\"scattermapbox\",\"marker\":{\"colorbar\":{\"outlinewidth\":0,\"ticks\":\"\"}}}],\"scatterternary\":[{\"type\":\"scatterternary\",\"marker\":{\"colorbar\":{\"outlinewidth\":0,\"ticks\":\"\"}}}],\"scattercarpet\":[{\"type\":\"scattercarpet\",\"marker\":{\"colorbar\":{\"outlinewidth\":0,\"ticks\":\"\"}}}],\"carpet\":[{\"aaxis\":{\"endlinecolor\":\"#2a3f5f\",\"gridcolor\":\"white\",\"linecolor\":\"white\",\"minorgridcolor\":\"white\",\"startlinecolor\":\"#2a3f5f\"},\"baxis\":{\"endlinecolor\":\"#2a3f5f\",\"gridcolor\":\"white\",\"linecolor\":\"white\",\"minorgridcolor\":\"white\",\"startlinecolor\":\"#2a3f5f\"},\"type\":\"carpet\"}],\"table\":[{\"cells\":{\"fill\":{\"color\":\"#EBF0F8\"},\"line\":{\"color\":\"white\"}},\"header\":{\"fill\":{\"color\":\"#C8D4E3\"},\"line\":{\"color\":\"white\"}},\"type\":\"table\"}],\"barpolar\":[{\"marker\":{\"line\":{\"color\":\"#E5ECF6\",\"width\":0.5},\"pattern\":{\"fillmode\":\"overlay\",\"size\":10,\"solidity\":0.2}},\"type\":\"barpolar\"}],\"pie\":[{\"automargin\":true,\"type\":\"pie\"}]},\"layout\":{\"autotypenumbers\":\"strict\",\"colorway\":[\"#636efa\",\"#EF553B\",\"#00cc96\",\"#ab63fa\",\"#FFA15A\",\"#19d3f3\",\"#FF6692\",\"#B6E880\",\"#FF97FF\",\"#FECB52\"],\"font\":{\"color\":\"#2a3f5f\"},\"hovermode\":\"closest\",\"hoverlabel\":{\"align\":\"left\"},\"paper_bgcolor\":\"white\",\"plot_bgcolor\":\"#E5ECF6\",\"polar\":{\"bgcolor\":\"#E5ECF6\",\"angularaxis\":{\"gridcolor\":\"white\",\"linecolor\":\"white\",\"ticks\":\"\"},\"radialaxis\":{\"gridcolor\":\"white\",\"linecolor\":\"white\",\"ticks\":\"\"}},\"ternary\":{\"bgcolor\":\"#E5ECF6\",\"aaxis\":{\"gridcolor\":\"white\",\"linecolor\":\"white\",\"ticks\":\"\"},\"baxis\":{\"gridcolor\":\"white\",\"linecolor\":\"white\",\"ticks\":\"\"},\"caxis\":{\"gridcolor\":\"white\",\"linecolor\":\"white\",\"ticks\":\"\"}},\"coloraxis\":{\"colorbar\":{\"outlinewidth\":0,\"ticks\":\"\"}},\"colorscale\":{\"sequential\":[[0.0,\"#0d0887\"],[0.1111111111111111,\"#46039f\"],[0.2222222222222222,\"#7201a8\"],[0.3333333333333333,\"#9c179e\"],[0.4444444444444444,\"#bd3786\"],[0.5555555555555556,\"#d8576b\"],[0.6666666666666666,\"#ed7953\"],[0.7777777777777778,\"#fb9f3a\"],[0.8888888888888888,\"#fdca26\"],[1.0,\"#f0f921\"]],\"sequentialminus\":[[0.0,\"#0d0887\"],[0.1111111111111111,\"#46039f\"],[0.2222222222222222,\"#7201a8\"],[0.3333333333333333,\"#9c179e\"],[0.4444444444444444,\"#bd3786\"],[0.5555555555555556,\"#d8576b\"],[0.6666666666666666,\"#ed7953\"],[0.7777777777777778,\"#fb9f3a\"],[0.8888888888888888,\"#fdca26\"],[1.0,\"#f0f921\"]],\"diverging\":[[0,\"#8e0152\"],[0.1,\"#c51b7d\"],[0.2,\"#de77ae\"],[0.3,\"#f1b6da\"],[0.4,\"#fde0ef\"],[0.5,\"#f7f7f7\"],[0.6,\"#e6f5d0\"],[0.7,\"#b8e186\"],[0.8,\"#7fbc41\"],[0.9,\"#4d9221\"],[1,\"#276419\"]]},\"xaxis\":{\"gridcolor\":\"white\",\"linecolor\":\"white\",\"ticks\":\"\",\"title\":{\"standoff\":15},\"zerolinecolor\":\"white\",\"automargin\":true,\"zerolinewidth\":2},\"yaxis\":{\"gridcolor\":\"white\",\"linecolor\":\"white\",\"ticks\":\"\",\"title\":{\"standoff\":15},\"zerolinecolor\":\"white\",\"automargin\":true,\"zerolinewidth\":2},\"scene\":{\"xaxis\":{\"backgroundcolor\":\"#E5ECF6\",\"gridcolor\":\"white\",\"linecolor\":\"white\",\"showbackground\":true,\"ticks\":\"\",\"zerolinecolor\":\"white\",\"gridwidth\":2},\"yaxis\":{\"backgroundcolor\":\"#E5ECF6\",\"gridcolor\":\"white\",\"linecolor\":\"white\",\"showbackground\":true,\"ticks\":\"\",\"zerolinecolor\":\"white\",\"gridwidth\":2},\"zaxis\":{\"backgroundcolor\":\"#E5ECF6\",\"gridcolor\":\"white\",\"linecolor\":\"white\",\"showbackground\":true,\"ticks\":\"\",\"zerolinecolor\":\"white\",\"gridwidth\":2}},\"shapedefaults\":{\"line\":{\"color\":\"#2a3f5f\"}},\"annotationdefaults\":{\"arrowcolor\":\"#2a3f5f\",\"arrowhead\":0,\"arrowwidth\":1},\"geo\":{\"bgcolor\":\"white\",\"landcolor\":\"#E5ECF6\",\"subunitcolor\":\"white\",\"showland\":true,\"showlakes\":true,\"lakecolor\":\"white\"},\"title\":{\"x\":0.05},\"mapbox\":{\"style\":\"light\"}}},\"yaxis\":{\"range\":[0,0.025151420125377272]}},                        {\"responsive\": true}                    ).then(function(){\n",
       "                            \n",
       "var gd = document.getElementById('c7622b57-477e-41e2-9587-eef93d0d42ce');\n",
       "var x = new MutationObserver(function (mutations, observer) {{\n",
       "        var display = window.getComputedStyle(gd).display;\n",
       "        if (!display || display === 'none') {{\n",
       "            console.log([gd, 'removed!']);\n",
       "            Plotly.purge(gd);\n",
       "            observer.disconnect();\n",
       "        }}\n",
       "}});\n",
       "\n",
       "// Listen for the removal of the full notebook cells\n",
       "var notebookContainer = gd.closest('#notebook-container');\n",
       "if (notebookContainer) {{\n",
       "    x.observe(notebookContainer, {childList: true});\n",
       "}}\n",
       "\n",
       "// Listen for the clearing of the current output cell\n",
       "var outputEl = gd.closest('.output');\n",
       "if (outputEl) {{\n",
       "    x.observe(outputEl, {childList: true});\n",
       "}}\n",
       "\n",
       "                        })                };            </script>        </div>"
      ]
     },
     "metadata": {},
     "output_type": "display_data"
    }
   ],
   "source": [
    "p_orders = np.append(0.75, np.linspace(1, 3, 3))\n",
    "y_minkowski_p = []\n",
    "for p in p_orders:\n",
    "    minkowski_p = pybop.Minkowski(dataset, p=p)\n",
    "    y_minkowski_p.append(\n",
    "        [minkowski_p.evaluate(sol, x) for sol, x in zip(solution, inputs, strict=False)]\n",
    "    )\n",
    "\n",
    "fig = go.Figure()\n",
    "for i, p in enumerate(p_orders):\n",
    "    fig.add_trace(\n",
    "        go.Scatter(x=x_range, y=y_minkowski_p[i], mode=\"lines\", name=f\"Minkowski {p}\")\n",
    "    )\n",
    "fig.update_yaxes(range=[0, np.max(y_minkowski_p[2])])\n",
    "fig.show()"
   ]
  },
  {
   "cell_type": "markdown",
   "metadata": {},
   "source": [
    "As seen above, the Minkowski cost allows for a range of different cost functions to be created. This provides users with another hyperparameter to calibrate for optimisation algorithm convergence. This addition does expand the global search space, and should be carefully considered before deciding upon.\n",
    "\n",
    "## Sum of power\n",
    "\n",
    "Next, we introduce a similar cost function, the `SumOfPower` implementation. This cost function is the $p$-th power of the Minkowski distance of order $p$. It provides a generalised formulation for the Sum of Squared Errors (SSE) cost function, and is given by,\n",
    "\n",
    "$\\mathcal{L_p} = \\displaystyle \\sum_i  |\\hat{y_i}-y_i|^p$\n",
    "\n",
    "where $p ≥ 0$ is the power order. A few special cases include,\n",
    "\n",
    "$p = 1$: Sum of Absolute Differences\n",
    "$p = 2$: Sum of Squared Differences\n",
    "\n",
    "Next we repeat the above examples with the `SumOfPower` class."
   ]
  },
  {
   "cell_type": "code",
   "execution_count": null,
   "metadata": {},
   "outputs": [
    {
     "data": {
      "text/html": [
       "<div>            <script src=\"https://cdnjs.cloudflare.com/ajax/libs/mathjax/2.7.5/MathJax.js?config=TeX-AMS-MML_SVG\"></script><script type=\"text/javascript\">if (window.MathJax && window.MathJax.Hub && window.MathJax.Hub.Config) {window.MathJax.Hub.Config({SVG: {font: \"STIX-Web\"}});}</script>                <script type=\"text/javascript\">window.PlotlyConfig = {MathJaxConfig: 'local'};</script>\n",
       "        <script charset=\"utf-8\" src=\"https://cdn.plot.ly/plotly-3.3.0.min.js\" integrity=\"sha256-bO3dS6yCpk9aK4gUpNELtCiDeSYvGYnK7jFI58NQnHI=\" crossorigin=\"anonymous\"></script>                <div id=\"5540b2f6-e200-4b4e-91f6-c1681e9f93ed\" class=\"plotly-graph-div\" style=\"height:525px; width:100%;\"></div>            <script type=\"text/javascript\">                window.PLOTLYENV=window.PLOTLYENV || {};                                if (document.getElementById(\"5540b2f6-e200-4b4e-91f6-c1681e9f93ed\")) {                    Plotly.newPlot(                        \"5540b2f6-e200-4b4e-91f6-c1681e9f93ed\",                        [{\"mode\":\"lines\",\"name\":\"RMSE*N\",\"x\":{\"dtype\":\"f8\",\"bdata\":\"RcGEuA\\u002fM0z5ppob3zPjTPo2LiDaKJdQ+snCKdUdS1D7WVYy0BH\\u002fUPvo6jvPBq9Q+HiCQMn\\u002fY1D5CBZJxPAXVPmbqk7D5MdU+is+V77Ze1T6vtJcudIvVPtOZmW0xuNU+936brO7k1T4bZJ3rqxHWPj9JnyppPtY+ZC6haSZr1j6IE6Oo45fWPqz4pOegxNY+0N2mJl7x1j70wqhlGx7XPhioqqTYStc+PI2s45V31z5hcq4iU6TXPoVXsGEQ0dc+qTyyoM391z4=\"},\"y\":{\"dtype\":\"f8\",\"bdata\":\"tcG4Lioelz8HqHZrcEyVP4P53H3bdZM\\u002fcs6DnGSakT9LR0hMDXSPP2Li8C98qYs\\u002fQubSCxLVhz9bERsvzvaDPyIk4CWzDoA\\u002ftmPwVo45eD\\u002fp1Wl7LEJwP+qCTFkEb2A\\u002fCYjtJUUhDj8dYpczSTRgP0\\u002fE5Q6yXnA\\u002f5Vtk\\u002fIO2eD91VELVn5CAP\\u002fj1x09Wz4Q\\u002fO4MLc0oXiT+BKWtdYGiNP\\u002fl4lmc94ZA\\u002ft+R\\u002fib0Skz+SL2iBoEiVPxgCTYvVgpc\\u002f+LmLO0vBmT8=\"},\"type\":\"scatter\"},{\"line\":{\"dash\":\"dash\"},\"mode\":\"lines\",\"name\":\"SSE\",\"x\":{\"dtype\":\"f8\",\"bdata\":\"RcGEuA\\u002fM0z5ppob3zPjTPo2LiDaKJdQ+snCKdUdS1D7WVYy0BH\\u002fUPvo6jvPBq9Q+HiCQMn\\u002fY1D5CBZJxPAXVPmbqk7D5MdU+is+V77Ze1T6vtJcudIvVPtOZmW0xuNU+936brO7k1T4bZJ3rqxHWPj9JnyppPtY+ZC6haSZr1j6IE6Oo45fWPqz4pOegxNY+0N2mJl7x1j70wqhlGx7XPhioqqTYStc+PI2s45V31z5hcq4iU6TXPoVXsGEQ0dc+qTyyoM391z4=\"},\"y\":[0.0005096760914454706,0.0004326152349359238,0.00036116257320131394,0.0002955141533990455,0.00023587032238945346,0.00018243529234997352,0.00013541670763350606,9.50252138894015e-05,6.147403043893611e-05,3.497852685161323e-05,1.5755804627536973e-05,4.02428484764942e-06,3.302610173647733e-09,3.9127090232801266e-06,1.5972481476139633e-05,3.640234286356468e-05,6.542139038855255e-05,0.00010324773452005701,0.0001500981486312287,0.00020618772979412,0.0002717295711605403,0.00034693444630701226,0.0004320105058762509,0.0005271629867959346,0.0006325939343232328],\"type\":\"scatter\"},{\"line\":{\"dash\":\"dot\"},\"mode\":\"lines\",\"name\":\"Sum of Power\",\"x\":{\"dtype\":\"f8\",\"bdata\":\"RcGEuA\\u002fM0z5ppob3zPjTPo2LiDaKJdQ+snCKdUdS1D7WVYy0BH\\u002fUPvo6jvPBq9Q+HiCQMn\\u002fY1D5CBZJxPAXVPmbqk7D5MdU+is+V77Ze1T6vtJcudIvVPtOZmW0xuNU+936brO7k1T4bZJ3rqxHWPj9JnyppPtY+ZC6haSZr1j6IE6Oo45fWPqz4pOegxNY+0N2mJl7x1j70wqhlGx7XPhioqqTYStc+PI2s45V31z5hcq4iU6TXPoVXsGEQ0dc+qTyyoM391z4=\"},\"y\":[0.0005096760914454706,0.0004326152349359238,0.00036116257320131394,0.0002955141533990455,0.00023587032238945346,0.00018243529234997352,0.00013541670763350606,9.50252138894015e-05,6.147403043893611e-05,3.497852685161323e-05,1.5755804627536973e-05,4.02428484764942e-06,3.302610173647733e-09,3.9127090232801266e-06,1.5972481476139633e-05,3.640234286356468e-05,6.542139038855255e-05,0.00010324773452005701,0.0001500981486312287,0.00020618772979412,0.0002717295711605403,0.00034693444630701226,0.0004320105058762509,0.0005271629867959346,0.0006325939343232328],\"type\":\"scatter\"}],                        {\"template\":{\"data\":{\"histogram2dcontour\":[{\"type\":\"histogram2dcontour\",\"colorbar\":{\"outlinewidth\":0,\"ticks\":\"\"},\"colorscale\":[[0.0,\"#0d0887\"],[0.1111111111111111,\"#46039f\"],[0.2222222222222222,\"#7201a8\"],[0.3333333333333333,\"#9c179e\"],[0.4444444444444444,\"#bd3786\"],[0.5555555555555556,\"#d8576b\"],[0.6666666666666666,\"#ed7953\"],[0.7777777777777778,\"#fb9f3a\"],[0.8888888888888888,\"#fdca26\"],[1.0,\"#f0f921\"]]}],\"choropleth\":[{\"type\":\"choropleth\",\"colorbar\":{\"outlinewidth\":0,\"ticks\":\"\"}}],\"histogram2d\":[{\"type\":\"histogram2d\",\"colorbar\":{\"outlinewidth\":0,\"ticks\":\"\"},\"colorscale\":[[0.0,\"#0d0887\"],[0.1111111111111111,\"#46039f\"],[0.2222222222222222,\"#7201a8\"],[0.3333333333333333,\"#9c179e\"],[0.4444444444444444,\"#bd3786\"],[0.5555555555555556,\"#d8576b\"],[0.6666666666666666,\"#ed7953\"],[0.7777777777777778,\"#fb9f3a\"],[0.8888888888888888,\"#fdca26\"],[1.0,\"#f0f921\"]]}],\"heatmap\":[{\"type\":\"heatmap\",\"colorbar\":{\"outlinewidth\":0,\"ticks\":\"\"},\"colorscale\":[[0.0,\"#0d0887\"],[0.1111111111111111,\"#46039f\"],[0.2222222222222222,\"#7201a8\"],[0.3333333333333333,\"#9c179e\"],[0.4444444444444444,\"#bd3786\"],[0.5555555555555556,\"#d8576b\"],[0.6666666666666666,\"#ed7953\"],[0.7777777777777778,\"#fb9f3a\"],[0.8888888888888888,\"#fdca26\"],[1.0,\"#f0f921\"]]}],\"contourcarpet\":[{\"type\":\"contourcarpet\",\"colorbar\":{\"outlinewidth\":0,\"ticks\":\"\"}}],\"contour\":[{\"type\":\"contour\",\"colorbar\":{\"outlinewidth\":0,\"ticks\":\"\"},\"colorscale\":[[0.0,\"#0d0887\"],[0.1111111111111111,\"#46039f\"],[0.2222222222222222,\"#7201a8\"],[0.3333333333333333,\"#9c179e\"],[0.4444444444444444,\"#bd3786\"],[0.5555555555555556,\"#d8576b\"],[0.6666666666666666,\"#ed7953\"],[0.7777777777777778,\"#fb9f3a\"],[0.8888888888888888,\"#fdca26\"],[1.0,\"#f0f921\"]]}],\"surface\":[{\"type\":\"surface\",\"colorbar\":{\"outlinewidth\":0,\"ticks\":\"\"},\"colorscale\":[[0.0,\"#0d0887\"],[0.1111111111111111,\"#46039f\"],[0.2222222222222222,\"#7201a8\"],[0.3333333333333333,\"#9c179e\"],[0.4444444444444444,\"#bd3786\"],[0.5555555555555556,\"#d8576b\"],[0.6666666666666666,\"#ed7953\"],[0.7777777777777778,\"#fb9f3a\"],[0.8888888888888888,\"#fdca26\"],[1.0,\"#f0f921\"]]}],\"mesh3d\":[{\"type\":\"mesh3d\",\"colorbar\":{\"outlinewidth\":0,\"ticks\":\"\"}}],\"scatter\":[{\"fillpattern\":{\"fillmode\":\"overlay\",\"size\":10,\"solidity\":0.2},\"type\":\"scatter\"}],\"parcoords\":[{\"type\":\"parcoords\",\"line\":{\"colorbar\":{\"outlinewidth\":0,\"ticks\":\"\"}}}],\"scatterpolargl\":[{\"type\":\"scatterpolargl\",\"marker\":{\"colorbar\":{\"outlinewidth\":0,\"ticks\":\"\"}}}],\"bar\":[{\"error_x\":{\"color\":\"#2a3f5f\"},\"error_y\":{\"color\":\"#2a3f5f\"},\"marker\":{\"line\":{\"color\":\"#E5ECF6\",\"width\":0.5},\"pattern\":{\"fillmode\":\"overlay\",\"size\":10,\"solidity\":0.2}},\"type\":\"bar\"}],\"scattergeo\":[{\"type\":\"scattergeo\",\"marker\":{\"colorbar\":{\"outlinewidth\":0,\"ticks\":\"\"}}}],\"scatterpolar\":[{\"type\":\"scatterpolar\",\"marker\":{\"colorbar\":{\"outlinewidth\":0,\"ticks\":\"\"}}}],\"histogram\":[{\"marker\":{\"pattern\":{\"fillmode\":\"overlay\",\"size\":10,\"solidity\":0.2}},\"type\":\"histogram\"}],\"scattergl\":[{\"type\":\"scattergl\",\"marker\":{\"colorbar\":{\"outlinewidth\":0,\"ticks\":\"\"}}}],\"scatter3d\":[{\"type\":\"scatter3d\",\"line\":{\"colorbar\":{\"outlinewidth\":0,\"ticks\":\"\"}},\"marker\":{\"colorbar\":{\"outlinewidth\":0,\"ticks\":\"\"}}}],\"scattermap\":[{\"type\":\"scattermap\",\"marker\":{\"colorbar\":{\"outlinewidth\":0,\"ticks\":\"\"}}}],\"scattermapbox\":[{\"type\":\"scattermapbox\",\"marker\":{\"colorbar\":{\"outlinewidth\":0,\"ticks\":\"\"}}}],\"scatterternary\":[{\"type\":\"scatterternary\",\"marker\":{\"colorbar\":{\"outlinewidth\":0,\"ticks\":\"\"}}}],\"scattercarpet\":[{\"type\":\"scattercarpet\",\"marker\":{\"colorbar\":{\"outlinewidth\":0,\"ticks\":\"\"}}}],\"carpet\":[{\"aaxis\":{\"endlinecolor\":\"#2a3f5f\",\"gridcolor\":\"white\",\"linecolor\":\"white\",\"minorgridcolor\":\"white\",\"startlinecolor\":\"#2a3f5f\"},\"baxis\":{\"endlinecolor\":\"#2a3f5f\",\"gridcolor\":\"white\",\"linecolor\":\"white\",\"minorgridcolor\":\"white\",\"startlinecolor\":\"#2a3f5f\"},\"type\":\"carpet\"}],\"table\":[{\"cells\":{\"fill\":{\"color\":\"#EBF0F8\"},\"line\":{\"color\":\"white\"}},\"header\":{\"fill\":{\"color\":\"#C8D4E3\"},\"line\":{\"color\":\"white\"}},\"type\":\"table\"}],\"barpolar\":[{\"marker\":{\"line\":{\"color\":\"#E5ECF6\",\"width\":0.5},\"pattern\":{\"fillmode\":\"overlay\",\"size\":10,\"solidity\":0.2}},\"type\":\"barpolar\"}],\"pie\":[{\"automargin\":true,\"type\":\"pie\"}]},\"layout\":{\"autotypenumbers\":\"strict\",\"colorway\":[\"#636efa\",\"#EF553B\",\"#00cc96\",\"#ab63fa\",\"#FFA15A\",\"#19d3f3\",\"#FF6692\",\"#B6E880\",\"#FF97FF\",\"#FECB52\"],\"font\":{\"color\":\"#2a3f5f\"},\"hovermode\":\"closest\",\"hoverlabel\":{\"align\":\"left\"},\"paper_bgcolor\":\"white\",\"plot_bgcolor\":\"#E5ECF6\",\"polar\":{\"bgcolor\":\"#E5ECF6\",\"angularaxis\":{\"gridcolor\":\"white\",\"linecolor\":\"white\",\"ticks\":\"\"},\"radialaxis\":{\"gridcolor\":\"white\",\"linecolor\":\"white\",\"ticks\":\"\"}},\"ternary\":{\"bgcolor\":\"#E5ECF6\",\"aaxis\":{\"gridcolor\":\"white\",\"linecolor\":\"white\",\"ticks\":\"\"},\"baxis\":{\"gridcolor\":\"white\",\"linecolor\":\"white\",\"ticks\":\"\"},\"caxis\":{\"gridcolor\":\"white\",\"linecolor\":\"white\",\"ticks\":\"\"}},\"coloraxis\":{\"colorbar\":{\"outlinewidth\":0,\"ticks\":\"\"}},\"colorscale\":{\"sequential\":[[0.0,\"#0d0887\"],[0.1111111111111111,\"#46039f\"],[0.2222222222222222,\"#7201a8\"],[0.3333333333333333,\"#9c179e\"],[0.4444444444444444,\"#bd3786\"],[0.5555555555555556,\"#d8576b\"],[0.6666666666666666,\"#ed7953\"],[0.7777777777777778,\"#fb9f3a\"],[0.8888888888888888,\"#fdca26\"],[1.0,\"#f0f921\"]],\"sequentialminus\":[[0.0,\"#0d0887\"],[0.1111111111111111,\"#46039f\"],[0.2222222222222222,\"#7201a8\"],[0.3333333333333333,\"#9c179e\"],[0.4444444444444444,\"#bd3786\"],[0.5555555555555556,\"#d8576b\"],[0.6666666666666666,\"#ed7953\"],[0.7777777777777778,\"#fb9f3a\"],[0.8888888888888888,\"#fdca26\"],[1.0,\"#f0f921\"]],\"diverging\":[[0,\"#8e0152\"],[0.1,\"#c51b7d\"],[0.2,\"#de77ae\"],[0.3,\"#f1b6da\"],[0.4,\"#fde0ef\"],[0.5,\"#f7f7f7\"],[0.6,\"#e6f5d0\"],[0.7,\"#b8e186\"],[0.8,\"#7fbc41\"],[0.9,\"#4d9221\"],[1,\"#276419\"]]},\"xaxis\":{\"gridcolor\":\"white\",\"linecolor\":\"white\",\"ticks\":\"\",\"title\":{\"standoff\":15},\"zerolinecolor\":\"white\",\"automargin\":true,\"zerolinewidth\":2},\"yaxis\":{\"gridcolor\":\"white\",\"linecolor\":\"white\",\"ticks\":\"\",\"title\":{\"standoff\":15},\"zerolinecolor\":\"white\",\"automargin\":true,\"zerolinewidth\":2},\"scene\":{\"xaxis\":{\"backgroundcolor\":\"#E5ECF6\",\"gridcolor\":\"white\",\"linecolor\":\"white\",\"showbackground\":true,\"ticks\":\"\",\"zerolinecolor\":\"white\",\"gridwidth\":2},\"yaxis\":{\"backgroundcolor\":\"#E5ECF6\",\"gridcolor\":\"white\",\"linecolor\":\"white\",\"showbackground\":true,\"ticks\":\"\",\"zerolinecolor\":\"white\",\"gridwidth\":2},\"zaxis\":{\"backgroundcolor\":\"#E5ECF6\",\"gridcolor\":\"white\",\"linecolor\":\"white\",\"showbackground\":true,\"ticks\":\"\",\"zerolinecolor\":\"white\",\"gridwidth\":2}},\"shapedefaults\":{\"line\":{\"color\":\"#2a3f5f\"}},\"annotationdefaults\":{\"arrowcolor\":\"#2a3f5f\",\"arrowhead\":0,\"arrowwidth\":1},\"geo\":{\"bgcolor\":\"white\",\"landcolor\":\"#E5ECF6\",\"subunitcolor\":\"white\",\"showland\":true,\"showlakes\":true,\"lakecolor\":\"white\"},\"title\":{\"x\":0.05},\"mapbox\":{\"style\":\"light\"}}}},                        {\"responsive\": true}                    ).then(function(){\n",
       "                            \n",
       "var gd = document.getElementById('5540b2f6-e200-4b4e-91f6-c1681e9f93ed');\n",
       "var x = new MutationObserver(function (mutations, observer) {{\n",
       "        var display = window.getComputedStyle(gd).display;\n",
       "        if (!display || display === 'none') {{\n",
       "            console.log([gd, 'removed!']);\n",
       "            Plotly.purge(gd);\n",
       "            observer.disconnect();\n",
       "        }}\n",
       "}});\n",
       "\n",
       "// Listen for the removal of the full notebook cells\n",
       "var notebookContainer = gd.closest('#notebook-container');\n",
       "if (notebookContainer) {{\n",
       "    x.observe(notebookContainer, {childList: true});\n",
       "}}\n",
       "\n",
       "// Listen for the clearing of the current output cell\n",
       "var outputEl = gd.closest('.output');\n",
       "if (outputEl) {{\n",
       "    x.observe(outputEl, {childList: true});\n",
       "}}\n",
       "\n",
       "                        })                };            </script>        </div>"
      ]
     },
     "metadata": {},
     "output_type": "display_data"
    }
   ],
   "source": [
    "sumofpower = pybop.SumOfPower(dataset, p=2)\n",
    "y_sumofpower = [\n",
    "    sumofpower.evaluate(sol, x) for sol, x in zip(solution, inputs, strict=False)\n",
    "]\n",
    "\n",
    "fig = go.Figure()\n",
    "fig.add_trace(\n",
    "    go.Scatter(\n",
    "        x=x_range,\n",
    "        y=np.asarray(y_RMSE) * np.sqrt(len(t_eval)),\n",
    "        mode=\"lines\",\n",
    "        name=\"RMSE*N\",\n",
    "    )\n",
    ")\n",
    "fig.add_trace(\n",
    "    go.Scatter(\n",
    "        x=x_range,\n",
    "        y=y_SSE,\n",
    "        mode=\"lines\",\n",
    "        line=dict(dash=\"dash\"),\n",
    "        name=\"SSE\",\n",
    "    )\n",
    ")\n",
    "fig.add_trace(\n",
    "    go.Scatter(\n",
    "        x=x_range,\n",
    "        y=y_sumofpower,\n",
    "        mode=\"lines\",\n",
    "        line=dict(dash=\"dot\"),\n",
    "        name=\"Sum of Power\",\n",
    "    )\n",
    ")\n",
    "fig.show()"
   ]
  },
  {
   "cell_type": "markdown",
   "metadata": {},
   "source": [
    "As expected, the `SumOfPower` with order `p=2` equates to the `SSE` implementation. Next, we compare the `Minkowski` to the `SumOfPower`,"
   ]
  },
  {
   "cell_type": "code",
   "execution_count": null,
   "metadata": {},
   "outputs": [
    {
     "data": {
      "text/html": [
       "<div>            <script src=\"https://cdnjs.cloudflare.com/ajax/libs/mathjax/2.7.5/MathJax.js?config=TeX-AMS-MML_SVG\"></script><script type=\"text/javascript\">if (window.MathJax && window.MathJax.Hub && window.MathJax.Hub.Config) {window.MathJax.Hub.Config({SVG: {font: \"STIX-Web\"}});}</script>                <script type=\"text/javascript\">window.PlotlyConfig = {MathJaxConfig: 'local'};</script>\n",
       "        <script charset=\"utf-8\" src=\"https://cdn.plot.ly/plotly-3.3.0.min.js\" integrity=\"sha256-bO3dS6yCpk9aK4gUpNELtCiDeSYvGYnK7jFI58NQnHI=\" crossorigin=\"anonymous\"></script>                <div id=\"b5c4dd4f-16a0-4aa0-a4a5-c2f893d9cd36\" class=\"plotly-graph-div\" style=\"height:525px; width:100%;\"></div>            <script type=\"text/javascript\">                window.PLOTLYENV=window.PLOTLYENV || {};                                if (document.getElementById(\"b5c4dd4f-16a0-4aa0-a4a5-c2f893d9cd36\")) {                    Plotly.newPlot(                        \"b5c4dd4f-16a0-4aa0-a4a5-c2f893d9cd36\",                        [{\"mode\":\"lines\",\"name\":\"Minkowski 0.75\",\"x\":{\"dtype\":\"f8\",\"bdata\":\"RcGEuA\\u002fM0z5ppob3zPjTPo2LiDaKJdQ+snCKdUdS1D7WVYy0BH\\u002fUPvo6jvPBq9Q+HiCQMn\\u002fY1D5CBZJxPAXVPmbqk7D5MdU+is+V77Ze1T6vtJcudIvVPtOZmW0xuNU+936brO7k1T4bZJ3rqxHWPj9JnyppPtY+ZC6haSZr1j6IE6Oo45fWPqz4pOegxNY+0N2mJl7x1j70wqhlGx7XPhioqqTYStc+PI2s45V31z5hcq4iU6TXPoVXsGEQ0dc+qTyyoM391z4=\"},\"y\":[0.1848696445328755,0.17001964478005183,0.15507698770579872,0.1400400745256047,0.12490744196926047,0.10967775963172041,0.0943498267498771,0.07892256777506762,0.06339502485994397,0.04776634039696537,0.03203569583124893,0.016201913338938976,0.0003043685497744916,0.015766594061278894,0.031909845075088275,0.04815563265887024,0.06450471158199225,0.08095714584924235,0.09751280726547143,0.11417144620585715,0.13093271130288928,0.1477961580013502,0.16476125380902107,0.1818273823495532,0.19899384691243546],\"type\":\"scatter\"},{\"line\":{\"dash\":\"dash\"},\"mode\":\"lines\",\"name\":\"Sum of Power 0.75\",\"x\":{\"dtype\":\"f8\",\"bdata\":\"RcGEuA\\u002fM0z5ppob3zPjTPo2LiDaKJdQ+snCKdUdS1D7WVYy0BH\\u002fUPvo6jvPBq9Q+HiCQMn\\u002fY1D5CBZJxPAXVPmbqk7D5MdU+is+V77Ze1T6vtJcudIvVPtOZmW0xuNU+936brO7k1T4bZJ3rqxHWPj9JnyppPtY+ZC6haSZr1j6IE6Oo45fWPqz4pOegxNY+0N2mJl7x1j70wqhlGx7XPhioqqTYStc+PI2s45V31z5hcq4iU6TXPoVXsGEQ0dc+qTyyoM391z4=\"},\"y\":[0.28193513709241813,0.26477338539203765,0.247121491990931,0.22892290579148977,0.21010734542979,0.19058509280485506,0.17023773416577936,0.14890212822013077,0.1263401483065147,0.10217425433317787,0.07572261808490471,0.045412428663957984,0.002304357364529838,0.04449420122431692,0.07549940373397526,0.10279815490003583,0.12799516905288646,0.15177190716640965,0.17450032676250019,0.19641204919068336,0.21766375690323586,0.2383676739009372,0.2586076192429061,0.27844823212637665,0.29794063281046057],\"type\":\"scatter\"},{\"mode\":\"lines\",\"name\":\"Minkowski 2.0\",\"x\":{\"dtype\":\"f8\",\"bdata\":\"RcGEuA\\u002fM0z5ppob3zPjTPo2LiDaKJdQ+snCKdUdS1D7WVYy0BH\\u002fUPvo6jvPBq9Q+HiCQMn\\u002fY1D5CBZJxPAXVPmbqk7D5MdU+is+V77Ze1T6vtJcudIvVPtOZmW0xuNU+936brO7k1T4bZJ3rqxHWPj9JnyppPtY+ZC6haSZr1j6IE6Oo45fWPqz4pOegxNY+0N2mJl7x1j70wqhlGx7XPhioqqTYStc+PI2s45V31z5hcq4iU6TXPoVXsGEQ0dc+qTyyoM391z4=\"},\"y\":[0.022576006986300093,0.02079940467744026,0.019004277760581008,0.01719052510539005,0.01535807026906224,0.013506860936204738,0.011636868463358433,0.009748087704232123,0.007840537637109849,0.005914264692386808,0.003969358213557574,0.0020060620248759558,5.7468340620273116e-05,0.0019780568806988656,0.003996558704202859,0.006033435411402419,0.008088349052096636,0.010161089238859042,0.012251454959768196,0.01435923848238896,0.01648422188520102,0.018626176373776025,0.020784862421393387,0.02296003020024004,0.025151420125377272],\"type\":\"scatter\"},{\"line\":{\"dash\":\"dash\"},\"mode\":\"lines\",\"name\":\"Sum of Power 2.0\",\"x\":{\"dtype\":\"f8\",\"bdata\":\"RcGEuA\\u002fM0z5ppob3zPjTPo2LiDaKJdQ+snCKdUdS1D7WVYy0BH\\u002fUPvo6jvPBq9Q+HiCQMn\\u002fY1D5CBZJxPAXVPmbqk7D5MdU+is+V77Ze1T6vtJcudIvVPtOZmW0xuNU+936brO7k1T4bZJ3rqxHWPj9JnyppPtY+ZC6haSZr1j6IE6Oo45fWPqz4pOegxNY+0N2mJl7x1j70wqhlGx7XPhioqqTYStc+PI2s45V31z5hcq4iU6TXPoVXsGEQ0dc+qTyyoM391z4=\"},\"y\":[0.0005096760914454706,0.0004326152349359238,0.00036116257320131394,0.0002955141533990455,0.00023587032238945346,0.00018243529234997352,0.00013541670763350606,9.50252138894015e-05,6.147403043893611e-05,3.497852685161323e-05,1.5755804627536973e-05,4.02428484764942e-06,3.302610173647733e-09,3.9127090232801266e-06,1.5972481476139633e-05,3.640234286356468e-05,6.542139038855255e-05,0.00010324773452005701,0.0001500981486312287,0.00020618772979412,0.0002717295711605403,0.00034693444630701226,0.0004320105058762509,0.0005271629867959346,0.0006325939343232328],\"type\":\"scatter\"}],                        {\"template\":{\"data\":{\"histogram2dcontour\":[{\"type\":\"histogram2dcontour\",\"colorbar\":{\"outlinewidth\":0,\"ticks\":\"\"},\"colorscale\":[[0.0,\"#0d0887\"],[0.1111111111111111,\"#46039f\"],[0.2222222222222222,\"#7201a8\"],[0.3333333333333333,\"#9c179e\"],[0.4444444444444444,\"#bd3786\"],[0.5555555555555556,\"#d8576b\"],[0.6666666666666666,\"#ed7953\"],[0.7777777777777778,\"#fb9f3a\"],[0.8888888888888888,\"#fdca26\"],[1.0,\"#f0f921\"]]}],\"choropleth\":[{\"type\":\"choropleth\",\"colorbar\":{\"outlinewidth\":0,\"ticks\":\"\"}}],\"histogram2d\":[{\"type\":\"histogram2d\",\"colorbar\":{\"outlinewidth\":0,\"ticks\":\"\"},\"colorscale\":[[0.0,\"#0d0887\"],[0.1111111111111111,\"#46039f\"],[0.2222222222222222,\"#7201a8\"],[0.3333333333333333,\"#9c179e\"],[0.4444444444444444,\"#bd3786\"],[0.5555555555555556,\"#d8576b\"],[0.6666666666666666,\"#ed7953\"],[0.7777777777777778,\"#fb9f3a\"],[0.8888888888888888,\"#fdca26\"],[1.0,\"#f0f921\"]]}],\"heatmap\":[{\"type\":\"heatmap\",\"colorbar\":{\"outlinewidth\":0,\"ticks\":\"\"},\"colorscale\":[[0.0,\"#0d0887\"],[0.1111111111111111,\"#46039f\"],[0.2222222222222222,\"#7201a8\"],[0.3333333333333333,\"#9c179e\"],[0.4444444444444444,\"#bd3786\"],[0.5555555555555556,\"#d8576b\"],[0.6666666666666666,\"#ed7953\"],[0.7777777777777778,\"#fb9f3a\"],[0.8888888888888888,\"#fdca26\"],[1.0,\"#f0f921\"]]}],\"contourcarpet\":[{\"type\":\"contourcarpet\",\"colorbar\":{\"outlinewidth\":0,\"ticks\":\"\"}}],\"contour\":[{\"type\":\"contour\",\"colorbar\":{\"outlinewidth\":0,\"ticks\":\"\"},\"colorscale\":[[0.0,\"#0d0887\"],[0.1111111111111111,\"#46039f\"],[0.2222222222222222,\"#7201a8\"],[0.3333333333333333,\"#9c179e\"],[0.4444444444444444,\"#bd3786\"],[0.5555555555555556,\"#d8576b\"],[0.6666666666666666,\"#ed7953\"],[0.7777777777777778,\"#fb9f3a\"],[0.8888888888888888,\"#fdca26\"],[1.0,\"#f0f921\"]]}],\"surface\":[{\"type\":\"surface\",\"colorbar\":{\"outlinewidth\":0,\"ticks\":\"\"},\"colorscale\":[[0.0,\"#0d0887\"],[0.1111111111111111,\"#46039f\"],[0.2222222222222222,\"#7201a8\"],[0.3333333333333333,\"#9c179e\"],[0.4444444444444444,\"#bd3786\"],[0.5555555555555556,\"#d8576b\"],[0.6666666666666666,\"#ed7953\"],[0.7777777777777778,\"#fb9f3a\"],[0.8888888888888888,\"#fdca26\"],[1.0,\"#f0f921\"]]}],\"mesh3d\":[{\"type\":\"mesh3d\",\"colorbar\":{\"outlinewidth\":0,\"ticks\":\"\"}}],\"scatter\":[{\"fillpattern\":{\"fillmode\":\"overlay\",\"size\":10,\"solidity\":0.2},\"type\":\"scatter\"}],\"parcoords\":[{\"type\":\"parcoords\",\"line\":{\"colorbar\":{\"outlinewidth\":0,\"ticks\":\"\"}}}],\"scatterpolargl\":[{\"type\":\"scatterpolargl\",\"marker\":{\"colorbar\":{\"outlinewidth\":0,\"ticks\":\"\"}}}],\"bar\":[{\"error_x\":{\"color\":\"#2a3f5f\"},\"error_y\":{\"color\":\"#2a3f5f\"},\"marker\":{\"line\":{\"color\":\"#E5ECF6\",\"width\":0.5},\"pattern\":{\"fillmode\":\"overlay\",\"size\":10,\"solidity\":0.2}},\"type\":\"bar\"}],\"scattergeo\":[{\"type\":\"scattergeo\",\"marker\":{\"colorbar\":{\"outlinewidth\":0,\"ticks\":\"\"}}}],\"scatterpolar\":[{\"type\":\"scatterpolar\",\"marker\":{\"colorbar\":{\"outlinewidth\":0,\"ticks\":\"\"}}}],\"histogram\":[{\"marker\":{\"pattern\":{\"fillmode\":\"overlay\",\"size\":10,\"solidity\":0.2}},\"type\":\"histogram\"}],\"scattergl\":[{\"type\":\"scattergl\",\"marker\":{\"colorbar\":{\"outlinewidth\":0,\"ticks\":\"\"}}}],\"scatter3d\":[{\"type\":\"scatter3d\",\"line\":{\"colorbar\":{\"outlinewidth\":0,\"ticks\":\"\"}},\"marker\":{\"colorbar\":{\"outlinewidth\":0,\"ticks\":\"\"}}}],\"scattermap\":[{\"type\":\"scattermap\",\"marker\":{\"colorbar\":{\"outlinewidth\":0,\"ticks\":\"\"}}}],\"scattermapbox\":[{\"type\":\"scattermapbox\",\"marker\":{\"colorbar\":{\"outlinewidth\":0,\"ticks\":\"\"}}}],\"scatterternary\":[{\"type\":\"scatterternary\",\"marker\":{\"colorbar\":{\"outlinewidth\":0,\"ticks\":\"\"}}}],\"scattercarpet\":[{\"type\":\"scattercarpet\",\"marker\":{\"colorbar\":{\"outlinewidth\":0,\"ticks\":\"\"}}}],\"carpet\":[{\"aaxis\":{\"endlinecolor\":\"#2a3f5f\",\"gridcolor\":\"white\",\"linecolor\":\"white\",\"minorgridcolor\":\"white\",\"startlinecolor\":\"#2a3f5f\"},\"baxis\":{\"endlinecolor\":\"#2a3f5f\",\"gridcolor\":\"white\",\"linecolor\":\"white\",\"minorgridcolor\":\"white\",\"startlinecolor\":\"#2a3f5f\"},\"type\":\"carpet\"}],\"table\":[{\"cells\":{\"fill\":{\"color\":\"#EBF0F8\"},\"line\":{\"color\":\"white\"}},\"header\":{\"fill\":{\"color\":\"#C8D4E3\"},\"line\":{\"color\":\"white\"}},\"type\":\"table\"}],\"barpolar\":[{\"marker\":{\"line\":{\"color\":\"#E5ECF6\",\"width\":0.5},\"pattern\":{\"fillmode\":\"overlay\",\"size\":10,\"solidity\":0.2}},\"type\":\"barpolar\"}],\"pie\":[{\"automargin\":true,\"type\":\"pie\"}]},\"layout\":{\"autotypenumbers\":\"strict\",\"colorway\":[\"#636efa\",\"#EF553B\",\"#00cc96\",\"#ab63fa\",\"#FFA15A\",\"#19d3f3\",\"#FF6692\",\"#B6E880\",\"#FF97FF\",\"#FECB52\"],\"font\":{\"color\":\"#2a3f5f\"},\"hovermode\":\"closest\",\"hoverlabel\":{\"align\":\"left\"},\"paper_bgcolor\":\"white\",\"plot_bgcolor\":\"#E5ECF6\",\"polar\":{\"bgcolor\":\"#E5ECF6\",\"angularaxis\":{\"gridcolor\":\"white\",\"linecolor\":\"white\",\"ticks\":\"\"},\"radialaxis\":{\"gridcolor\":\"white\",\"linecolor\":\"white\",\"ticks\":\"\"}},\"ternary\":{\"bgcolor\":\"#E5ECF6\",\"aaxis\":{\"gridcolor\":\"white\",\"linecolor\":\"white\",\"ticks\":\"\"},\"baxis\":{\"gridcolor\":\"white\",\"linecolor\":\"white\",\"ticks\":\"\"},\"caxis\":{\"gridcolor\":\"white\",\"linecolor\":\"white\",\"ticks\":\"\"}},\"coloraxis\":{\"colorbar\":{\"outlinewidth\":0,\"ticks\":\"\"}},\"colorscale\":{\"sequential\":[[0.0,\"#0d0887\"],[0.1111111111111111,\"#46039f\"],[0.2222222222222222,\"#7201a8\"],[0.3333333333333333,\"#9c179e\"],[0.4444444444444444,\"#bd3786\"],[0.5555555555555556,\"#d8576b\"],[0.6666666666666666,\"#ed7953\"],[0.7777777777777778,\"#fb9f3a\"],[0.8888888888888888,\"#fdca26\"],[1.0,\"#f0f921\"]],\"sequentialminus\":[[0.0,\"#0d0887\"],[0.1111111111111111,\"#46039f\"],[0.2222222222222222,\"#7201a8\"],[0.3333333333333333,\"#9c179e\"],[0.4444444444444444,\"#bd3786\"],[0.5555555555555556,\"#d8576b\"],[0.6666666666666666,\"#ed7953\"],[0.7777777777777778,\"#fb9f3a\"],[0.8888888888888888,\"#fdca26\"],[1.0,\"#f0f921\"]],\"diverging\":[[0,\"#8e0152\"],[0.1,\"#c51b7d\"],[0.2,\"#de77ae\"],[0.3,\"#f1b6da\"],[0.4,\"#fde0ef\"],[0.5,\"#f7f7f7\"],[0.6,\"#e6f5d0\"],[0.7,\"#b8e186\"],[0.8,\"#7fbc41\"],[0.9,\"#4d9221\"],[1,\"#276419\"]]},\"xaxis\":{\"gridcolor\":\"white\",\"linecolor\":\"white\",\"ticks\":\"\",\"title\":{\"standoff\":15},\"zerolinecolor\":\"white\",\"automargin\":true,\"zerolinewidth\":2},\"yaxis\":{\"gridcolor\":\"white\",\"linecolor\":\"white\",\"ticks\":\"\",\"title\":{\"standoff\":15},\"zerolinecolor\":\"white\",\"automargin\":true,\"zerolinewidth\":2},\"scene\":{\"xaxis\":{\"backgroundcolor\":\"#E5ECF6\",\"gridcolor\":\"white\",\"linecolor\":\"white\",\"showbackground\":true,\"ticks\":\"\",\"zerolinecolor\":\"white\",\"gridwidth\":2},\"yaxis\":{\"backgroundcolor\":\"#E5ECF6\",\"gridcolor\":\"white\",\"linecolor\":\"white\",\"showbackground\":true,\"ticks\":\"\",\"zerolinecolor\":\"white\",\"gridwidth\":2},\"zaxis\":{\"backgroundcolor\":\"#E5ECF6\",\"gridcolor\":\"white\",\"linecolor\":\"white\",\"showbackground\":true,\"ticks\":\"\",\"zerolinecolor\":\"white\",\"gridwidth\":2}},\"shapedefaults\":{\"line\":{\"color\":\"#2a3f5f\"}},\"annotationdefaults\":{\"arrowcolor\":\"#2a3f5f\",\"arrowhead\":0,\"arrowwidth\":1},\"geo\":{\"bgcolor\":\"white\",\"landcolor\":\"#E5ECF6\",\"subunitcolor\":\"white\",\"showland\":true,\"showlakes\":true,\"lakecolor\":\"white\"},\"title\":{\"x\":0.05},\"mapbox\":{\"style\":\"light\"}}},\"yaxis\":{\"range\":[0,0.3]}},                        {\"responsive\": true}                    ).then(function(){\n",
       "                            \n",
       "var gd = document.getElementById('b5c4dd4f-16a0-4aa0-a4a5-c2f893d9cd36');\n",
       "var x = new MutationObserver(function (mutations, observer) {{\n",
       "        var display = window.getComputedStyle(gd).display;\n",
       "        if (!display || display === 'none') {{\n",
       "            console.log([gd, 'removed!']);\n",
       "            Plotly.purge(gd);\n",
       "            observer.disconnect();\n",
       "        }}\n",
       "}});\n",
       "\n",
       "// Listen for the removal of the full notebook cells\n",
       "var notebookContainer = gd.closest('#notebook-container');\n",
       "if (notebookContainer) {{\n",
       "    x.observe(notebookContainer, {childList: true});\n",
       "}}\n",
       "\n",
       "// Listen for the clearing of the current output cell\n",
       "var outputEl = gd.closest('.output');\n",
       "if (outputEl) {{\n",
       "    x.observe(outputEl, {childList: true});\n",
       "}}\n",
       "\n",
       "                        })                };            </script>        </div>"
      ]
     },
     "metadata": {},
     "output_type": "display_data"
    }
   ],
   "source": [
    "p_orders = np.asarray([0.75, 2])\n",
    "y_minkowski_p = []\n",
    "y_sumofpower_p = []\n",
    "for p in p_orders:\n",
    "    minkowski_p = pybop.Minkowski(dataset, p=p)\n",
    "    y_minkowski_p.append(\n",
    "        [minkowski_p.evaluate(sol, x) for sol, x in zip(solution, inputs, strict=False)]\n",
    "    )\n",
    "\n",
    "    sumofpower_p = pybop.SumOfPower(dataset, p=p)\n",
    "    y_sumofpower_p.append(\n",
    "        [\n",
    "            sumofpower_p.evaluate(sol, x)\n",
    "            for sol, x in zip(solution, inputs, strict=False)\n",
    "        ]\n",
    "    )\n",
    "\n",
    "fig = go.Figure()\n",
    "for i, p in enumerate(p_orders):\n",
    "    fig.add_trace(\n",
    "        go.Scatter(x=x_range, y=y_minkowski_p[i], mode=\"lines\", name=f\"Minkowski {p}\")\n",
    "    )\n",
    "    fig.add_trace(\n",
    "        go.Scatter(\n",
    "            x=x_range,\n",
    "            y=y_sumofpower_p[i],\n",
    "            mode=\"lines\",\n",
    "            line=dict(dash=\"dash\"),\n",
    "            name=f\"Sum of Power {p}\",\n",
    "        )\n",
    "    )\n",
    "fig.update_yaxes(range=[0, 0.3])\n",
    "fig.show()"
   ]
  },
  {
   "cell_type": "markdown",
   "metadata": {},
   "source": [
    "The figure demonstrates the distinct behaviour of the `Minkowski` distance and the `SumOfPower` function. One notable difference is the effect of the `1/p` exponent in the `Minkowski` distance, which has a linearising impact on the response. This linearisation can enhance the robustness of certain optimisation algorithms, potentially making them less sensitive to outliers or extreme values. However, this increased robustness may come at the cost of a slower convergence rate, as the linearised response might require more iterations to reach the optimal solution. In contrast, the `SumOfPower` function does not exhibit this linearising effect, which can lead to faster convergence in some cases but may be more susceptible to the influence of outliers or extreme values.\n",
    "\n",
    "## Concluding thoughts\n",
    "\n",
    "In this notebook, we've shown the different fitting cost functions offered in PyBOP. Selection between these functions can affect the optimisation result in the case that the optimiser hyperparameter values are not properly calibrated. "
   ]
  }
 ],
 "metadata": {
  "kernelspec": {
   "display_name": "env (3.10.12)",
   "language": "python",
   "name": "python3"
  },
  "language_info": {
   "codemirror_mode": {
    "name": "ipython",
    "version": 3
   },
   "file_extension": ".py",
   "mimetype": "text/x-python",
   "name": "python",
   "nbconvert_exporter": "python",
   "pygments_lexer": "ipython3",
   "version": "3.12.3"
  }
 },
 "nbformat": 4,
 "nbformat_minor": 2
}<|MERGE_RESOLUTION|>--- conflicted
+++ resolved
@@ -187,11 +187,7 @@
    "cell_type": "markdown",
    "metadata": {},
    "source": [
-<<<<<<< HEAD
-    "If we want to generate a random sample of candidate solutions from the parameter distribution, we can also do that as:"
-=======
     "We can also generate a random sample of candidate solutions from the parameters, if the parameters have a prior distribution from which to sample."
->>>>>>> f136e35c
    ]
   },
   {
@@ -217,12 +213,7 @@
     }
    ],
    "source": [
-<<<<<<< HEAD
-    "sample = SSE.parameters.sample_from_distributions()\n",
-    "print(sample)\n",
-    "SSE(sample)"
-=======
-    "samples = simulator.parameters.sample_from_priors(2)\n",
+    "samples = simulator.parameters.sample_from_distributions(2)\n",
     "print(\"Samples:\", samples)\n",
     "inputs = [simulator.parameters.to_dict(s) for s in samples]\n",
     "solution = simulator.solve(inputs)\n",
@@ -234,7 +225,6 @@
     "    \"RMSE costs:\",\n",
     "    [RMSE.evaluate(sol, x) for sol, x in zip(solution, inputs, strict=False)],\n",
     ")"
->>>>>>> f136e35c
    ]
   },
   {
