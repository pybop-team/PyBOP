{
 "cells": [
  {
   "cell_type": "markdown",
   "metadata": {},
   "source": [
    "## Investigating different cost functions\n",
    "\n",
    "In this notebook, we take a look at the different fitting cost functions offered in PyBOP. Cost functions for fitting problems conventionally describe the distance between two points (the target and the prediction) which is to be minimised via PyBOP's optimisation algorithms. \n",
    "\n",
    "First, we install and import the required packages below."
   ]
  },
  {
   "cell_type": "code",
   "execution_count": null,
   "metadata": {},
   "outputs": [
    {
     "name": "stdout",
     "output_type": "stream",
     "text": [
      "/home/nicola/GitHub/PyBOP/.nox/notebooks-overwrite/bin/python3: No module named pip\r\n"
     ]
    },
    {
     "name": "stdout",
     "output_type": "stream",
     "text": [
      "Note: you may need to restart the kernel to use updated packages.\n",
      "/home/nicola/GitHub/PyBOP/.nox/notebooks-overwrite/bin/python3: No module named pip\r\n"
     ]
    },
    {
     "name": "stdout",
     "output_type": "stream",
     "text": [
      "Note: you may need to restart the kernel to use updated packages.\n"
     ]
    }
   ],
   "source": [
    "%pip install --upgrade pip ipywidgets -q\n",
    "%pip install pybop -q\n",
    "\n",
    "import numpy as np\n",
    "import pybamm\n",
    "\n",
    "import pybop\n",
    "\n",
    "go = pybop.plot.PlotlyManager().go\n",
    "pybop.plot.PlotlyManager().pio.renderers.default = \"notebook_connected\""
   ]
  },
  {
   "cell_type": "markdown",
   "metadata": {},
   "source": [
    "Let's fix the random seed in order to generate consistent output during development, although this does not need to be done in practice."
   ]
  },
  {
   "cell_type": "code",
   "execution_count": null,
   "metadata": {},
   "outputs": [],
   "source": [
    "np.random.seed(8)"
   ]
  },
  {
   "cell_type": "markdown",
   "metadata": {},
   "source": [
    "For this notebook, we need to construct parameters, a model and a problem class before we can compare differing cost functions. This an arbitrary selection."
   ]
  },
  {
   "cell_type": "code",
   "execution_count": null,
   "metadata": {},
   "outputs": [],
   "source": [
    "model = pybamm.lithium_ion.SPM()\n",
    "parameter_values = pybamm.ParameterValues(\"Chen2020\")"
   ]
  },
  {
   "cell_type": "markdown",
   "metadata": {},
   "source": [
    "Next, as we will need reference data to compare our model predictions to (via the cost function), we will create synthetic data from the model constructed above. "
   ]
  },
  {
   "cell_type": "code",
   "execution_count": null,
   "metadata": {},
   "outputs": [],
   "source": [
    "t_eval = np.arange(0, 300, 20)\n",
    "sol = pybamm.Simulation(model, parameter_values=parameter_values).solve(t_eval=t_eval)"
   ]
  },
  {
   "cell_type": "markdown",
   "metadata": {},
   "source": [
    "We can then construct the PyBOP dataset class with the synthetic data as,"
   ]
  },
  {
   "cell_type": "code",
   "execution_count": null,
   "metadata": {},
   "outputs": [],
   "source": [
    "dataset = pybop.Dataset(\n",
    "    {\n",
    "        \"Time [s]\": t_eval,\n",
    "        \"Current function [A]\": sol[\"Current [A]\"](t_eval),\n",
    "        \"Voltage [V]\": sol[\"Voltage [V]\"](t_eval),\n",
    "    }\n",
    ")"
   ]
  },
  {
   "cell_type": "markdown",
   "metadata": {},
   "source": [
    "Now, we can construct parameters and bring this all together in the simulator class."
   ]
  },
  {
   "cell_type": "code",
   "execution_count": null,
   "metadata": {},
   "outputs": [],
   "source": [
    "parameter_values.update(\n",
    "    {\n",
    "        \"Positive electrode thickness [m]\": pybop.Parameter(\n",
    "            prior=pybop.Gaussian(7.56e-05, 0.5e-05),\n",
    "            bounds=[65e-06, 10e-05],\n",
    "        ),\n",
    "        \"Positive particle radius [m]\": pybop.Parameter(\n",
    "            prior=pybop.Gaussian(5.22e-06, 0.5e-06),\n",
    "            bounds=[2e-06, 9e-06],\n",
    "        ),\n",
    "    }\n",
    ")\n",
    "simulator = pybop.pybamm.Simulator(\n",
    "    model, parameter_values=parameter_values, protocol=dataset\n",
    ")"
   ]
  },
  {
   "cell_type": "markdown",
   "metadata": {},
   "source": [
    "### Sum of Squared Errors and Root Mean Squared Error\n",
    "\n",
    "First, let's start with two commonly-used cost functions: the sum of squared errors (SSE) and the root mean squared error (RMSE). Constructing these classes is very concise in PyBOP, and only requires the problem class."
   ]
  },
  {
   "cell_type": "code",
   "execution_count": null,
   "metadata": {},
   "outputs": [],
   "source": [
    "cost_SSE = pybop.SumSquaredError(dataset)\n",
    "SSE = pybop.Problem(simulator, cost_SSE)\n",
    "cost_RMSE = pybop.RootMeanSquaredError(dataset)\n",
    "RMSE = pybop.Problem(simulator, cost_RMSE)"
   ]
  },
  {
   "cell_type": "markdown",
   "metadata": {},
   "source": [
    "Now, we can investigate how these functions differ when fitting the parameters. To acquire the cost value for each of these, we can simply use the call method of the constructed class, such as:"
   ]
  },
  {
   "cell_type": "code",
   "execution_count": null,
   "metadata": {},
   "outputs": [
    {
     "data": {
      "text/plain": [
       "3.302610173647733e-09"
      ]
     },
     "execution_count": null,
     "metadata": {},
     "output_type": "execute_result"
    }
   ],
   "source": [
    "SSE([7.56e-05, 5.22e-06])"
   ]
  },
  {
   "cell_type": "markdown",
   "metadata": {},
   "source": [
<<<<<<< HEAD
=======
    "Alternatively, we can use the `Parameters` class for this,"
   ]
  },
  {
   "cell_type": "code",
   "execution_count": null,
   "metadata": {},
   "outputs": [
    {
     "name": "stdout",
     "output_type": "stream",
     "text": [
      "[7.56e-05 5.22e-06]\n"
     ]
    },
    {
     "data": {
      "text/plain": [
       "3.302610173647733e-09"
      ]
     },
     "execution_count": null,
     "metadata": {},
     "output_type": "execute_result"
    }
   ],
   "source": [
    "print(SSE.parameters.get_values())\n",
    "SSE(SSE.parameters.get_values())"
   ]
  },
  {
   "cell_type": "markdown",
   "metadata": {},
   "source": [
>>>>>>> b2f83f99
    "If we want to generate a random sample of candidate solutions from the parameter class prior, we can also do that as:"
   ]
  },
  {
   "cell_type": "code",
   "execution_count": null,
   "metadata": {},
   "outputs": [
    {
     "name": "stdout",
     "output_type": "stream",
     "text": [
      "[[6.58651485e-05 4.52682523e-06]]\n"
     ]
    },
    {
     "data": {
      "text/plain": [
       "5.1843798981246674e-05"
      ]
     },
     "execution_count": null,
     "metadata": {},
     "output_type": "execute_result"
    }
   ],
   "source": [
    "sample = SSE.parameters.sample_from_priors()\n",
    "print(sample)\n",
    "SSE(sample)"
   ]
  },
  {
   "cell_type": "markdown",
   "metadata": {},
   "source": [
    "#### Comparing RMSE and SSE\n",
    "\n",
    "Now, let's vary one of the parameters, and keep a fixed value for the other, to create a scatter plot comparing the cost values for the RMSE and SSE functions."
   ]
  },
  {
   "cell_type": "code",
   "execution_count": null,
   "metadata": {},
   "outputs": [
    {
     "data": {
      "text/html": [
       "        <script type=\"text/javascript\">\n",
       "        window.PlotlyConfig = {MathJaxConfig: 'local'};\n",
       "        if (window.MathJax && window.MathJax.Hub && window.MathJax.Hub.Config) {window.MathJax.Hub.Config({SVG: {font: \"STIX-Web\"}});}\n",
       "        </script>\n",
       "        <script type=\"module\">import \"https://cdn.plot.ly/plotly-3.1.1.min\"</script>\n",
       "        "
      ]
     },
     "metadata": {},
     "output_type": "display_data"
    },
    {
     "data": {
      "text/html": [
       "<div>            <script src=\"https://cdnjs.cloudflare.com/ajax/libs/mathjax/2.7.5/MathJax.js?config=TeX-AMS-MML_SVG\"></script><script type=\"text/javascript\">if (window.MathJax && window.MathJax.Hub && window.MathJax.Hub.Config) {window.MathJax.Hub.Config({SVG: {font: \"STIX-Web\"}});}</script>                <script type=\"text/javascript\">window.PlotlyConfig = {MathJaxConfig: 'local'};</script>\n",
       "        <script charset=\"utf-8\" src=\"https://cdn.plot.ly/plotly-3.1.1.min.js\" integrity=\"sha256-HUEFyfiTnZJxCxur99FjbKYTvKSzwDaD3/x5TqHpFu4=\" crossorigin=\"anonymous\"></script>                <div id=\"b7858287-80a7-4fc1-99f7-1f85a78c0416\" class=\"plotly-graph-div\" style=\"height:525px; width:100%;\"></div>            <script type=\"text/javascript\">                window.PLOTLYENV=window.PLOTLYENV || {};                                if (document.getElementById(\"b7858287-80a7-4fc1-99f7-1f85a78c0416\")) {                    Plotly.newPlot(                        \"b7858287-80a7-4fc1-99f7-1f85a78c0416\",                        [{\"mode\":\"lines\",\"name\":\"SSE\",\"x\":{\"dtype\":\"f8\",\"bdata\":\"RcGEuA\\u002fM0z5ppob3zPjTPo2LiDaKJdQ+snCKdUdS1D7WVYy0BH\\u002fUPvo6jvPBq9Q+HiCQMn\\u002fY1D5CBZJxPAXVPmbqk7D5MdU+is+V77Ze1T6vtJcudIvVPtOZmW0xuNU+936brO7k1T4bZJ3rqxHWPj9JnyppPtY+ZC6haSZr1j6IE6Oo45fWPqz4pOegxNY+0N2mJl7x1j70wqhlGx7XPhioqqTYStc+PI2s45V31z5hcq4iU6TXPoVXsGEQ0dc+qTyyoM391z4=\"},\"y\":[0.0005096760914454706,0.0004326152349359238,0.00036116257320131394,0.0002955141533990455,0.00023587032238945346,0.00018243529234997352,0.00013541670763350606,9.50252138894015e-05,6.147403043893611e-05,3.497852685161323e-05,1.5755804627536973e-05,4.02428484764942e-06,3.302610173647733e-09,3.9127090232801266e-06,1.5972481476139633e-05,3.640234286356468e-05,6.542139038855255e-05,0.00010324773452005701,0.0001500981486312287,0.00020618772979412,0.0002717295711605403,0.00034693444630701226,0.0004320105058762509,0.0005271629867959346,0.0006325939343232328],\"type\":\"scatter\"},{\"mode\":\"lines\",\"name\":\"RMSE\",\"x\":{\"dtype\":\"f8\",\"bdata\":\"RcGEuA\\u002fM0z5ppob3zPjTPo2LiDaKJdQ+snCKdUdS1D7WVYy0BH\\u002fUPvo6jvPBq9Q+HiCQMn\\u002fY1D5CBZJxPAXVPmbqk7D5MdU+is+V77Ze1T6vtJcudIvVPtOZmW0xuNU+936brO7k1T4bZJ3rqxHWPj9JnyppPtY+ZC6haSZr1j6IE6Oo45fWPqz4pOegxNY+0N2mJl7x1j70wqhlGx7XPhioqqTYStc+PI2s45V31z5hcq4iU6TXPoVXsGEQ0dc+qTyyoM391z4=\"},\"y\":[0.005829099938786837,0.005370383195116985,0.0049068834182286825,0.004438574496382411,0.003965436692130754,0.0034874564976973645,0.0030046265173729004,0.002516945422390687,0.002024418112922593,0.0015270565772451093,0.0010248838837493405,0.0005179629875869137,1.48382617437662e-05,0.0005107320904531798,0.0010319070202345312,0.001557826324585311,0.0020884027451388543,0.002623581960095231,0.0031633120683994985,0.0037075394337675403,0.004256207789104759,0.004809258059943774,0.005366628400751263,0.005928254306263267,0.006494068751936815],\"type\":\"scatter\"}],                        {\"template\":{\"data\":{\"histogram2dcontour\":[{\"type\":\"histogram2dcontour\",\"colorbar\":{\"outlinewidth\":0,\"ticks\":\"\"},\"colorscale\":[[0.0,\"#0d0887\"],[0.1111111111111111,\"#46039f\"],[0.2222222222222222,\"#7201a8\"],[0.3333333333333333,\"#9c179e\"],[0.4444444444444444,\"#bd3786\"],[0.5555555555555556,\"#d8576b\"],[0.6666666666666666,\"#ed7953\"],[0.7777777777777778,\"#fb9f3a\"],[0.8888888888888888,\"#fdca26\"],[1.0,\"#f0f921\"]]}],\"choropleth\":[{\"type\":\"choropleth\",\"colorbar\":{\"outlinewidth\":0,\"ticks\":\"\"}}],\"histogram2d\":[{\"type\":\"histogram2d\",\"colorbar\":{\"outlinewidth\":0,\"ticks\":\"\"},\"colorscale\":[[0.0,\"#0d0887\"],[0.1111111111111111,\"#46039f\"],[0.2222222222222222,\"#7201a8\"],[0.3333333333333333,\"#9c179e\"],[0.4444444444444444,\"#bd3786\"],[0.5555555555555556,\"#d8576b\"],[0.6666666666666666,\"#ed7953\"],[0.7777777777777778,\"#fb9f3a\"],[0.8888888888888888,\"#fdca26\"],[1.0,\"#f0f921\"]]}],\"heatmap\":[{\"type\":\"heatmap\",\"colorbar\":{\"outlinewidth\":0,\"ticks\":\"\"},\"colorscale\":[[0.0,\"#0d0887\"],[0.1111111111111111,\"#46039f\"],[0.2222222222222222,\"#7201a8\"],[0.3333333333333333,\"#9c179e\"],[0.4444444444444444,\"#bd3786\"],[0.5555555555555556,\"#d8576b\"],[0.6666666666666666,\"#ed7953\"],[0.7777777777777778,\"#fb9f3a\"],[0.8888888888888888,\"#fdca26\"],[1.0,\"#f0f921\"]]}],\"contourcarpet\":[{\"type\":\"contourcarpet\",\"colorbar\":{\"outlinewidth\":0,\"ticks\":\"\"}}],\"contour\":[{\"type\":\"contour\",\"colorbar\":{\"outlinewidth\":0,\"ticks\":\"\"},\"colorscale\":[[0.0,\"#0d0887\"],[0.1111111111111111,\"#46039f\"],[0.2222222222222222,\"#7201a8\"],[0.3333333333333333,\"#9c179e\"],[0.4444444444444444,\"#bd3786\"],[0.5555555555555556,\"#d8576b\"],[0.6666666666666666,\"#ed7953\"],[0.7777777777777778,\"#fb9f3a\"],[0.8888888888888888,\"#fdca26\"],[1.0,\"#f0f921\"]]}],\"surface\":[{\"type\":\"surface\",\"colorbar\":{\"outlinewidth\":0,\"ticks\":\"\"},\"colorscale\":[[0.0,\"#0d0887\"],[0.1111111111111111,\"#46039f\"],[0.2222222222222222,\"#7201a8\"],[0.3333333333333333,\"#9c179e\"],[0.4444444444444444,\"#bd3786\"],[0.5555555555555556,\"#d8576b\"],[0.6666666666666666,\"#ed7953\"],[0.7777777777777778,\"#fb9f3a\"],[0.8888888888888888,\"#fdca26\"],[1.0,\"#f0f921\"]]}],\"mesh3d\":[{\"type\":\"mesh3d\",\"colorbar\":{\"outlinewidth\":0,\"ticks\":\"\"}}],\"scatter\":[{\"fillpattern\":{\"fillmode\":\"overlay\",\"size\":10,\"solidity\":0.2},\"type\":\"scatter\"}],\"parcoords\":[{\"type\":\"parcoords\",\"line\":{\"colorbar\":{\"outlinewidth\":0,\"ticks\":\"\"}}}],\"scatterpolargl\":[{\"type\":\"scatterpolargl\",\"marker\":{\"colorbar\":{\"outlinewidth\":0,\"ticks\":\"\"}}}],\"bar\":[{\"error_x\":{\"color\":\"#2a3f5f\"},\"error_y\":{\"color\":\"#2a3f5f\"},\"marker\":{\"line\":{\"color\":\"#E5ECF6\",\"width\":0.5},\"pattern\":{\"fillmode\":\"overlay\",\"size\":10,\"solidity\":0.2}},\"type\":\"bar\"}],\"scattergeo\":[{\"type\":\"scattergeo\",\"marker\":{\"colorbar\":{\"outlinewidth\":0,\"ticks\":\"\"}}}],\"scatterpolar\":[{\"type\":\"scatterpolar\",\"marker\":{\"colorbar\":{\"outlinewidth\":0,\"ticks\":\"\"}}}],\"histogram\":[{\"marker\":{\"pattern\":{\"fillmode\":\"overlay\",\"size\":10,\"solidity\":0.2}},\"type\":\"histogram\"}],\"scattergl\":[{\"type\":\"scattergl\",\"marker\":{\"colorbar\":{\"outlinewidth\":0,\"ticks\":\"\"}}}],\"scatter3d\":[{\"type\":\"scatter3d\",\"line\":{\"colorbar\":{\"outlinewidth\":0,\"ticks\":\"\"}},\"marker\":{\"colorbar\":{\"outlinewidth\":0,\"ticks\":\"\"}}}],\"scattermap\":[{\"type\":\"scattermap\",\"marker\":{\"colorbar\":{\"outlinewidth\":0,\"ticks\":\"\"}}}],\"scattermapbox\":[{\"type\":\"scattermapbox\",\"marker\":{\"colorbar\":{\"outlinewidth\":0,\"ticks\":\"\"}}}],\"scatterternary\":[{\"type\":\"scatterternary\",\"marker\":{\"colorbar\":{\"outlinewidth\":0,\"ticks\":\"\"}}}],\"scattercarpet\":[{\"type\":\"scattercarpet\",\"marker\":{\"colorbar\":{\"outlinewidth\":0,\"ticks\":\"\"}}}],\"carpet\":[{\"aaxis\":{\"endlinecolor\":\"#2a3f5f\",\"gridcolor\":\"white\",\"linecolor\":\"white\",\"minorgridcolor\":\"white\",\"startlinecolor\":\"#2a3f5f\"},\"baxis\":{\"endlinecolor\":\"#2a3f5f\",\"gridcolor\":\"white\",\"linecolor\":\"white\",\"minorgridcolor\":\"white\",\"startlinecolor\":\"#2a3f5f\"},\"type\":\"carpet\"}],\"table\":[{\"cells\":{\"fill\":{\"color\":\"#EBF0F8\"},\"line\":{\"color\":\"white\"}},\"header\":{\"fill\":{\"color\":\"#C8D4E3\"},\"line\":{\"color\":\"white\"}},\"type\":\"table\"}],\"barpolar\":[{\"marker\":{\"line\":{\"color\":\"#E5ECF6\",\"width\":0.5},\"pattern\":{\"fillmode\":\"overlay\",\"size\":10,\"solidity\":0.2}},\"type\":\"barpolar\"}],\"pie\":[{\"automargin\":true,\"type\":\"pie\"}]},\"layout\":{\"autotypenumbers\":\"strict\",\"colorway\":[\"#636efa\",\"#EF553B\",\"#00cc96\",\"#ab63fa\",\"#FFA15A\",\"#19d3f3\",\"#FF6692\",\"#B6E880\",\"#FF97FF\",\"#FECB52\"],\"font\":{\"color\":\"#2a3f5f\"},\"hovermode\":\"closest\",\"hoverlabel\":{\"align\":\"left\"},\"paper_bgcolor\":\"white\",\"plot_bgcolor\":\"#E5ECF6\",\"polar\":{\"bgcolor\":\"#E5ECF6\",\"angularaxis\":{\"gridcolor\":\"white\",\"linecolor\":\"white\",\"ticks\":\"\"},\"radialaxis\":{\"gridcolor\":\"white\",\"linecolor\":\"white\",\"ticks\":\"\"}},\"ternary\":{\"bgcolor\":\"#E5ECF6\",\"aaxis\":{\"gridcolor\":\"white\",\"linecolor\":\"white\",\"ticks\":\"\"},\"baxis\":{\"gridcolor\":\"white\",\"linecolor\":\"white\",\"ticks\":\"\"},\"caxis\":{\"gridcolor\":\"white\",\"linecolor\":\"white\",\"ticks\":\"\"}},\"coloraxis\":{\"colorbar\":{\"outlinewidth\":0,\"ticks\":\"\"}},\"colorscale\":{\"sequential\":[[0.0,\"#0d0887\"],[0.1111111111111111,\"#46039f\"],[0.2222222222222222,\"#7201a8\"],[0.3333333333333333,\"#9c179e\"],[0.4444444444444444,\"#bd3786\"],[0.5555555555555556,\"#d8576b\"],[0.6666666666666666,\"#ed7953\"],[0.7777777777777778,\"#fb9f3a\"],[0.8888888888888888,\"#fdca26\"],[1.0,\"#f0f921\"]],\"sequentialminus\":[[0.0,\"#0d0887\"],[0.1111111111111111,\"#46039f\"],[0.2222222222222222,\"#7201a8\"],[0.3333333333333333,\"#9c179e\"],[0.4444444444444444,\"#bd3786\"],[0.5555555555555556,\"#d8576b\"],[0.6666666666666666,\"#ed7953\"],[0.7777777777777778,\"#fb9f3a\"],[0.8888888888888888,\"#fdca26\"],[1.0,\"#f0f921\"]],\"diverging\":[[0,\"#8e0152\"],[0.1,\"#c51b7d\"],[0.2,\"#de77ae\"],[0.3,\"#f1b6da\"],[0.4,\"#fde0ef\"],[0.5,\"#f7f7f7\"],[0.6,\"#e6f5d0\"],[0.7,\"#b8e186\"],[0.8,\"#7fbc41\"],[0.9,\"#4d9221\"],[1,\"#276419\"]]},\"xaxis\":{\"gridcolor\":\"white\",\"linecolor\":\"white\",\"ticks\":\"\",\"title\":{\"standoff\":15},\"zerolinecolor\":\"white\",\"automargin\":true,\"zerolinewidth\":2},\"yaxis\":{\"gridcolor\":\"white\",\"linecolor\":\"white\",\"ticks\":\"\",\"title\":{\"standoff\":15},\"zerolinecolor\":\"white\",\"automargin\":true,\"zerolinewidth\":2},\"scene\":{\"xaxis\":{\"backgroundcolor\":\"#E5ECF6\",\"gridcolor\":\"white\",\"linecolor\":\"white\",\"showbackground\":true,\"ticks\":\"\",\"zerolinecolor\":\"white\",\"gridwidth\":2},\"yaxis\":{\"backgroundcolor\":\"#E5ECF6\",\"gridcolor\":\"white\",\"linecolor\":\"white\",\"showbackground\":true,\"ticks\":\"\",\"zerolinecolor\":\"white\",\"gridwidth\":2},\"zaxis\":{\"backgroundcolor\":\"#E5ECF6\",\"gridcolor\":\"white\",\"linecolor\":\"white\",\"showbackground\":true,\"ticks\":\"\",\"zerolinecolor\":\"white\",\"gridwidth\":2}},\"shapedefaults\":{\"line\":{\"color\":\"#2a3f5f\"}},\"annotationdefaults\":{\"arrowcolor\":\"#2a3f5f\",\"arrowhead\":0,\"arrowwidth\":1},\"geo\":{\"bgcolor\":\"white\",\"landcolor\":\"#E5ECF6\",\"subunitcolor\":\"white\",\"showland\":true,\"showlakes\":true,\"lakecolor\":\"white\"},\"title\":{\"x\":0.05},\"mapbox\":{\"style\":\"light\"}}}},                        {\"responsive\": true}                    ).then(function(){\n",
       "                            \n",
       "var gd = document.getElementById('b7858287-80a7-4fc1-99f7-1f85a78c0416');\n",
       "var x = new MutationObserver(function (mutations, observer) {{\n",
       "        var display = window.getComputedStyle(gd).display;\n",
       "        if (!display || display === 'none') {{\n",
       "            console.log([gd, 'removed!']);\n",
       "            Plotly.purge(gd);\n",
       "            observer.disconnect();\n",
       "        }}\n",
       "}});\n",
       "\n",
       "// Listen for the removal of the full notebook cells\n",
       "var notebookContainer = gd.closest('#notebook-container');\n",
       "if (notebookContainer) {{\n",
       "    x.observe(notebookContainer, {childList: true});\n",
       "}}\n",
       "\n",
       "// Listen for the clearing of the current output cell\n",
       "var outputEl = gd.closest('.output');\n",
       "if (outputEl) {{\n",
       "    x.observe(outputEl, {childList: true});\n",
       "}}\n",
       "\n",
       "                        })                };            </script>        </div>"
      ]
     },
     "metadata": {},
     "output_type": "display_data"
    }
   ],
   "source": [
    "x_range = np.linspace(4.72e-06, 5.72e-06, 25)\n",
    "y_SSE = []\n",
    "y_RMSE = []\n",
    "for i in x_range:\n",
    "    y_SSE.append(SSE([7.56e-05, i]))\n",
    "    y_RMSE.append(RMSE([7.56e-05, i]))\n",
    "\n",
    "fig = go.Figure()\n",
    "fig.add_trace(go.Scatter(x=x_range, y=y_SSE, mode=\"lines\", name=\"SSE\"))\n",
    "fig.add_trace(go.Scatter(x=x_range, y=y_RMSE, mode=\"lines\", name=\"RMSE\"))\n",
    "fig.show()"
   ]
  },
  {
   "cell_type": "markdown",
   "metadata": {},
   "source": [
    "In this situation, it's clear that the curvature of the SSE cost is greater than that of the RMSE. This can improve the rate of convergence for certain optimisation algorithms. However, with incorrect hyperparameter values, larger gradients can also result in the algorithm not converging due to sampling locations outside of the \"cost valley\", e.g. infeasible parameter values."
   ]
  },
  {
   "cell_type": "markdown",
   "metadata": {},
   "source": [
    "### Minkowski distance\n",
    "\n",
    "Next, let's investigate the Minkowski distance. The Minkowski cost takes a general form, which allows for hyperparameter calibration on the cost function itself, given by\n",
    "\n",
    "$\\mathcal{L_p} = \\displaystyle \\Big(\\sum_i  |\\hat{y_i}-y_i|^p\\Big)^{1/p}$\n",
    "\n",
    "where $p ≥ 0$ is the order of the Minkowski distance.\n",
    "\n",
    "For $p = 1$, it is the Manhattan distance.  \n",
    "For $p = 2$, it is the Euclidean distance.  \n",
    "For $p ≥ 1$, the Minkowski distance is a metric, but for $0<p<1$, note that the Minkowski distance is not a metric because the triangle inequality does not hold [[1]](https://en.wikipedia.org/wiki/Minkowski_distance), [[2]](https://docs.scipy.org/doc/scipy/reference/generated/scipy.spatial.distance.minkowski.html#scipy.spatial.distance.minkowski).\n",
    "\n",
    "The Minkowski distance is related to the previous two cost function as follows. The RMSE can be computed by dividing the Euclidean distance by the square root of the length of the target vector, while the SSE is the square of the Euclidean distance.\n",
    "\n",
    "PyBOP offers a Minkowski class, which we will construct below. This class has an optional argument of `p` which designates the order in the above equation. This value can be a float, with the only requirement that it is not negative. First, let's confirm the relationship between the SSE, RMSE and the Minkowski distance with a `p` value of 2."
   ]
  },
  {
   "cell_type": "code",
   "execution_count": null,
   "metadata": {},
   "outputs": [],
   "source": [
    "cost_minkowski = pybop.Minkowski(dataset, p=2)\n",
    "minkowski = pybop.Problem(simulator, cost_minkowski)"
   ]
  },
  {
   "cell_type": "code",
   "execution_count": null,
   "metadata": {},
   "outputs": [
    {
     "data": {
      "text/html": [
       "<div>            <script src=\"https://cdnjs.cloudflare.com/ajax/libs/mathjax/2.7.5/MathJax.js?config=TeX-AMS-MML_SVG\"></script><script type=\"text/javascript\">if (window.MathJax && window.MathJax.Hub && window.MathJax.Hub.Config) {window.MathJax.Hub.Config({SVG: {font: \"STIX-Web\"}});}</script>                <script type=\"text/javascript\">window.PlotlyConfig = {MathJaxConfig: 'local'};</script>\n",
       "        <script charset=\"utf-8\" src=\"https://cdn.plot.ly/plotly-3.1.1.min.js\" integrity=\"sha256-HUEFyfiTnZJxCxur99FjbKYTvKSzwDaD3/x5TqHpFu4=\" crossorigin=\"anonymous\"></script>                <div id=\"7f9d80ff-5f89-4215-9275-60064632306a\" class=\"plotly-graph-div\" style=\"height:525px; width:100%;\"></div>            <script type=\"text/javascript\">                window.PLOTLYENV=window.PLOTLYENV || {};                                if (document.getElementById(\"7f9d80ff-5f89-4215-9275-60064632306a\")) {                    Plotly.newPlot(                        \"7f9d80ff-5f89-4215-9275-60064632306a\",                        [{\"mode\":\"lines\",\"name\":\"RMSE*N\",\"x\":{\"dtype\":\"f8\",\"bdata\":\"RcGEuA\\u002fM0z5ppob3zPjTPo2LiDaKJdQ+snCKdUdS1D7WVYy0BH\\u002fUPvo6jvPBq9Q+HiCQMn\\u002fY1D5CBZJxPAXVPmbqk7D5MdU+is+V77Ze1T6vtJcudIvVPtOZmW0xuNU+936brO7k1T4bZJ3rqxHWPj9JnyppPtY+ZC6haSZr1j6IE6Oo45fWPqz4pOegxNY+0N2mJl7x1j70wqhlGx7XPhioqqTYStc+PI2s45V31z5hcq4iU6TXPoVXsGEQ0dc+qTyyoM391z4=\"},\"y\":{\"dtype\":\"f8\",\"bdata\":\"tcG4Lioelz8HqHZrcEyVP4P53H3bdZM\\u002fcs6DnGSakT9LR0hMDXSPP2Li8C98qYs\\u002fQubSCxLVhz9bERsvzvaDPyIk4CWzDoA\\u002ftmPwVo45eD\\u002fp1Wl7LEJwP+qCTFkEb2A\\u002fCYjtJUUhDj8dYpczSTRgP0\\u002fE5Q6yXnA\\u002f5Vtk\\u002fIO2eD91VELVn5CAP\\u002fj1x09Wz4Q\\u002fO4MLc0oXiT+BKWtdYGiNP\\u002fl4lmc94ZA\\u002ft+R\\u002fib0Skz+SL2iBoEiVPxgCTYvVgpc\\u002f+LmLO0vBmT8=\"},\"type\":\"scatter\"},{\"line\":{\"dash\":\"dash\"},\"mode\":\"lines\",\"name\":\"sqrt(SSE)\",\"x\":{\"dtype\":\"f8\",\"bdata\":\"RcGEuA\\u002fM0z5ppob3zPjTPo2LiDaKJdQ+snCKdUdS1D7WVYy0BH\\u002fUPvo6jvPBq9Q+HiCQMn\\u002fY1D5CBZJxPAXVPmbqk7D5MdU+is+V77Ze1T6vtJcudIvVPtOZmW0xuNU+936brO7k1T4bZJ3rqxHWPj9JnyppPtY+ZC6haSZr1j6IE6Oo45fWPqz4pOegxNY+0N2mJl7x1j70wqhlGx7XPhioqqTYStc+PI2s45V31z5hcq4iU6TXPoVXsGEQ0dc+qTyyoM391z4=\"},\"y\":{\"dtype\":\"f8\",\"bdata\":\"tMG4Lioelz8HqHZrcEyVP4L53H3bdZM\\u002fcs6DnGSakT9MR0hMDXSPP2Li8C98qYs\\u002fQubSCxLVhz9aERsvzvaDPyIk4CWzDoA\\u002ftmPwVo45eD\\u002fo1Wl7LEJwP+qCTFkEb2A\\u002fCIjtJUUhDj8dYpczSTRgP0\\u002fE5Q6yXnA\\u002f5Ftk\\u002fIO2eD91VELVn5CAP\\u002fj1x09Wz4Q\\u002fO4MLc0oXiT+BKWtdYGiNP\\u002fl4lmc94ZA\\u002ftuR\\u002fib0Skz+SL2iBoEiVPxgCTYvVgpc\\u002f+LmLO0vBmT8=\"},\"type\":\"scatter\"},{\"line\":{\"dash\":\"dot\"},\"mode\":\"lines\",\"name\":\"Minkowski\",\"x\":{\"dtype\":\"f8\",\"bdata\":\"RcGEuA\\u002fM0z5ppob3zPjTPo2LiDaKJdQ+snCKdUdS1D7WVYy0BH\\u002fUPvo6jvPBq9Q+HiCQMn\\u002fY1D5CBZJxPAXVPmbqk7D5MdU+is+V77Ze1T6vtJcudIvVPtOZmW0xuNU+936brO7k1T4bZJ3rqxHWPj9JnyppPtY+ZC6haSZr1j6IE6Oo45fWPqz4pOegxNY+0N2mJl7x1j70wqhlGx7XPhioqqTYStc+PI2s45V31z5hcq4iU6TXPoVXsGEQ0dc+qTyyoM391z4=\"},\"y\":[0.022576006986300093,0.02079940467744026,0.019004277760581008,0.01719052510539005,0.01535807026906224,0.013506860936204738,0.011636868463358433,0.009748087704232123,0.007840537637109849,0.005914264692386808,0.003969358213557574,0.0020060620248759558,5.7468340620273116e-05,0.0019780568806988656,0.003996558704202859,0.006033435411402419,0.008088349052096636,0.010161089238859042,0.012251454959768196,0.01435923848238896,0.01648422188520102,0.018626176373776025,0.020784862421393387,0.02296003020024004,0.025151420125377272],\"type\":\"scatter\"}],                        {\"template\":{\"data\":{\"histogram2dcontour\":[{\"type\":\"histogram2dcontour\",\"colorbar\":{\"outlinewidth\":0,\"ticks\":\"\"},\"colorscale\":[[0.0,\"#0d0887\"],[0.1111111111111111,\"#46039f\"],[0.2222222222222222,\"#7201a8\"],[0.3333333333333333,\"#9c179e\"],[0.4444444444444444,\"#bd3786\"],[0.5555555555555556,\"#d8576b\"],[0.6666666666666666,\"#ed7953\"],[0.7777777777777778,\"#fb9f3a\"],[0.8888888888888888,\"#fdca26\"],[1.0,\"#f0f921\"]]}],\"choropleth\":[{\"type\":\"choropleth\",\"colorbar\":{\"outlinewidth\":0,\"ticks\":\"\"}}],\"histogram2d\":[{\"type\":\"histogram2d\",\"colorbar\":{\"outlinewidth\":0,\"ticks\":\"\"},\"colorscale\":[[0.0,\"#0d0887\"],[0.1111111111111111,\"#46039f\"],[0.2222222222222222,\"#7201a8\"],[0.3333333333333333,\"#9c179e\"],[0.4444444444444444,\"#bd3786\"],[0.5555555555555556,\"#d8576b\"],[0.6666666666666666,\"#ed7953\"],[0.7777777777777778,\"#fb9f3a\"],[0.8888888888888888,\"#fdca26\"],[1.0,\"#f0f921\"]]}],\"heatmap\":[{\"type\":\"heatmap\",\"colorbar\":{\"outlinewidth\":0,\"ticks\":\"\"},\"colorscale\":[[0.0,\"#0d0887\"],[0.1111111111111111,\"#46039f\"],[0.2222222222222222,\"#7201a8\"],[0.3333333333333333,\"#9c179e\"],[0.4444444444444444,\"#bd3786\"],[0.5555555555555556,\"#d8576b\"],[0.6666666666666666,\"#ed7953\"],[0.7777777777777778,\"#fb9f3a\"],[0.8888888888888888,\"#fdca26\"],[1.0,\"#f0f921\"]]}],\"contourcarpet\":[{\"type\":\"contourcarpet\",\"colorbar\":{\"outlinewidth\":0,\"ticks\":\"\"}}],\"contour\":[{\"type\":\"contour\",\"colorbar\":{\"outlinewidth\":0,\"ticks\":\"\"},\"colorscale\":[[0.0,\"#0d0887\"],[0.1111111111111111,\"#46039f\"],[0.2222222222222222,\"#7201a8\"],[0.3333333333333333,\"#9c179e\"],[0.4444444444444444,\"#bd3786\"],[0.5555555555555556,\"#d8576b\"],[0.6666666666666666,\"#ed7953\"],[0.7777777777777778,\"#fb9f3a\"],[0.8888888888888888,\"#fdca26\"],[1.0,\"#f0f921\"]]}],\"surface\":[{\"type\":\"surface\",\"colorbar\":{\"outlinewidth\":0,\"ticks\":\"\"},\"colorscale\":[[0.0,\"#0d0887\"],[0.1111111111111111,\"#46039f\"],[0.2222222222222222,\"#7201a8\"],[0.3333333333333333,\"#9c179e\"],[0.4444444444444444,\"#bd3786\"],[0.5555555555555556,\"#d8576b\"],[0.6666666666666666,\"#ed7953\"],[0.7777777777777778,\"#fb9f3a\"],[0.8888888888888888,\"#fdca26\"],[1.0,\"#f0f921\"]]}],\"mesh3d\":[{\"type\":\"mesh3d\",\"colorbar\":{\"outlinewidth\":0,\"ticks\":\"\"}}],\"scatter\":[{\"fillpattern\":{\"fillmode\":\"overlay\",\"size\":10,\"solidity\":0.2},\"type\":\"scatter\"}],\"parcoords\":[{\"type\":\"parcoords\",\"line\":{\"colorbar\":{\"outlinewidth\":0,\"ticks\":\"\"}}}],\"scatterpolargl\":[{\"type\":\"scatterpolargl\",\"marker\":{\"colorbar\":{\"outlinewidth\":0,\"ticks\":\"\"}}}],\"bar\":[{\"error_x\":{\"color\":\"#2a3f5f\"},\"error_y\":{\"color\":\"#2a3f5f\"},\"marker\":{\"line\":{\"color\":\"#E5ECF6\",\"width\":0.5},\"pattern\":{\"fillmode\":\"overlay\",\"size\":10,\"solidity\":0.2}},\"type\":\"bar\"}],\"scattergeo\":[{\"type\":\"scattergeo\",\"marker\":{\"colorbar\":{\"outlinewidth\":0,\"ticks\":\"\"}}}],\"scatterpolar\":[{\"type\":\"scatterpolar\",\"marker\":{\"colorbar\":{\"outlinewidth\":0,\"ticks\":\"\"}}}],\"histogram\":[{\"marker\":{\"pattern\":{\"fillmode\":\"overlay\",\"size\":10,\"solidity\":0.2}},\"type\":\"histogram\"}],\"scattergl\":[{\"type\":\"scattergl\",\"marker\":{\"colorbar\":{\"outlinewidth\":0,\"ticks\":\"\"}}}],\"scatter3d\":[{\"type\":\"scatter3d\",\"line\":{\"colorbar\":{\"outlinewidth\":0,\"ticks\":\"\"}},\"marker\":{\"colorbar\":{\"outlinewidth\":0,\"ticks\":\"\"}}}],\"scattermap\":[{\"type\":\"scattermap\",\"marker\":{\"colorbar\":{\"outlinewidth\":0,\"ticks\":\"\"}}}],\"scattermapbox\":[{\"type\":\"scattermapbox\",\"marker\":{\"colorbar\":{\"outlinewidth\":0,\"ticks\":\"\"}}}],\"scatterternary\":[{\"type\":\"scatterternary\",\"marker\":{\"colorbar\":{\"outlinewidth\":0,\"ticks\":\"\"}}}],\"scattercarpet\":[{\"type\":\"scattercarpet\",\"marker\":{\"colorbar\":{\"outlinewidth\":0,\"ticks\":\"\"}}}],\"carpet\":[{\"aaxis\":{\"endlinecolor\":\"#2a3f5f\",\"gridcolor\":\"white\",\"linecolor\":\"white\",\"minorgridcolor\":\"white\",\"startlinecolor\":\"#2a3f5f\"},\"baxis\":{\"endlinecolor\":\"#2a3f5f\",\"gridcolor\":\"white\",\"linecolor\":\"white\",\"minorgridcolor\":\"white\",\"startlinecolor\":\"#2a3f5f\"},\"type\":\"carpet\"}],\"table\":[{\"cells\":{\"fill\":{\"color\":\"#EBF0F8\"},\"line\":{\"color\":\"white\"}},\"header\":{\"fill\":{\"color\":\"#C8D4E3\"},\"line\":{\"color\":\"white\"}},\"type\":\"table\"}],\"barpolar\":[{\"marker\":{\"line\":{\"color\":\"#E5ECF6\",\"width\":0.5},\"pattern\":{\"fillmode\":\"overlay\",\"size\":10,\"solidity\":0.2}},\"type\":\"barpolar\"}],\"pie\":[{\"automargin\":true,\"type\":\"pie\"}]},\"layout\":{\"autotypenumbers\":\"strict\",\"colorway\":[\"#636efa\",\"#EF553B\",\"#00cc96\",\"#ab63fa\",\"#FFA15A\",\"#19d3f3\",\"#FF6692\",\"#B6E880\",\"#FF97FF\",\"#FECB52\"],\"font\":{\"color\":\"#2a3f5f\"},\"hovermode\":\"closest\",\"hoverlabel\":{\"align\":\"left\"},\"paper_bgcolor\":\"white\",\"plot_bgcolor\":\"#E5ECF6\",\"polar\":{\"bgcolor\":\"#E5ECF6\",\"angularaxis\":{\"gridcolor\":\"white\",\"linecolor\":\"white\",\"ticks\":\"\"},\"radialaxis\":{\"gridcolor\":\"white\",\"linecolor\":\"white\",\"ticks\":\"\"}},\"ternary\":{\"bgcolor\":\"#E5ECF6\",\"aaxis\":{\"gridcolor\":\"white\",\"linecolor\":\"white\",\"ticks\":\"\"},\"baxis\":{\"gridcolor\":\"white\",\"linecolor\":\"white\",\"ticks\":\"\"},\"caxis\":{\"gridcolor\":\"white\",\"linecolor\":\"white\",\"ticks\":\"\"}},\"coloraxis\":{\"colorbar\":{\"outlinewidth\":0,\"ticks\":\"\"}},\"colorscale\":{\"sequential\":[[0.0,\"#0d0887\"],[0.1111111111111111,\"#46039f\"],[0.2222222222222222,\"#7201a8\"],[0.3333333333333333,\"#9c179e\"],[0.4444444444444444,\"#bd3786\"],[0.5555555555555556,\"#d8576b\"],[0.6666666666666666,\"#ed7953\"],[0.7777777777777778,\"#fb9f3a\"],[0.8888888888888888,\"#fdca26\"],[1.0,\"#f0f921\"]],\"sequentialminus\":[[0.0,\"#0d0887\"],[0.1111111111111111,\"#46039f\"],[0.2222222222222222,\"#7201a8\"],[0.3333333333333333,\"#9c179e\"],[0.4444444444444444,\"#bd3786\"],[0.5555555555555556,\"#d8576b\"],[0.6666666666666666,\"#ed7953\"],[0.7777777777777778,\"#fb9f3a\"],[0.8888888888888888,\"#fdca26\"],[1.0,\"#f0f921\"]],\"diverging\":[[0,\"#8e0152\"],[0.1,\"#c51b7d\"],[0.2,\"#de77ae\"],[0.3,\"#f1b6da\"],[0.4,\"#fde0ef\"],[0.5,\"#f7f7f7\"],[0.6,\"#e6f5d0\"],[0.7,\"#b8e186\"],[0.8,\"#7fbc41\"],[0.9,\"#4d9221\"],[1,\"#276419\"]]},\"xaxis\":{\"gridcolor\":\"white\",\"linecolor\":\"white\",\"ticks\":\"\",\"title\":{\"standoff\":15},\"zerolinecolor\":\"white\",\"automargin\":true,\"zerolinewidth\":2},\"yaxis\":{\"gridcolor\":\"white\",\"linecolor\":\"white\",\"ticks\":\"\",\"title\":{\"standoff\":15},\"zerolinecolor\":\"white\",\"automargin\":true,\"zerolinewidth\":2},\"scene\":{\"xaxis\":{\"backgroundcolor\":\"#E5ECF6\",\"gridcolor\":\"white\",\"linecolor\":\"white\",\"showbackground\":true,\"ticks\":\"\",\"zerolinecolor\":\"white\",\"gridwidth\":2},\"yaxis\":{\"backgroundcolor\":\"#E5ECF6\",\"gridcolor\":\"white\",\"linecolor\":\"white\",\"showbackground\":true,\"ticks\":\"\",\"zerolinecolor\":\"white\",\"gridwidth\":2},\"zaxis\":{\"backgroundcolor\":\"#E5ECF6\",\"gridcolor\":\"white\",\"linecolor\":\"white\",\"showbackground\":true,\"ticks\":\"\",\"zerolinecolor\":\"white\",\"gridwidth\":2}},\"shapedefaults\":{\"line\":{\"color\":\"#2a3f5f\"}},\"annotationdefaults\":{\"arrowcolor\":\"#2a3f5f\",\"arrowhead\":0,\"arrowwidth\":1},\"geo\":{\"bgcolor\":\"white\",\"landcolor\":\"#E5ECF6\",\"subunitcolor\":\"white\",\"showland\":true,\"showlakes\":true,\"lakecolor\":\"white\"},\"title\":{\"x\":0.05},\"mapbox\":{\"style\":\"light\"}}}},                        {\"responsive\": true}                    ).then(function(){\n",
       "                            \n",
       "var gd = document.getElementById('7f9d80ff-5f89-4215-9275-60064632306a');\n",
       "var x = new MutationObserver(function (mutations, observer) {{\n",
       "        var display = window.getComputedStyle(gd).display;\n",
       "        if (!display || display === 'none') {{\n",
       "            console.log([gd, 'removed!']);\n",
       "            Plotly.purge(gd);\n",
       "            observer.disconnect();\n",
       "        }}\n",
       "}});\n",
       "\n",
       "// Listen for the removal of the full notebook cells\n",
       "var notebookContainer = gd.closest('#notebook-container');\n",
       "if (notebookContainer) {{\n",
       "    x.observe(notebookContainer, {childList: true});\n",
       "}}\n",
       "\n",
       "// Listen for the clearing of the current output cell\n",
       "var outputEl = gd.closest('.output');\n",
       "if (outputEl) {{\n",
       "    x.observe(outputEl, {childList: true});\n",
       "}}\n",
       "\n",
       "                        })                };            </script>        </div>"
      ]
     },
     "metadata": {},
     "output_type": "display_data"
    }
   ],
   "source": [
    "y_minkowski = []\n",
    "for i in x_range:\n",
    "    y_minkowski.append(minkowski([7.56e-05, i]))\n",
    "\n",
    "fig = go.Figure()\n",
    "fig.add_trace(\n",
    "    go.Scatter(\n",
    "        x=x_range,\n",
    "        y=np.asarray(y_RMSE) * np.sqrt(len(t_eval)),\n",
    "        mode=\"lines\",\n",
    "        name=\"RMSE*N\",\n",
    "    )\n",
    ")\n",
    "fig.add_trace(\n",
    "    go.Scatter(\n",
    "        x=x_range,\n",
    "        y=np.sqrt(y_SSE),\n",
    "        mode=\"lines\",\n",
    "        line=dict(dash=\"dash\"),\n",
    "        name=\"sqrt(SSE)\",\n",
    "    )\n",
    ")\n",
    "fig.add_trace(\n",
    "    go.Scatter(\n",
    "        x=x_range, y=y_minkowski, mode=\"lines\", line=dict(dash=\"dot\"), name=\"Minkowski\"\n",
    "    )\n",
    ")\n",
    "fig.show()"
   ]
  },
  {
   "cell_type": "markdown",
   "metadata": {},
   "source": [
    "As expected, these lines lie on top of one another. Now, let's take a look at how the Minkowski cost changes for different orders, `p`."
   ]
  },
  {
   "cell_type": "code",
   "execution_count": null,
   "metadata": {},
   "outputs": [],
   "source": [
    "p_orders = np.append(0.75, np.linspace(1, 3, 3))\n",
    "y_minkowski = []\n",
    "for j in p_orders:\n",
    "    cost_minkowski_j = pybop.Minkowski(dataset, p=j)\n",
    "    minkowski_j = pybop.Problem(simulator, cost_minkowski_j)\n",
    "    y_minkowski.append([minkowski_j([7.56e-05, i]) for i in x_range])"
   ]
  },
  {
   "cell_type": "code",
   "execution_count": null,
   "metadata": {},
   "outputs": [
    {
     "data": {
      "text/html": [
       "<div>            <script src=\"https://cdnjs.cloudflare.com/ajax/libs/mathjax/2.7.5/MathJax.js?config=TeX-AMS-MML_SVG\"></script><script type=\"text/javascript\">if (window.MathJax && window.MathJax.Hub && window.MathJax.Hub.Config) {window.MathJax.Hub.Config({SVG: {font: \"STIX-Web\"}});}</script>                <script type=\"text/javascript\">window.PlotlyConfig = {MathJaxConfig: 'local'};</script>\n",
       "        <script charset=\"utf-8\" src=\"https://cdn.plot.ly/plotly-3.1.1.min.js\" integrity=\"sha256-HUEFyfiTnZJxCxur99FjbKYTvKSzwDaD3/x5TqHpFu4=\" crossorigin=\"anonymous\"></script>                <div id=\"91dc3fc8-2ca4-4c3e-99b4-e30276e34154\" class=\"plotly-graph-div\" style=\"height:525px; width:100%;\"></div>            <script type=\"text/javascript\">                window.PLOTLYENV=window.PLOTLYENV || {};                                if (document.getElementById(\"91dc3fc8-2ca4-4c3e-99b4-e30276e34154\")) {                    Plotly.newPlot(                        \"91dc3fc8-2ca4-4c3e-99b4-e30276e34154\",                        [{\"mode\":\"lines\",\"name\":\"Minkowski 0.75\",\"x\":{\"dtype\":\"f8\",\"bdata\":\"RcGEuA\\u002fM0z5ppob3zPjTPo2LiDaKJdQ+snCKdUdS1D7WVYy0BH\\u002fUPvo6jvPBq9Q+HiCQMn\\u002fY1D5CBZJxPAXVPmbqk7D5MdU+is+V77Ze1T6vtJcudIvVPtOZmW0xuNU+936brO7k1T4bZJ3rqxHWPj9JnyppPtY+ZC6haSZr1j6IE6Oo45fWPqz4pOegxNY+0N2mJl7x1j70wqhlGx7XPhioqqTYStc+PI2s45V31z5hcq4iU6TXPoVXsGEQ0dc+qTyyoM391z4=\"},\"y\":[0.1848696445328755,0.17001964478005183,0.15507698770579872,0.1400400745256047,0.12490744196926047,0.10967775963172041,0.0943498267498771,0.07892256777506762,0.06339502485994397,0.04776634039696537,0.03203569583124893,0.016201913338938976,0.0003043685497744916,0.015766594061278894,0.031909845075088275,0.04815563265887024,0.06450471158199225,0.08095714584924235,0.09751280726547143,0.11417144620585715,0.13093271130288928,0.1477961580013502,0.16476125380902107,0.1818273823495532,0.19899384691243546],\"type\":\"scatter\"},{\"mode\":\"lines\",\"name\":\"Minkowski 1.0\",\"x\":{\"dtype\":\"f8\",\"bdata\":\"RcGEuA\\u002fM0z5ppob3zPjTPo2LiDaKJdQ+snCKdUdS1D7WVYy0BH\\u002fUPvo6jvPBq9Q+HiCQMn\\u002fY1D5CBZJxPAXVPmbqk7D5MdU+is+V77Ze1T6vtJcudIvVPtOZmW0xuNU+936brO7k1T4bZJ3rqxHWPj9JnyppPtY+ZC6haSZr1j6IE6Oo45fWPqz4pOegxNY+0N2mJl7x1j70wqhlGx7XPhioqqTYStc+PI2s45V31z5hcq4iU6TXPoVXsGEQ0dc+qTyyoM391z4=\"},\"y\":[0.07748078432675065,0.07128692102825473,0.06504855505161444,0.058765043438469,0.05243580646271617,0.04606032653797243,0.03963814706602742,0.03316887122999734,0.0266521607382062,0.020087734523593692,0.013475367403259053,0.0068148887024648275,0.0001405082272980529,0.0066508220656742445,0.013456135731643393,0.020309727106791353,0.02721151590110571,0.03416137608017111,0.0411591373753355,0.048204586799101,0.05529747016284947,0.062437493594007076,0.06962432504980276,0.07685759582508078,0.08413690205244784],\"type\":\"scatter\"},{\"mode\":\"lines\",\"name\":\"Minkowski 2.0\",\"x\":{\"dtype\":\"f8\",\"bdata\":\"RcGEuA\\u002fM0z5ppob3zPjTPo2LiDaKJdQ+snCKdUdS1D7WVYy0BH\\u002fUPvo6jvPBq9Q+HiCQMn\\u002fY1D5CBZJxPAXVPmbqk7D5MdU+is+V77Ze1T6vtJcudIvVPtOZmW0xuNU+936brO7k1T4bZJ3rqxHWPj9JnyppPtY+ZC6haSZr1j6IE6Oo45fWPqz4pOegxNY+0N2mJl7x1j70wqhlGx7XPhioqqTYStc+PI2s45V31z5hcq4iU6TXPoVXsGEQ0dc+qTyyoM391z4=\"},\"y\":[0.022576006986300093,0.02079940467744026,0.019004277760581008,0.01719052510539005,0.01535807026906224,0.013506860936204738,0.011636868463358433,0.009748087704232123,0.007840537637109849,0.005914264692386808,0.003969358213557574,0.0020060620248759558,5.7468340620273116e-05,0.0019780568806988656,0.003996558704202859,0.006033435411402419,0.008088349052096636,0.010161089238859042,0.012251454959768196,0.01435923848238896,0.01648422188520102,0.018626176373776025,0.020784862421393387,0.02296003020024004,0.025151420125377272],\"type\":\"scatter\"},{\"mode\":\"lines\",\"name\":\"Minkowski 3.0\",\"x\":{\"dtype\":\"f8\",\"bdata\":\"RcGEuA\\u002fM0z5ppob3zPjTPo2LiDaKJdQ+snCKdUdS1D7WVYy0BH\\u002fUPvo6jvPBq9Q+HiCQMn\\u002fY1D5CBZJxPAXVPmbqk7D5MdU+is+V77Ze1T6vtJcudIvVPtOZmW0xuNU+936brO7k1T4bZJ3rqxHWPj9JnyppPtY+ZC6haSZr1j6IE6Oo45fWPqz4pOegxNY+0N2mJl7x1j70wqhlGx7XPhioqqTYStc+PI2s45V31z5hcq4iU6TXPoVXsGEQ0dc+qTyyoM391z4=\"},\"y\":[0.015877075805401406,0.014638398615341754,0.013384357332482586,0.01211497635161678,0.010830298369619695,0.009530383712942023,0.008215309753711266,0.006885170538936873,0.005540077003137839,0.004180159123365818,0.0028055768595278067,0.0014166025168124206,5.012849282648179e-05,0.0014057959336933453,0.002837444402750219,0.004283090213073751,0.005742417700106264,0.007215191907677471,0.008701184839363062,0.01020016520033474,0.011711896243596302,0.013236135421196312,0.014772634567826735,0.01632114026747598,0.01788139428643266],\"type\":\"scatter\"}],                        {\"template\":{\"data\":{\"histogram2dcontour\":[{\"type\":\"histogram2dcontour\",\"colorbar\":{\"outlinewidth\":0,\"ticks\":\"\"},\"colorscale\":[[0.0,\"#0d0887\"],[0.1111111111111111,\"#46039f\"],[0.2222222222222222,\"#7201a8\"],[0.3333333333333333,\"#9c179e\"],[0.4444444444444444,\"#bd3786\"],[0.5555555555555556,\"#d8576b\"],[0.6666666666666666,\"#ed7953\"],[0.7777777777777778,\"#fb9f3a\"],[0.8888888888888888,\"#fdca26\"],[1.0,\"#f0f921\"]]}],\"choropleth\":[{\"type\":\"choropleth\",\"colorbar\":{\"outlinewidth\":0,\"ticks\":\"\"}}],\"histogram2d\":[{\"type\":\"histogram2d\",\"colorbar\":{\"outlinewidth\":0,\"ticks\":\"\"},\"colorscale\":[[0.0,\"#0d0887\"],[0.1111111111111111,\"#46039f\"],[0.2222222222222222,\"#7201a8\"],[0.3333333333333333,\"#9c179e\"],[0.4444444444444444,\"#bd3786\"],[0.5555555555555556,\"#d8576b\"],[0.6666666666666666,\"#ed7953\"],[0.7777777777777778,\"#fb9f3a\"],[0.8888888888888888,\"#fdca26\"],[1.0,\"#f0f921\"]]}],\"heatmap\":[{\"type\":\"heatmap\",\"colorbar\":{\"outlinewidth\":0,\"ticks\":\"\"},\"colorscale\":[[0.0,\"#0d0887\"],[0.1111111111111111,\"#46039f\"],[0.2222222222222222,\"#7201a8\"],[0.3333333333333333,\"#9c179e\"],[0.4444444444444444,\"#bd3786\"],[0.5555555555555556,\"#d8576b\"],[0.6666666666666666,\"#ed7953\"],[0.7777777777777778,\"#fb9f3a\"],[0.8888888888888888,\"#fdca26\"],[1.0,\"#f0f921\"]]}],\"contourcarpet\":[{\"type\":\"contourcarpet\",\"colorbar\":{\"outlinewidth\":0,\"ticks\":\"\"}}],\"contour\":[{\"type\":\"contour\",\"colorbar\":{\"outlinewidth\":0,\"ticks\":\"\"},\"colorscale\":[[0.0,\"#0d0887\"],[0.1111111111111111,\"#46039f\"],[0.2222222222222222,\"#7201a8\"],[0.3333333333333333,\"#9c179e\"],[0.4444444444444444,\"#bd3786\"],[0.5555555555555556,\"#d8576b\"],[0.6666666666666666,\"#ed7953\"],[0.7777777777777778,\"#fb9f3a\"],[0.8888888888888888,\"#fdca26\"],[1.0,\"#f0f921\"]]}],\"surface\":[{\"type\":\"surface\",\"colorbar\":{\"outlinewidth\":0,\"ticks\":\"\"},\"colorscale\":[[0.0,\"#0d0887\"],[0.1111111111111111,\"#46039f\"],[0.2222222222222222,\"#7201a8\"],[0.3333333333333333,\"#9c179e\"],[0.4444444444444444,\"#bd3786\"],[0.5555555555555556,\"#d8576b\"],[0.6666666666666666,\"#ed7953\"],[0.7777777777777778,\"#fb9f3a\"],[0.8888888888888888,\"#fdca26\"],[1.0,\"#f0f921\"]]}],\"mesh3d\":[{\"type\":\"mesh3d\",\"colorbar\":{\"outlinewidth\":0,\"ticks\":\"\"}}],\"scatter\":[{\"fillpattern\":{\"fillmode\":\"overlay\",\"size\":10,\"solidity\":0.2},\"type\":\"scatter\"}],\"parcoords\":[{\"type\":\"parcoords\",\"line\":{\"colorbar\":{\"outlinewidth\":0,\"ticks\":\"\"}}}],\"scatterpolargl\":[{\"type\":\"scatterpolargl\",\"marker\":{\"colorbar\":{\"outlinewidth\":0,\"ticks\":\"\"}}}],\"bar\":[{\"error_x\":{\"color\":\"#2a3f5f\"},\"error_y\":{\"color\":\"#2a3f5f\"},\"marker\":{\"line\":{\"color\":\"#E5ECF6\",\"width\":0.5},\"pattern\":{\"fillmode\":\"overlay\",\"size\":10,\"solidity\":0.2}},\"type\":\"bar\"}],\"scattergeo\":[{\"type\":\"scattergeo\",\"marker\":{\"colorbar\":{\"outlinewidth\":0,\"ticks\":\"\"}}}],\"scatterpolar\":[{\"type\":\"scatterpolar\",\"marker\":{\"colorbar\":{\"outlinewidth\":0,\"ticks\":\"\"}}}],\"histogram\":[{\"marker\":{\"pattern\":{\"fillmode\":\"overlay\",\"size\":10,\"solidity\":0.2}},\"type\":\"histogram\"}],\"scattergl\":[{\"type\":\"scattergl\",\"marker\":{\"colorbar\":{\"outlinewidth\":0,\"ticks\":\"\"}}}],\"scatter3d\":[{\"type\":\"scatter3d\",\"line\":{\"colorbar\":{\"outlinewidth\":0,\"ticks\":\"\"}},\"marker\":{\"colorbar\":{\"outlinewidth\":0,\"ticks\":\"\"}}}],\"scattermap\":[{\"type\":\"scattermap\",\"marker\":{\"colorbar\":{\"outlinewidth\":0,\"ticks\":\"\"}}}],\"scattermapbox\":[{\"type\":\"scattermapbox\",\"marker\":{\"colorbar\":{\"outlinewidth\":0,\"ticks\":\"\"}}}],\"scatterternary\":[{\"type\":\"scatterternary\",\"marker\":{\"colorbar\":{\"outlinewidth\":0,\"ticks\":\"\"}}}],\"scattercarpet\":[{\"type\":\"scattercarpet\",\"marker\":{\"colorbar\":{\"outlinewidth\":0,\"ticks\":\"\"}}}],\"carpet\":[{\"aaxis\":{\"endlinecolor\":\"#2a3f5f\",\"gridcolor\":\"white\",\"linecolor\":\"white\",\"minorgridcolor\":\"white\",\"startlinecolor\":\"#2a3f5f\"},\"baxis\":{\"endlinecolor\":\"#2a3f5f\",\"gridcolor\":\"white\",\"linecolor\":\"white\",\"minorgridcolor\":\"white\",\"startlinecolor\":\"#2a3f5f\"},\"type\":\"carpet\"}],\"table\":[{\"cells\":{\"fill\":{\"color\":\"#EBF0F8\"},\"line\":{\"color\":\"white\"}},\"header\":{\"fill\":{\"color\":\"#C8D4E3\"},\"line\":{\"color\":\"white\"}},\"type\":\"table\"}],\"barpolar\":[{\"marker\":{\"line\":{\"color\":\"#E5ECF6\",\"width\":0.5},\"pattern\":{\"fillmode\":\"overlay\",\"size\":10,\"solidity\":0.2}},\"type\":\"barpolar\"}],\"pie\":[{\"automargin\":true,\"type\":\"pie\"}]},\"layout\":{\"autotypenumbers\":\"strict\",\"colorway\":[\"#636efa\",\"#EF553B\",\"#00cc96\",\"#ab63fa\",\"#FFA15A\",\"#19d3f3\",\"#FF6692\",\"#B6E880\",\"#FF97FF\",\"#FECB52\"],\"font\":{\"color\":\"#2a3f5f\"},\"hovermode\":\"closest\",\"hoverlabel\":{\"align\":\"left\"},\"paper_bgcolor\":\"white\",\"plot_bgcolor\":\"#E5ECF6\",\"polar\":{\"bgcolor\":\"#E5ECF6\",\"angularaxis\":{\"gridcolor\":\"white\",\"linecolor\":\"white\",\"ticks\":\"\"},\"radialaxis\":{\"gridcolor\":\"white\",\"linecolor\":\"white\",\"ticks\":\"\"}},\"ternary\":{\"bgcolor\":\"#E5ECF6\",\"aaxis\":{\"gridcolor\":\"white\",\"linecolor\":\"white\",\"ticks\":\"\"},\"baxis\":{\"gridcolor\":\"white\",\"linecolor\":\"white\",\"ticks\":\"\"},\"caxis\":{\"gridcolor\":\"white\",\"linecolor\":\"white\",\"ticks\":\"\"}},\"coloraxis\":{\"colorbar\":{\"outlinewidth\":0,\"ticks\":\"\"}},\"colorscale\":{\"sequential\":[[0.0,\"#0d0887\"],[0.1111111111111111,\"#46039f\"],[0.2222222222222222,\"#7201a8\"],[0.3333333333333333,\"#9c179e\"],[0.4444444444444444,\"#bd3786\"],[0.5555555555555556,\"#d8576b\"],[0.6666666666666666,\"#ed7953\"],[0.7777777777777778,\"#fb9f3a\"],[0.8888888888888888,\"#fdca26\"],[1.0,\"#f0f921\"]],\"sequentialminus\":[[0.0,\"#0d0887\"],[0.1111111111111111,\"#46039f\"],[0.2222222222222222,\"#7201a8\"],[0.3333333333333333,\"#9c179e\"],[0.4444444444444444,\"#bd3786\"],[0.5555555555555556,\"#d8576b\"],[0.6666666666666666,\"#ed7953\"],[0.7777777777777778,\"#fb9f3a\"],[0.8888888888888888,\"#fdca26\"],[1.0,\"#f0f921\"]],\"diverging\":[[0,\"#8e0152\"],[0.1,\"#c51b7d\"],[0.2,\"#de77ae\"],[0.3,\"#f1b6da\"],[0.4,\"#fde0ef\"],[0.5,\"#f7f7f7\"],[0.6,\"#e6f5d0\"],[0.7,\"#b8e186\"],[0.8,\"#7fbc41\"],[0.9,\"#4d9221\"],[1,\"#276419\"]]},\"xaxis\":{\"gridcolor\":\"white\",\"linecolor\":\"white\",\"ticks\":\"\",\"title\":{\"standoff\":15},\"zerolinecolor\":\"white\",\"automargin\":true,\"zerolinewidth\":2},\"yaxis\":{\"gridcolor\":\"white\",\"linecolor\":\"white\",\"ticks\":\"\",\"title\":{\"standoff\":15},\"zerolinecolor\":\"white\",\"automargin\":true,\"zerolinewidth\":2},\"scene\":{\"xaxis\":{\"backgroundcolor\":\"#E5ECF6\",\"gridcolor\":\"white\",\"linecolor\":\"white\",\"showbackground\":true,\"ticks\":\"\",\"zerolinecolor\":\"white\",\"gridwidth\":2},\"yaxis\":{\"backgroundcolor\":\"#E5ECF6\",\"gridcolor\":\"white\",\"linecolor\":\"white\",\"showbackground\":true,\"ticks\":\"\",\"zerolinecolor\":\"white\",\"gridwidth\":2},\"zaxis\":{\"backgroundcolor\":\"#E5ECF6\",\"gridcolor\":\"white\",\"linecolor\":\"white\",\"showbackground\":true,\"ticks\":\"\",\"zerolinecolor\":\"white\",\"gridwidth\":2}},\"shapedefaults\":{\"line\":{\"color\":\"#2a3f5f\"}},\"annotationdefaults\":{\"arrowcolor\":\"#2a3f5f\",\"arrowhead\":0,\"arrowwidth\":1},\"geo\":{\"bgcolor\":\"white\",\"landcolor\":\"#E5ECF6\",\"subunitcolor\":\"white\",\"showland\":true,\"showlakes\":true,\"lakecolor\":\"white\"},\"title\":{\"x\":0.05},\"mapbox\":{\"style\":\"light\"}}},\"yaxis\":{\"range\":[0,0.025151420125377272]}},                        {\"responsive\": true}                    ).then(function(){\n",
       "                            \n",
       "var gd = document.getElementById('91dc3fc8-2ca4-4c3e-99b4-e30276e34154');\n",
       "var x = new MutationObserver(function (mutations, observer) {{\n",
       "        var display = window.getComputedStyle(gd).display;\n",
       "        if (!display || display === 'none') {{\n",
       "            console.log([gd, 'removed!']);\n",
       "            Plotly.purge(gd);\n",
       "            observer.disconnect();\n",
       "        }}\n",
       "}});\n",
       "\n",
       "// Listen for the removal of the full notebook cells\n",
       "var notebookContainer = gd.closest('#notebook-container');\n",
       "if (notebookContainer) {{\n",
       "    x.observe(notebookContainer, {childList: true});\n",
       "}}\n",
       "\n",
       "// Listen for the clearing of the current output cell\n",
       "var outputEl = gd.closest('.output');\n",
       "if (outputEl) {{\n",
       "    x.observe(outputEl, {childList: true});\n",
       "}}\n",
       "\n",
       "                        })                };            </script>        </div>"
      ]
     },
     "metadata": {},
     "output_type": "display_data"
    }
   ],
   "source": [
    "fig = go.Figure()\n",
    "for k, _ in enumerate(p_orders):\n",
    "    fig.add_trace(\n",
    "        go.Scatter(x=x_range, y=y_minkowski[k], mode=\"lines\", name=f\"Minkowski {_}\")\n",
    "    )\n",
    "fig.update_yaxes(range=[0, np.max(y_minkowski[2])])\n",
    "fig.show()"
   ]
  },
  {
   "cell_type": "markdown",
   "metadata": {},
   "source": [
    "As seen above, the Minkowski cost allows for a range of different cost functions to be created. This provides users with another hyperparameter to calibrate for optimisation algorithm convergence. This addition does expand the global search space, and should be carefully considered before deciding upon.\n",
    "\n",
    "### Sum of Power\n",
    "Next, we introduce a similar cost function, the `SumOfPower` implementation. This cost function is the $p$-th power of the Minkowski distance of order $p$. It provides a generalised formulation for the Sum of Squared Errors (SSE) cost function, and is given by,\n",
    "\n",
    "$\\mathcal{L_p} = \\displaystyle \\sum_i  |\\hat{y_i}-y_i|^p$\n",
    "\n",
    "where $p ≥ 0$ is the power order. A few special cases include,\n",
    "\n",
    "$p = 1$: Sum of Absolute Differences\n",
    "$p = 2$: Sum of Squared Differences\n",
    "\n",
    "Next we repeat the above examples with the addition of the `SumOfPower` class."
   ]
  },
  {
   "cell_type": "code",
   "execution_count": null,
   "metadata": {},
   "outputs": [],
   "source": [
    "cost_sumofpower = pybop.SumOfPower(dataset, p=2)\n",
    "sumofpower = pybop.Problem(simulator, cost_sumofpower)"
   ]
  },
  {
   "cell_type": "code",
   "execution_count": null,
   "metadata": {},
   "outputs": [
    {
     "data": {
      "text/html": [
       "<div>            <script src=\"https://cdnjs.cloudflare.com/ajax/libs/mathjax/2.7.5/MathJax.js?config=TeX-AMS-MML_SVG\"></script><script type=\"text/javascript\">if (window.MathJax && window.MathJax.Hub && window.MathJax.Hub.Config) {window.MathJax.Hub.Config({SVG: {font: \"STIX-Web\"}});}</script>                <script type=\"text/javascript\">window.PlotlyConfig = {MathJaxConfig: 'local'};</script>\n",
       "        <script charset=\"utf-8\" src=\"https://cdn.plot.ly/plotly-3.1.1.min.js\" integrity=\"sha256-HUEFyfiTnZJxCxur99FjbKYTvKSzwDaD3/x5TqHpFu4=\" crossorigin=\"anonymous\"></script>                <div id=\"beca1242-bb96-4d37-92d2-6b7516094ceb\" class=\"plotly-graph-div\" style=\"height:525px; width:100%;\"></div>            <script type=\"text/javascript\">                window.PLOTLYENV=window.PLOTLYENV || {};                                if (document.getElementById(\"beca1242-bb96-4d37-92d2-6b7516094ceb\")) {                    Plotly.newPlot(                        \"beca1242-bb96-4d37-92d2-6b7516094ceb\",                        [{\"mode\":\"lines\",\"name\":\"RMSE*N\",\"x\":{\"dtype\":\"f8\",\"bdata\":\"RcGEuA\\u002fM0z5ppob3zPjTPo2LiDaKJdQ+snCKdUdS1D7WVYy0BH\\u002fUPvo6jvPBq9Q+HiCQMn\\u002fY1D5CBZJxPAXVPmbqk7D5MdU+is+V77Ze1T6vtJcudIvVPtOZmW0xuNU+936brO7k1T4bZJ3rqxHWPj9JnyppPtY+ZC6haSZr1j6IE6Oo45fWPqz4pOegxNY+0N2mJl7x1j70wqhlGx7XPhioqqTYStc+PI2s45V31z5hcq4iU6TXPoVXsGEQ0dc+qTyyoM391z4=\"},\"y\":{\"dtype\":\"f8\",\"bdata\":\"tcG4Lioelz8HqHZrcEyVP4P53H3bdZM\\u002fcs6DnGSakT9LR0hMDXSPP2Li8C98qYs\\u002fQubSCxLVhz9bERsvzvaDPyIk4CWzDoA\\u002ftmPwVo45eD\\u002fp1Wl7LEJwP+qCTFkEb2A\\u002fCYjtJUUhDj8dYpczSTRgP0\\u002fE5Q6yXnA\\u002f5Vtk\\u002fIO2eD91VELVn5CAP\\u002fj1x09Wz4Q\\u002fO4MLc0oXiT+BKWtdYGiNP\\u002fl4lmc94ZA\\u002ft+R\\u002fib0Skz+SL2iBoEiVPxgCTYvVgpc\\u002f+LmLO0vBmT8=\"},\"type\":\"scatter\"},{\"line\":{\"dash\":\"dash\"},\"mode\":\"lines\",\"name\":\"SSE\",\"x\":{\"dtype\":\"f8\",\"bdata\":\"RcGEuA\\u002fM0z5ppob3zPjTPo2LiDaKJdQ+snCKdUdS1D7WVYy0BH\\u002fUPvo6jvPBq9Q+HiCQMn\\u002fY1D5CBZJxPAXVPmbqk7D5MdU+is+V77Ze1T6vtJcudIvVPtOZmW0xuNU+936brO7k1T4bZJ3rqxHWPj9JnyppPtY+ZC6haSZr1j6IE6Oo45fWPqz4pOegxNY+0N2mJl7x1j70wqhlGx7XPhioqqTYStc+PI2s45V31z5hcq4iU6TXPoVXsGEQ0dc+qTyyoM391z4=\"},\"y\":[0.0005096760914454706,0.0004326152349359238,0.00036116257320131394,0.0002955141533990455,0.00023587032238945346,0.00018243529234997352,0.00013541670763350606,9.50252138894015e-05,6.147403043893611e-05,3.497852685161323e-05,1.5755804627536973e-05,4.02428484764942e-06,3.302610173647733e-09,3.9127090232801266e-06,1.5972481476139633e-05,3.640234286356468e-05,6.542139038855255e-05,0.00010324773452005701,0.0001500981486312287,0.00020618772979412,0.0002717295711605403,0.00034693444630701226,0.0004320105058762509,0.0005271629867959346,0.0006325939343232328],\"type\":\"scatter\"},{\"line\":{\"dash\":\"dot\"},\"mode\":\"lines\",\"name\":\"Sum of Power\",\"x\":{\"dtype\":\"f8\",\"bdata\":\"RcGEuA\\u002fM0z5ppob3zPjTPo2LiDaKJdQ+snCKdUdS1D7WVYy0BH\\u002fUPvo6jvPBq9Q+HiCQMn\\u002fY1D5CBZJxPAXVPmbqk7D5MdU+is+V77Ze1T6vtJcudIvVPtOZmW0xuNU+936brO7k1T4bZJ3rqxHWPj9JnyppPtY+ZC6haSZr1j6IE6Oo45fWPqz4pOegxNY+0N2mJl7x1j70wqhlGx7XPhioqqTYStc+PI2s45V31z5hcq4iU6TXPoVXsGEQ0dc+qTyyoM391z4=\"},\"y\":[0.0005096760914454706,0.0004326152349359238,0.00036116257320131394,0.0002955141533990455,0.00023587032238945346,0.00018243529234997352,0.00013541670763350606,9.50252138894015e-05,6.147403043893611e-05,3.497852685161323e-05,1.5755804627536973e-05,4.02428484764942e-06,3.302610173647733e-09,3.9127090232801266e-06,1.5972481476139633e-05,3.640234286356468e-05,6.542139038855255e-05,0.00010324773452005701,0.0001500981486312287,0.00020618772979412,0.0002717295711605403,0.00034693444630701226,0.0004320105058762509,0.0005271629867959346,0.0006325939343232328],\"type\":\"scatter\"}],                        {\"template\":{\"data\":{\"histogram2dcontour\":[{\"type\":\"histogram2dcontour\",\"colorbar\":{\"outlinewidth\":0,\"ticks\":\"\"},\"colorscale\":[[0.0,\"#0d0887\"],[0.1111111111111111,\"#46039f\"],[0.2222222222222222,\"#7201a8\"],[0.3333333333333333,\"#9c179e\"],[0.4444444444444444,\"#bd3786\"],[0.5555555555555556,\"#d8576b\"],[0.6666666666666666,\"#ed7953\"],[0.7777777777777778,\"#fb9f3a\"],[0.8888888888888888,\"#fdca26\"],[1.0,\"#f0f921\"]]}],\"choropleth\":[{\"type\":\"choropleth\",\"colorbar\":{\"outlinewidth\":0,\"ticks\":\"\"}}],\"histogram2d\":[{\"type\":\"histogram2d\",\"colorbar\":{\"outlinewidth\":0,\"ticks\":\"\"},\"colorscale\":[[0.0,\"#0d0887\"],[0.1111111111111111,\"#46039f\"],[0.2222222222222222,\"#7201a8\"],[0.3333333333333333,\"#9c179e\"],[0.4444444444444444,\"#bd3786\"],[0.5555555555555556,\"#d8576b\"],[0.6666666666666666,\"#ed7953\"],[0.7777777777777778,\"#fb9f3a\"],[0.8888888888888888,\"#fdca26\"],[1.0,\"#f0f921\"]]}],\"heatmap\":[{\"type\":\"heatmap\",\"colorbar\":{\"outlinewidth\":0,\"ticks\":\"\"},\"colorscale\":[[0.0,\"#0d0887\"],[0.1111111111111111,\"#46039f\"],[0.2222222222222222,\"#7201a8\"],[0.3333333333333333,\"#9c179e\"],[0.4444444444444444,\"#bd3786\"],[0.5555555555555556,\"#d8576b\"],[0.6666666666666666,\"#ed7953\"],[0.7777777777777778,\"#fb9f3a\"],[0.8888888888888888,\"#fdca26\"],[1.0,\"#f0f921\"]]}],\"contourcarpet\":[{\"type\":\"contourcarpet\",\"colorbar\":{\"outlinewidth\":0,\"ticks\":\"\"}}],\"contour\":[{\"type\":\"contour\",\"colorbar\":{\"outlinewidth\":0,\"ticks\":\"\"},\"colorscale\":[[0.0,\"#0d0887\"],[0.1111111111111111,\"#46039f\"],[0.2222222222222222,\"#7201a8\"],[0.3333333333333333,\"#9c179e\"],[0.4444444444444444,\"#bd3786\"],[0.5555555555555556,\"#d8576b\"],[0.6666666666666666,\"#ed7953\"],[0.7777777777777778,\"#fb9f3a\"],[0.8888888888888888,\"#fdca26\"],[1.0,\"#f0f921\"]]}],\"surface\":[{\"type\":\"surface\",\"colorbar\":{\"outlinewidth\":0,\"ticks\":\"\"},\"colorscale\":[[0.0,\"#0d0887\"],[0.1111111111111111,\"#46039f\"],[0.2222222222222222,\"#7201a8\"],[0.3333333333333333,\"#9c179e\"],[0.4444444444444444,\"#bd3786\"],[0.5555555555555556,\"#d8576b\"],[0.6666666666666666,\"#ed7953\"],[0.7777777777777778,\"#fb9f3a\"],[0.8888888888888888,\"#fdca26\"],[1.0,\"#f0f921\"]]}],\"mesh3d\":[{\"type\":\"mesh3d\",\"colorbar\":{\"outlinewidth\":0,\"ticks\":\"\"}}],\"scatter\":[{\"fillpattern\":{\"fillmode\":\"overlay\",\"size\":10,\"solidity\":0.2},\"type\":\"scatter\"}],\"parcoords\":[{\"type\":\"parcoords\",\"line\":{\"colorbar\":{\"outlinewidth\":0,\"ticks\":\"\"}}}],\"scatterpolargl\":[{\"type\":\"scatterpolargl\",\"marker\":{\"colorbar\":{\"outlinewidth\":0,\"ticks\":\"\"}}}],\"bar\":[{\"error_x\":{\"color\":\"#2a3f5f\"},\"error_y\":{\"color\":\"#2a3f5f\"},\"marker\":{\"line\":{\"color\":\"#E5ECF6\",\"width\":0.5},\"pattern\":{\"fillmode\":\"overlay\",\"size\":10,\"solidity\":0.2}},\"type\":\"bar\"}],\"scattergeo\":[{\"type\":\"scattergeo\",\"marker\":{\"colorbar\":{\"outlinewidth\":0,\"ticks\":\"\"}}}],\"scatterpolar\":[{\"type\":\"scatterpolar\",\"marker\":{\"colorbar\":{\"outlinewidth\":0,\"ticks\":\"\"}}}],\"histogram\":[{\"marker\":{\"pattern\":{\"fillmode\":\"overlay\",\"size\":10,\"solidity\":0.2}},\"type\":\"histogram\"}],\"scattergl\":[{\"type\":\"scattergl\",\"marker\":{\"colorbar\":{\"outlinewidth\":0,\"ticks\":\"\"}}}],\"scatter3d\":[{\"type\":\"scatter3d\",\"line\":{\"colorbar\":{\"outlinewidth\":0,\"ticks\":\"\"}},\"marker\":{\"colorbar\":{\"outlinewidth\":0,\"ticks\":\"\"}}}],\"scattermap\":[{\"type\":\"scattermap\",\"marker\":{\"colorbar\":{\"outlinewidth\":0,\"ticks\":\"\"}}}],\"scattermapbox\":[{\"type\":\"scattermapbox\",\"marker\":{\"colorbar\":{\"outlinewidth\":0,\"ticks\":\"\"}}}],\"scatterternary\":[{\"type\":\"scatterternary\",\"marker\":{\"colorbar\":{\"outlinewidth\":0,\"ticks\":\"\"}}}],\"scattercarpet\":[{\"type\":\"scattercarpet\",\"marker\":{\"colorbar\":{\"outlinewidth\":0,\"ticks\":\"\"}}}],\"carpet\":[{\"aaxis\":{\"endlinecolor\":\"#2a3f5f\",\"gridcolor\":\"white\",\"linecolor\":\"white\",\"minorgridcolor\":\"white\",\"startlinecolor\":\"#2a3f5f\"},\"baxis\":{\"endlinecolor\":\"#2a3f5f\",\"gridcolor\":\"white\",\"linecolor\":\"white\",\"minorgridcolor\":\"white\",\"startlinecolor\":\"#2a3f5f\"},\"type\":\"carpet\"}],\"table\":[{\"cells\":{\"fill\":{\"color\":\"#EBF0F8\"},\"line\":{\"color\":\"white\"}},\"header\":{\"fill\":{\"color\":\"#C8D4E3\"},\"line\":{\"color\":\"white\"}},\"type\":\"table\"}],\"barpolar\":[{\"marker\":{\"line\":{\"color\":\"#E5ECF6\",\"width\":0.5},\"pattern\":{\"fillmode\":\"overlay\",\"size\":10,\"solidity\":0.2}},\"type\":\"barpolar\"}],\"pie\":[{\"automargin\":true,\"type\":\"pie\"}]},\"layout\":{\"autotypenumbers\":\"strict\",\"colorway\":[\"#636efa\",\"#EF553B\",\"#00cc96\",\"#ab63fa\",\"#FFA15A\",\"#19d3f3\",\"#FF6692\",\"#B6E880\",\"#FF97FF\",\"#FECB52\"],\"font\":{\"color\":\"#2a3f5f\"},\"hovermode\":\"closest\",\"hoverlabel\":{\"align\":\"left\"},\"paper_bgcolor\":\"white\",\"plot_bgcolor\":\"#E5ECF6\",\"polar\":{\"bgcolor\":\"#E5ECF6\",\"angularaxis\":{\"gridcolor\":\"white\",\"linecolor\":\"white\",\"ticks\":\"\"},\"radialaxis\":{\"gridcolor\":\"white\",\"linecolor\":\"white\",\"ticks\":\"\"}},\"ternary\":{\"bgcolor\":\"#E5ECF6\",\"aaxis\":{\"gridcolor\":\"white\",\"linecolor\":\"white\",\"ticks\":\"\"},\"baxis\":{\"gridcolor\":\"white\",\"linecolor\":\"white\",\"ticks\":\"\"},\"caxis\":{\"gridcolor\":\"white\",\"linecolor\":\"white\",\"ticks\":\"\"}},\"coloraxis\":{\"colorbar\":{\"outlinewidth\":0,\"ticks\":\"\"}},\"colorscale\":{\"sequential\":[[0.0,\"#0d0887\"],[0.1111111111111111,\"#46039f\"],[0.2222222222222222,\"#7201a8\"],[0.3333333333333333,\"#9c179e\"],[0.4444444444444444,\"#bd3786\"],[0.5555555555555556,\"#d8576b\"],[0.6666666666666666,\"#ed7953\"],[0.7777777777777778,\"#fb9f3a\"],[0.8888888888888888,\"#fdca26\"],[1.0,\"#f0f921\"]],\"sequentialminus\":[[0.0,\"#0d0887\"],[0.1111111111111111,\"#46039f\"],[0.2222222222222222,\"#7201a8\"],[0.3333333333333333,\"#9c179e\"],[0.4444444444444444,\"#bd3786\"],[0.5555555555555556,\"#d8576b\"],[0.6666666666666666,\"#ed7953\"],[0.7777777777777778,\"#fb9f3a\"],[0.8888888888888888,\"#fdca26\"],[1.0,\"#f0f921\"]],\"diverging\":[[0,\"#8e0152\"],[0.1,\"#c51b7d\"],[0.2,\"#de77ae\"],[0.3,\"#f1b6da\"],[0.4,\"#fde0ef\"],[0.5,\"#f7f7f7\"],[0.6,\"#e6f5d0\"],[0.7,\"#b8e186\"],[0.8,\"#7fbc41\"],[0.9,\"#4d9221\"],[1,\"#276419\"]]},\"xaxis\":{\"gridcolor\":\"white\",\"linecolor\":\"white\",\"ticks\":\"\",\"title\":{\"standoff\":15},\"zerolinecolor\":\"white\",\"automargin\":true,\"zerolinewidth\":2},\"yaxis\":{\"gridcolor\":\"white\",\"linecolor\":\"white\",\"ticks\":\"\",\"title\":{\"standoff\":15},\"zerolinecolor\":\"white\",\"automargin\":true,\"zerolinewidth\":2},\"scene\":{\"xaxis\":{\"backgroundcolor\":\"#E5ECF6\",\"gridcolor\":\"white\",\"linecolor\":\"white\",\"showbackground\":true,\"ticks\":\"\",\"zerolinecolor\":\"white\",\"gridwidth\":2},\"yaxis\":{\"backgroundcolor\":\"#E5ECF6\",\"gridcolor\":\"white\",\"linecolor\":\"white\",\"showbackground\":true,\"ticks\":\"\",\"zerolinecolor\":\"white\",\"gridwidth\":2},\"zaxis\":{\"backgroundcolor\":\"#E5ECF6\",\"gridcolor\":\"white\",\"linecolor\":\"white\",\"showbackground\":true,\"ticks\":\"\",\"zerolinecolor\":\"white\",\"gridwidth\":2}},\"shapedefaults\":{\"line\":{\"color\":\"#2a3f5f\"}},\"annotationdefaults\":{\"arrowcolor\":\"#2a3f5f\",\"arrowhead\":0,\"arrowwidth\":1},\"geo\":{\"bgcolor\":\"white\",\"landcolor\":\"#E5ECF6\",\"subunitcolor\":\"white\",\"showland\":true,\"showlakes\":true,\"lakecolor\":\"white\"},\"title\":{\"x\":0.05},\"mapbox\":{\"style\":\"light\"}}}},                        {\"responsive\": true}                    ).then(function(){\n",
       "                            \n",
       "var gd = document.getElementById('beca1242-bb96-4d37-92d2-6b7516094ceb');\n",
       "var x = new MutationObserver(function (mutations, observer) {{\n",
       "        var display = window.getComputedStyle(gd).display;\n",
       "        if (!display || display === 'none') {{\n",
       "            console.log([gd, 'removed!']);\n",
       "            Plotly.purge(gd);\n",
       "            observer.disconnect();\n",
       "        }}\n",
       "}});\n",
       "\n",
       "// Listen for the removal of the full notebook cells\n",
       "var notebookContainer = gd.closest('#notebook-container');\n",
       "if (notebookContainer) {{\n",
       "    x.observe(notebookContainer, {childList: true});\n",
       "}}\n",
       "\n",
       "// Listen for the clearing of the current output cell\n",
       "var outputEl = gd.closest('.output');\n",
       "if (outputEl) {{\n",
       "    x.observe(outputEl, {childList: true});\n",
       "}}\n",
       "\n",
       "                        })                };            </script>        </div>"
      ]
     },
     "metadata": {},
     "output_type": "display_data"
    }
   ],
   "source": [
    "y_sumofpower = []\n",
    "for i in x_range:\n",
    "    y_sumofpower.append(sumofpower([7.56e-05, i]))\n",
    "\n",
    "fig = go.Figure()\n",
    "fig.add_trace(\n",
    "    go.Scatter(\n",
    "        x=x_range,\n",
    "        y=np.asarray(y_RMSE) * np.sqrt(len(t_eval)),\n",
    "        mode=\"lines\",\n",
    "        name=\"RMSE*N\",\n",
    "    )\n",
    ")\n",
    "fig.add_trace(\n",
    "    go.Scatter(\n",
    "        x=x_range,\n",
    "        y=y_SSE,\n",
    "        mode=\"lines\",\n",
    "        line=dict(dash=\"dash\"),\n",
    "        name=\"SSE\",\n",
    "    )\n",
    ")\n",
    "fig.add_trace(\n",
    "    go.Scatter(\n",
    "        x=x_range,\n",
    "        y=y_sumofpower,\n",
    "        mode=\"lines\",\n",
    "        line=dict(dash=\"dot\"),\n",
    "        name=\"Sum of Power\",\n",
    "    )\n",
    ")\n",
    "fig.show()"
   ]
  },
  {
   "cell_type": "markdown",
   "metadata": {},
   "source": [
    "As expected, the `SumOfPower` with order `p=2` equates to the `SSE` implementation. Next, we compare the `Minkowski` to the `SumOfPower`,"
   ]
  },
  {
   "cell_type": "code",
   "execution_count": null,
   "metadata": {},
   "outputs": [],
   "source": [
    "p_orders = np.asarray([0.75, 2])\n",
    "\n",
    "y_minkowski = []\n",
    "y_sumofpower = []\n",
    "for j in p_orders:\n",
    "    cost_minkowski_j = pybop.Minkowski(dataset, p=j)\n",
    "    minkowski_j = pybop.Problem(simulator, cost_minkowski_j)\n",
    "    y_minkowski.append([minkowski_j([7.56e-05, i]) for i in x_range])\n",
    "\n",
    "    cost_sumofpower_j = pybop.SumOfPower(dataset, p=j)\n",
    "    sumofpower_j = pybop.Problem(simulator, cost_sumofpower_j)\n",
    "    y_sumofpower.append([sumofpower_j([7.56e-05, i]) for i in x_range])"
   ]
  },
  {
   "cell_type": "code",
   "execution_count": null,
   "metadata": {},
   "outputs": [
    {
     "data": {
      "text/html": [
       "<div>            <script src=\"https://cdnjs.cloudflare.com/ajax/libs/mathjax/2.7.5/MathJax.js?config=TeX-AMS-MML_SVG\"></script><script type=\"text/javascript\">if (window.MathJax && window.MathJax.Hub && window.MathJax.Hub.Config) {window.MathJax.Hub.Config({SVG: {font: \"STIX-Web\"}});}</script>                <script type=\"text/javascript\">window.PlotlyConfig = {MathJaxConfig: 'local'};</script>\n",
       "        <script charset=\"utf-8\" src=\"https://cdn.plot.ly/plotly-3.1.1.min.js\" integrity=\"sha256-HUEFyfiTnZJxCxur99FjbKYTvKSzwDaD3/x5TqHpFu4=\" crossorigin=\"anonymous\"></script>                <div id=\"66356e57-28d9-433c-b66a-5b71a3465c51\" class=\"plotly-graph-div\" style=\"height:525px; width:100%;\"></div>            <script type=\"text/javascript\">                window.PLOTLYENV=window.PLOTLYENV || {};                                if (document.getElementById(\"66356e57-28d9-433c-b66a-5b71a3465c51\")) {                    Plotly.newPlot(                        \"66356e57-28d9-433c-b66a-5b71a3465c51\",                        [{\"mode\":\"lines\",\"name\":\"Minkowski 0.75\",\"x\":{\"dtype\":\"f8\",\"bdata\":\"RcGEuA\\u002fM0z5ppob3zPjTPo2LiDaKJdQ+snCKdUdS1D7WVYy0BH\\u002fUPvo6jvPBq9Q+HiCQMn\\u002fY1D5CBZJxPAXVPmbqk7D5MdU+is+V77Ze1T6vtJcudIvVPtOZmW0xuNU+936brO7k1T4bZJ3rqxHWPj9JnyppPtY+ZC6haSZr1j6IE6Oo45fWPqz4pOegxNY+0N2mJl7x1j70wqhlGx7XPhioqqTYStc+PI2s45V31z5hcq4iU6TXPoVXsGEQ0dc+qTyyoM391z4=\"},\"y\":[0.1848696445328755,0.17001964478005183,0.15507698770579872,0.1400400745256047,0.12490744196926047,0.10967775963172041,0.0943498267498771,0.07892256777506762,0.06339502485994397,0.04776634039696537,0.03203569583124893,0.016201913338938976,0.0003043685497744916,0.015766594061278894,0.031909845075088275,0.04815563265887024,0.06450471158199225,0.08095714584924235,0.09751280726547143,0.11417144620585715,0.13093271130288928,0.1477961580013502,0.16476125380902107,0.1818273823495532,0.19899384691243546],\"type\":\"scatter\"},{\"line\":{\"dash\":\"dash\"},\"mode\":\"lines\",\"name\":\"Sum of Power 0.75\",\"x\":{\"dtype\":\"f8\",\"bdata\":\"RcGEuA\\u002fM0z5ppob3zPjTPo2LiDaKJdQ+snCKdUdS1D7WVYy0BH\\u002fUPvo6jvPBq9Q+HiCQMn\\u002fY1D5CBZJxPAXVPmbqk7D5MdU+is+V77Ze1T6vtJcudIvVPtOZmW0xuNU+936brO7k1T4bZJ3rqxHWPj9JnyppPtY+ZC6haSZr1j6IE6Oo45fWPqz4pOegxNY+0N2mJl7x1j70wqhlGx7XPhioqqTYStc+PI2s45V31z5hcq4iU6TXPoVXsGEQ0dc+qTyyoM391z4=\"},\"y\":[0.28193513709241813,0.26477338539203765,0.247121491990931,0.22892290579148977,0.21010734542979,0.19058509280485506,0.17023773416577936,0.14890212822013077,0.1263401483065147,0.10217425433317787,0.07572261808490471,0.045412428663957984,0.002304357364529838,0.04449420122431692,0.07549940373397526,0.10279815490003583,0.12799516905288646,0.15177190716640965,0.17450032676250019,0.19641204919068336,0.21766375690323586,0.2383676739009372,0.2586076192429061,0.27844823212637665,0.29794063281046057],\"type\":\"scatter\"},{\"mode\":\"lines\",\"name\":\"Minkowski 2.0\",\"x\":{\"dtype\":\"f8\",\"bdata\":\"RcGEuA\\u002fM0z5ppob3zPjTPo2LiDaKJdQ+snCKdUdS1D7WVYy0BH\\u002fUPvo6jvPBq9Q+HiCQMn\\u002fY1D5CBZJxPAXVPmbqk7D5MdU+is+V77Ze1T6vtJcudIvVPtOZmW0xuNU+936brO7k1T4bZJ3rqxHWPj9JnyppPtY+ZC6haSZr1j6IE6Oo45fWPqz4pOegxNY+0N2mJl7x1j70wqhlGx7XPhioqqTYStc+PI2s45V31z5hcq4iU6TXPoVXsGEQ0dc+qTyyoM391z4=\"},\"y\":[0.022576006986300093,0.02079940467744026,0.019004277760581008,0.01719052510539005,0.01535807026906224,0.013506860936204738,0.011636868463358433,0.009748087704232123,0.007840537637109849,0.005914264692386808,0.003969358213557574,0.0020060620248759558,5.7468340620273116e-05,0.0019780568806988656,0.003996558704202859,0.006033435411402419,0.008088349052096636,0.010161089238859042,0.012251454959768196,0.01435923848238896,0.01648422188520102,0.018626176373776025,0.020784862421393387,0.02296003020024004,0.025151420125377272],\"type\":\"scatter\"},{\"line\":{\"dash\":\"dash\"},\"mode\":\"lines\",\"name\":\"Sum of Power 2.0\",\"x\":{\"dtype\":\"f8\",\"bdata\":\"RcGEuA\\u002fM0z5ppob3zPjTPo2LiDaKJdQ+snCKdUdS1D7WVYy0BH\\u002fUPvo6jvPBq9Q+HiCQMn\\u002fY1D5CBZJxPAXVPmbqk7D5MdU+is+V77Ze1T6vtJcudIvVPtOZmW0xuNU+936brO7k1T4bZJ3rqxHWPj9JnyppPtY+ZC6haSZr1j6IE6Oo45fWPqz4pOegxNY+0N2mJl7x1j70wqhlGx7XPhioqqTYStc+PI2s45V31z5hcq4iU6TXPoVXsGEQ0dc+qTyyoM391z4=\"},\"y\":[0.0005096760914454706,0.0004326152349359238,0.00036116257320131394,0.0002955141533990455,0.00023587032238945346,0.00018243529234997352,0.00013541670763350606,9.50252138894015e-05,6.147403043893611e-05,3.497852685161323e-05,1.5755804627536973e-05,4.02428484764942e-06,3.302610173647733e-09,3.9127090232801266e-06,1.5972481476139633e-05,3.640234286356468e-05,6.542139038855255e-05,0.00010324773452005701,0.0001500981486312287,0.00020618772979412,0.0002717295711605403,0.00034693444630701226,0.0004320105058762509,0.0005271629867959346,0.0006325939343232328],\"type\":\"scatter\"}],                        {\"template\":{\"data\":{\"histogram2dcontour\":[{\"type\":\"histogram2dcontour\",\"colorbar\":{\"outlinewidth\":0,\"ticks\":\"\"},\"colorscale\":[[0.0,\"#0d0887\"],[0.1111111111111111,\"#46039f\"],[0.2222222222222222,\"#7201a8\"],[0.3333333333333333,\"#9c179e\"],[0.4444444444444444,\"#bd3786\"],[0.5555555555555556,\"#d8576b\"],[0.6666666666666666,\"#ed7953\"],[0.7777777777777778,\"#fb9f3a\"],[0.8888888888888888,\"#fdca26\"],[1.0,\"#f0f921\"]]}],\"choropleth\":[{\"type\":\"choropleth\",\"colorbar\":{\"outlinewidth\":0,\"ticks\":\"\"}}],\"histogram2d\":[{\"type\":\"histogram2d\",\"colorbar\":{\"outlinewidth\":0,\"ticks\":\"\"},\"colorscale\":[[0.0,\"#0d0887\"],[0.1111111111111111,\"#46039f\"],[0.2222222222222222,\"#7201a8\"],[0.3333333333333333,\"#9c179e\"],[0.4444444444444444,\"#bd3786\"],[0.5555555555555556,\"#d8576b\"],[0.6666666666666666,\"#ed7953\"],[0.7777777777777778,\"#fb9f3a\"],[0.8888888888888888,\"#fdca26\"],[1.0,\"#f0f921\"]]}],\"heatmap\":[{\"type\":\"heatmap\",\"colorbar\":{\"outlinewidth\":0,\"ticks\":\"\"},\"colorscale\":[[0.0,\"#0d0887\"],[0.1111111111111111,\"#46039f\"],[0.2222222222222222,\"#7201a8\"],[0.3333333333333333,\"#9c179e\"],[0.4444444444444444,\"#bd3786\"],[0.5555555555555556,\"#d8576b\"],[0.6666666666666666,\"#ed7953\"],[0.7777777777777778,\"#fb9f3a\"],[0.8888888888888888,\"#fdca26\"],[1.0,\"#f0f921\"]]}],\"contourcarpet\":[{\"type\":\"contourcarpet\",\"colorbar\":{\"outlinewidth\":0,\"ticks\":\"\"}}],\"contour\":[{\"type\":\"contour\",\"colorbar\":{\"outlinewidth\":0,\"ticks\":\"\"},\"colorscale\":[[0.0,\"#0d0887\"],[0.1111111111111111,\"#46039f\"],[0.2222222222222222,\"#7201a8\"],[0.3333333333333333,\"#9c179e\"],[0.4444444444444444,\"#bd3786\"],[0.5555555555555556,\"#d8576b\"],[0.6666666666666666,\"#ed7953\"],[0.7777777777777778,\"#fb9f3a\"],[0.8888888888888888,\"#fdca26\"],[1.0,\"#f0f921\"]]}],\"surface\":[{\"type\":\"surface\",\"colorbar\":{\"outlinewidth\":0,\"ticks\":\"\"},\"colorscale\":[[0.0,\"#0d0887\"],[0.1111111111111111,\"#46039f\"],[0.2222222222222222,\"#7201a8\"],[0.3333333333333333,\"#9c179e\"],[0.4444444444444444,\"#bd3786\"],[0.5555555555555556,\"#d8576b\"],[0.6666666666666666,\"#ed7953\"],[0.7777777777777778,\"#fb9f3a\"],[0.8888888888888888,\"#fdca26\"],[1.0,\"#f0f921\"]]}],\"mesh3d\":[{\"type\":\"mesh3d\",\"colorbar\":{\"outlinewidth\":0,\"ticks\":\"\"}}],\"scatter\":[{\"fillpattern\":{\"fillmode\":\"overlay\",\"size\":10,\"solidity\":0.2},\"type\":\"scatter\"}],\"parcoords\":[{\"type\":\"parcoords\",\"line\":{\"colorbar\":{\"outlinewidth\":0,\"ticks\":\"\"}}}],\"scatterpolargl\":[{\"type\":\"scatterpolargl\",\"marker\":{\"colorbar\":{\"outlinewidth\":0,\"ticks\":\"\"}}}],\"bar\":[{\"error_x\":{\"color\":\"#2a3f5f\"},\"error_y\":{\"color\":\"#2a3f5f\"},\"marker\":{\"line\":{\"color\":\"#E5ECF6\",\"width\":0.5},\"pattern\":{\"fillmode\":\"overlay\",\"size\":10,\"solidity\":0.2}},\"type\":\"bar\"}],\"scattergeo\":[{\"type\":\"scattergeo\",\"marker\":{\"colorbar\":{\"outlinewidth\":0,\"ticks\":\"\"}}}],\"scatterpolar\":[{\"type\":\"scatterpolar\",\"marker\":{\"colorbar\":{\"outlinewidth\":0,\"ticks\":\"\"}}}],\"histogram\":[{\"marker\":{\"pattern\":{\"fillmode\":\"overlay\",\"size\":10,\"solidity\":0.2}},\"type\":\"histogram\"}],\"scattergl\":[{\"type\":\"scattergl\",\"marker\":{\"colorbar\":{\"outlinewidth\":0,\"ticks\":\"\"}}}],\"scatter3d\":[{\"type\":\"scatter3d\",\"line\":{\"colorbar\":{\"outlinewidth\":0,\"ticks\":\"\"}},\"marker\":{\"colorbar\":{\"outlinewidth\":0,\"ticks\":\"\"}}}],\"scattermap\":[{\"type\":\"scattermap\",\"marker\":{\"colorbar\":{\"outlinewidth\":0,\"ticks\":\"\"}}}],\"scattermapbox\":[{\"type\":\"scattermapbox\",\"marker\":{\"colorbar\":{\"outlinewidth\":0,\"ticks\":\"\"}}}],\"scatterternary\":[{\"type\":\"scatterternary\",\"marker\":{\"colorbar\":{\"outlinewidth\":0,\"ticks\":\"\"}}}],\"scattercarpet\":[{\"type\":\"scattercarpet\",\"marker\":{\"colorbar\":{\"outlinewidth\":0,\"ticks\":\"\"}}}],\"carpet\":[{\"aaxis\":{\"endlinecolor\":\"#2a3f5f\",\"gridcolor\":\"white\",\"linecolor\":\"white\",\"minorgridcolor\":\"white\",\"startlinecolor\":\"#2a3f5f\"},\"baxis\":{\"endlinecolor\":\"#2a3f5f\",\"gridcolor\":\"white\",\"linecolor\":\"white\",\"minorgridcolor\":\"white\",\"startlinecolor\":\"#2a3f5f\"},\"type\":\"carpet\"}],\"table\":[{\"cells\":{\"fill\":{\"color\":\"#EBF0F8\"},\"line\":{\"color\":\"white\"}},\"header\":{\"fill\":{\"color\":\"#C8D4E3\"},\"line\":{\"color\":\"white\"}},\"type\":\"table\"}],\"barpolar\":[{\"marker\":{\"line\":{\"color\":\"#E5ECF6\",\"width\":0.5},\"pattern\":{\"fillmode\":\"overlay\",\"size\":10,\"solidity\":0.2}},\"type\":\"barpolar\"}],\"pie\":[{\"automargin\":true,\"type\":\"pie\"}]},\"layout\":{\"autotypenumbers\":\"strict\",\"colorway\":[\"#636efa\",\"#EF553B\",\"#00cc96\",\"#ab63fa\",\"#FFA15A\",\"#19d3f3\",\"#FF6692\",\"#B6E880\",\"#FF97FF\",\"#FECB52\"],\"font\":{\"color\":\"#2a3f5f\"},\"hovermode\":\"closest\",\"hoverlabel\":{\"align\":\"left\"},\"paper_bgcolor\":\"white\",\"plot_bgcolor\":\"#E5ECF6\",\"polar\":{\"bgcolor\":\"#E5ECF6\",\"angularaxis\":{\"gridcolor\":\"white\",\"linecolor\":\"white\",\"ticks\":\"\"},\"radialaxis\":{\"gridcolor\":\"white\",\"linecolor\":\"white\",\"ticks\":\"\"}},\"ternary\":{\"bgcolor\":\"#E5ECF6\",\"aaxis\":{\"gridcolor\":\"white\",\"linecolor\":\"white\",\"ticks\":\"\"},\"baxis\":{\"gridcolor\":\"white\",\"linecolor\":\"white\",\"ticks\":\"\"},\"caxis\":{\"gridcolor\":\"white\",\"linecolor\":\"white\",\"ticks\":\"\"}},\"coloraxis\":{\"colorbar\":{\"outlinewidth\":0,\"ticks\":\"\"}},\"colorscale\":{\"sequential\":[[0.0,\"#0d0887\"],[0.1111111111111111,\"#46039f\"],[0.2222222222222222,\"#7201a8\"],[0.3333333333333333,\"#9c179e\"],[0.4444444444444444,\"#bd3786\"],[0.5555555555555556,\"#d8576b\"],[0.6666666666666666,\"#ed7953\"],[0.7777777777777778,\"#fb9f3a\"],[0.8888888888888888,\"#fdca26\"],[1.0,\"#f0f921\"]],\"sequentialminus\":[[0.0,\"#0d0887\"],[0.1111111111111111,\"#46039f\"],[0.2222222222222222,\"#7201a8\"],[0.3333333333333333,\"#9c179e\"],[0.4444444444444444,\"#bd3786\"],[0.5555555555555556,\"#d8576b\"],[0.6666666666666666,\"#ed7953\"],[0.7777777777777778,\"#fb9f3a\"],[0.8888888888888888,\"#fdca26\"],[1.0,\"#f0f921\"]],\"diverging\":[[0,\"#8e0152\"],[0.1,\"#c51b7d\"],[0.2,\"#de77ae\"],[0.3,\"#f1b6da\"],[0.4,\"#fde0ef\"],[0.5,\"#f7f7f7\"],[0.6,\"#e6f5d0\"],[0.7,\"#b8e186\"],[0.8,\"#7fbc41\"],[0.9,\"#4d9221\"],[1,\"#276419\"]]},\"xaxis\":{\"gridcolor\":\"white\",\"linecolor\":\"white\",\"ticks\":\"\",\"title\":{\"standoff\":15},\"zerolinecolor\":\"white\",\"automargin\":true,\"zerolinewidth\":2},\"yaxis\":{\"gridcolor\":\"white\",\"linecolor\":\"white\",\"ticks\":\"\",\"title\":{\"standoff\":15},\"zerolinecolor\":\"white\",\"automargin\":true,\"zerolinewidth\":2},\"scene\":{\"xaxis\":{\"backgroundcolor\":\"#E5ECF6\",\"gridcolor\":\"white\",\"linecolor\":\"white\",\"showbackground\":true,\"ticks\":\"\",\"zerolinecolor\":\"white\",\"gridwidth\":2},\"yaxis\":{\"backgroundcolor\":\"#E5ECF6\",\"gridcolor\":\"white\",\"linecolor\":\"white\",\"showbackground\":true,\"ticks\":\"\",\"zerolinecolor\":\"white\",\"gridwidth\":2},\"zaxis\":{\"backgroundcolor\":\"#E5ECF6\",\"gridcolor\":\"white\",\"linecolor\":\"white\",\"showbackground\":true,\"ticks\":\"\",\"zerolinecolor\":\"white\",\"gridwidth\":2}},\"shapedefaults\":{\"line\":{\"color\":\"#2a3f5f\"}},\"annotationdefaults\":{\"arrowcolor\":\"#2a3f5f\",\"arrowhead\":0,\"arrowwidth\":1},\"geo\":{\"bgcolor\":\"white\",\"landcolor\":\"#E5ECF6\",\"subunitcolor\":\"white\",\"showland\":true,\"showlakes\":true,\"lakecolor\":\"white\"},\"title\":{\"x\":0.05},\"mapbox\":{\"style\":\"light\"}}},\"yaxis\":{\"range\":[0,0.3]}},                        {\"responsive\": true}                    ).then(function(){\n",
       "                            \n",
       "var gd = document.getElementById('66356e57-28d9-433c-b66a-5b71a3465c51');\n",
       "var x = new MutationObserver(function (mutations, observer) {{\n",
       "        var display = window.getComputedStyle(gd).display;\n",
       "        if (!display || display === 'none') {{\n",
       "            console.log([gd, 'removed!']);\n",
       "            Plotly.purge(gd);\n",
       "            observer.disconnect();\n",
       "        }}\n",
       "}});\n",
       "\n",
       "// Listen for the removal of the full notebook cells\n",
       "var notebookContainer = gd.closest('#notebook-container');\n",
       "if (notebookContainer) {{\n",
       "    x.observe(notebookContainer, {childList: true});\n",
       "}}\n",
       "\n",
       "// Listen for the clearing of the current output cell\n",
       "var outputEl = gd.closest('.output');\n",
       "if (outputEl) {{\n",
       "    x.observe(outputEl, {childList: true});\n",
       "}}\n",
       "\n",
       "                        })                };            </script>        </div>"
      ]
     },
     "metadata": {},
     "output_type": "display_data"
    }
   ],
   "source": [
    "fig = go.Figure()\n",
    "for k, _ in enumerate(p_orders):\n",
    "    fig.add_trace(\n",
    "        go.Scatter(x=x_range, y=y_minkowski[k], mode=\"lines\", name=f\"Minkowski {_}\")\n",
    "    )\n",
    "    fig.add_trace(\n",
    "        go.Scatter(\n",
    "            x=x_range,\n",
    "            y=y_sumofpower[k],\n",
    "            mode=\"lines\",\n",
    "            line=dict(dash=\"dash\"),\n",
    "            name=f\"Sum of Power {_}\",\n",
    "        )\n",
    "    )\n",
    "fig.update_yaxes(range=[0, 0.3])\n",
    "fig.show()"
   ]
  },
  {
   "cell_type": "markdown",
   "metadata": {},
   "source": [
    "The figure demonstrates the distinct behaviour of the `Minkowski` distance and the `SumOfPower` function. One notable difference is the effect of the `1/p` exponent in the `Minkowski` distance, which has a linearising impact on the response. This linearisation can enhance the robustness of certain optimisation algorithms, potentially making them less sensitive to outliers or extreme values. However, this increased robustness may come at the cost of a slower convergence rate, as the linearised response might require more iterations to reach the optimal solution. In contrast, the `SumOfPower` function does not exhibit this linearising effect, which can lead to faster convergence in some cases but may be more susceptible to the influence of outliers or extreme values.\n",
    "\n",
    "In this notebook, we've shown the different fitting cost functions offered in PyBOP. Selection between these functions can affect the optimisation result in the case that the optimiser hyperparameter values are not properly calibrated. "
   ]
  }
 ],
 "metadata": {
  "kernelspec": {
   "display_name": "pybop-3.12",
   "language": "python",
   "name": "python3"
  },
  "language_info": {
   "codemirror_mode": {
    "name": "ipython",
    "version": 3
   },
   "file_extension": ".py",
   "mimetype": "text/x-python",
   "name": "python",
   "nbconvert_exporter": "python",
   "pygments_lexer": "ipython3",
   "version": "3.12.3"
  }
 },
 "nbformat": 4,
 "nbformat_minor": 2
}<|MERGE_RESOLUTION|>--- conflicted
+++ resolved
@@ -206,8 +206,6 @@
    "cell_type": "markdown",
    "metadata": {},
    "source": [
-<<<<<<< HEAD
-=======
     "Alternatively, we can use the `Parameters` class for this,"
    ]
   },
@@ -243,7 +241,6 @@
    "cell_type": "markdown",
    "metadata": {},
    "source": [
->>>>>>> b2f83f99
     "If we want to generate a random sample of candidate solutions from the parameter class prior, we can also do that as:"
    ]
   },
