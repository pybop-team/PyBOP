--- conflicted
+++ resolved
@@ -182,15 +182,7 @@
     "id": "n4OHa-aF04qA"
    },
    "source": [
-<<<<<<< HEAD
-    "### Setting up the Fitting Problem, Likelihood, and Posterior\n",
-    "\n",
-    "With the datasets and parameters defined, we can now construct the `Problem` which composes the model, parameters, and dataset providing a single class with the required information for simulating and assessing the forward model. \n",
-    "\n",
-    "As described in the introduction to this notebook, the MAP method uses the non-normalised posterior for optimisation. This is defined in PyBOP as the `LogPosterior` class, and has arguments for the likelihood and prior functions. If a prior is not provided, the parameter distributions are used as default. In this example, we will use a `GaussianLogLikelihoodKnownSigma` likelihood function, and the default priors set above. For numerical reasons, we optimise the log of the posterior; however this doesn't affect the final results."
-=======
     "We use a negative Gaussian log-likelihood (NLL) function. Since we have not provided a `sigma` value to the NLL, this will be estimated from the data. `sigma` is the standard deviation of the measurement noise in the dataset."
->>>>>>> f136e35c
    ]
   },
   {
