{
 "cells": [
  {
   "cell_type": "markdown",
   "id": "0",
   "metadata": {},
   "source": [
    "# Using the Cost/Likelihood classes\n",
    "This example will introduce the cost function methods used for both evaluating the output of and predicting the forward model. This example will use a cost class (`pybop.SumOfPower`) as an example, but the methods discussed here are transferable to the other cost classes as well as the likelihood classes.\n",
    "\n",
    "### Setting up the Environment\n",
    "\n",
    "Before we begin, we need to ensure that we have all the necessary tools. We will install PyBOP and upgrade dependencies:"
   ]
  },
  {
   "cell_type": "code",
   "execution_count": null,
   "id": "1",
   "metadata": {},
   "outputs": [
    {
     "name": "stdout",
     "output_type": "stream",
     "text": [
      "/Users/engs2510/Documents/Git/PyBOP/.nox/notebooks-overwrite/bin/python3: No module named pip\r\n"
     ]
    },
    {
     "name": "stdout",
     "output_type": "stream",
     "text": [
      "Note: you may need to restart the kernel to use updated packages.\n"
     ]
    },
    {
     "name": "stdout",
     "output_type": "stream",
     "text": [
      "/Users/engs2510/Documents/Git/PyBOP/.nox/notebooks-overwrite/bin/python3: No module named pip\r\n"
     ]
    },
    {
     "name": "stdout",
     "output_type": "stream",
     "text": [
      "Note: you may need to restart the kernel to use updated packages.\n"
     ]
    }
   ],
   "source": [
    "%pip install --upgrade pip ipywidgets -q\n",
    "%pip install pybop -q"
   ]
  },
  {
   "cell_type": "markdown",
   "id": "2",
   "metadata": {},
   "source": [
    "### Importing Libraries\n",
    "\n",
    "With the environment set up, we can now import PyBOP alongside other libraries we will need:"
   ]
  },
  {
   "cell_type": "code",
   "execution_count": null,
   "id": "3",
   "metadata": {},
   "outputs": [],
   "source": [
    "import numpy as np\n",
    "import pybamm\n",
    "\n",
    "import pybop\n",
    "\n",
    "pybop.plot.PlotlyManager().pio.renderers.default = \"notebook_connected\""
   ]
  },
  {
   "cell_type": "markdown",
   "id": "4",
   "metadata": {},
   "source": [
    "First, to construct a `pybop.Cost` class, we need the following objects:\n",
    "- Model\n",
    "- Dataset\n",
    "- Parameters to identify\n",
    "- Problem\n",
    "\n",
    "Given the above, we will first construct the model, then the parameters and corresponding dataset. Once that is complete, the problem will be created. With the cost class created, we will showcase the different interactions users can have with the class. A small example with evaluation as well as computation is presented."
   ]
  },
  {
   "cell_type": "code",
   "execution_count": null,
   "id": "5",
   "metadata": {},
   "outputs": [],
   "source": [
    "model = pybamm.lithium_ion.SPM()\n",
    "parameter_values = pybamm.ParameterValues(\"Chen2020\")"
   ]
  },
  {
   "cell_type": "markdown",
   "id": "6",
   "metadata": {},
   "source": [
    "Now that we have the model constructed, let's define the parameters for identification."
   ]
  },
  {
   "cell_type": "code",
   "execution_count": null,
   "id": "7",
   "metadata": {},
   "outputs": [],
   "source": [
    "parameter_values.update(\n",
    "    {\n",
    "        \"Negative electrode active material volume fraction\": pybop.Parameter(\n",
    "            \"Negative electrode active material volume fraction\",\n",
    "            initial_value=0.6,\n",
    "        ),\n",
    "        \"Positive electrode active material volume fraction\": pybop.Parameter(\n",
    "            \"Positive electrode active material volume fraction\",\n",
    "            initial_value=0.6,\n",
    "        ),\n",
    "    }\n",
    ")"
   ]
  },
  {
   "cell_type": "markdown",
   "id": "8",
   "metadata": {},
   "source": [
    "Next, we generate some synthetic data from the model and corrupt it with Gaussian noise."
   ]
  },
  {
   "cell_type": "code",
   "execution_count": null,
   "id": "9",
   "metadata": {},
   "outputs": [],
   "source": [
    "t_eval = np.linspace(0, 10, 100)\n",
    "sol = pybamm.Simulation(model, parameter_values=parameter_values).solve(t_eval=t_eval)\n",
    "\n",
    "dataset = pybop.Dataset(\n",
    "    {\n",
    "        \"Time [s]\": t_eval,\n",
    "        \"Current function [A]\": sol[\"Current [A]\"](t_eval),\n",
    "        \"Voltage [V]\": sol[\"Voltage [V]\"](t_eval),\n",
    "    }\n",
    ")"
   ]
  },
  {
   "cell_type": "markdown",
   "id": "10",
   "metadata": {},
   "source": [
    "Now that we have the model, parameters, and dataset, we can combine them and construct the problem class. This class forms the basis for evaluating the forward model for the defined fitting process (parameters and operating conditions)."
   ]
  },
  {
   "cell_type": "code",
   "execution_count": null,
   "id": "11",
   "metadata": {},
   "outputs": [],
   "source": [
    "simulator = pybop.pybamm.Simulator(\n",
    "    model, parameter_values=parameter_values, protocol=dataset\n",
    ")\n",
    "cost = pybop.SumOfPower(dataset)\n",
    "problem = pybop.Problem(simulator, cost)"
   ]
  },
  {
   "cell_type": "markdown",
   "id": "12",
   "metadata": {},
   "source": [
    "The conventional way to use the cost class is through the `problem.evaluate` method, which is completed below,"
   ]
  },
  {
   "cell_type": "code",
   "execution_count": null,
   "id": "13",
   "metadata": {},
   "outputs": [
    {
     "data": {
      "text/plain": [
       "0.08963993888559865"
      ]
     },
     "execution_count": null,
     "metadata": {},
     "output_type": "execute_result"
    }
   ],
   "source": [
    "problem.evaluate([0.5, 0.5])"
   ]
  },
  {
   "cell_type": "markdown",
   "id": "14",
   "metadata": {},
   "source": [
    "This does two things, it first evaluates the forward model at the given parameter values of `[0.5,0.5]`, then it evaluates the cost for the forward models prediction compared to the problem target values, which are provided from the dataset we constructed above. \n",
    "\n",
    "However, there is an alternative method to achieve this which provides the user with more flexibility in their assessment of the cost function, this is done through the `cost.evaluate` method, as shown below."
   ]
  },
  {
   "cell_type": "code",
   "execution_count": null,
   "id": "15",
   "metadata": {},
   "outputs": [
    {
     "data": {
      "text/plain": [
       "0.08963993888559865"
      ]
     },
     "execution_count": null,
     "metadata": {},
     "output_type": "execute_result"
    }
   ],
   "source": [
<<<<<<< HEAD
    "out = problem.simulate(parameters.to_dict([0.5, 0.5]))\n",
    "cost.evaluate(out)"
=======
    "out = problem.simulate(problem.parameters.to_dict([0.5, 0.5]))\n",
    "cost.compute(out)"
>>>>>>> e2471ef6
   ]
  },
  {
   "cell_type": "markdown",
   "id": "16",
   "metadata": {},
   "source": [
    "This splits the evaluation of the forward model and the computation of the cost function into two separate calls, allowing for the model evaluation to be decoupled from the cost computation. This decoupling can be helpful in the case where you want to assess the problem across multiple costs (see pybop.WeightedCost for a PyBOP implementation of this), or want to modify the problem output before assessing a cost.\n",
    "\n",
    "Next, let's present a few of these use-cases. In the first use-case, the problem is evaluated once, with random noise added and the cost evaluated."
   ]
  },
  {
   "cell_type": "code",
   "execution_count": null,
   "id": "17",
   "metadata": {},
   "outputs": [],
   "source": [
    "def my_cost(inputs):\n",
    "    y = problem.simulate(inputs)\n",
    "    y[\"Voltage [V]\"] += np.random.normal(0, 0.003, len(t_eval))\n",
    "    return cost.evaluate(y)"
   ]
  },
  {
   "cell_type": "code",
   "execution_count": null,
   "id": "18",
   "metadata": {},
   "outputs": [
    {
     "data": {
      "text/plain": [
       "0.08910088339381227"
      ]
     },
     "execution_count": null,
     "metadata": {},
     "output_type": "execute_result"
    }
   ],
   "source": [
    "my_cost(problem.parameters.to_dict([0.5, 0.5]))"
   ]
  },
  {
   "cell_type": "markdown",
   "id": "19",
   "metadata": {},
   "source": [
    "The above method showcases how the `cost.__call__` method can be constructed at the user level. Furthermore, the above example can be reimplemented with gradient calculations as well via the `calculate_sensitivitiesient` argument within the `cost.evaluate` method."
   ]
  },
  {
   "cell_type": "code",
   "execution_count": null,
   "id": "20",
   "metadata": {},
   "outputs": [],
   "source": [
    "def my_cost_gradient(inputs):\n",
    "    y, dy = problem.simulate(inputs, calculate_sensitivities=True)\n",
    "    y[\"Voltage [V]\"] += np.random.normal(0, 0.003, len(t_eval))\n",
    "    return cost.evaluate(y, dy=dy)"
   ]
  },
  {
   "cell_type": "code",
   "execution_count": null,
   "id": "21",
   "metadata": {},
   "outputs": [
    {
     "data": {
      "text/plain": [
       "(0.08917807157201464, array([-0.57688969, -0.48453944]))"
      ]
     },
     "execution_count": null,
     "metadata": {},
     "output_type": "execute_result"
    }
   ],
   "source": [
    "my_cost_gradient(problem.parameters.to_dict([0.5, 0.5]))"
   ]
  },
  {
   "cell_type": "markdown",
   "id": "22",
   "metadata": {},
   "source": [
    "This provides the evaluated cost for the parameter values, alongside the gradient with respect to those parameters. This is the exact structure that is used within PyBOP's gradient-based optimisers. Finally, the above can be easily reproduced via the `cost.__call__` method with the corresponding `calculate_sensitivitiesient=True` argument."
   ]
  },
  {
   "cell_type": "code",
   "execution_count": null,
   "id": "23",
   "metadata": {},
   "outputs": [
    {
     "data": {
      "text/plain": [
       "(0.08963668887423992, array([-0.58045629, -0.48653053]))"
      ]
     },
     "execution_count": null,
     "metadata": {},
     "output_type": "execute_result"
    }
   ],
   "source": [
    "problem.evaluate([0.5, 0.5], calculate_sensitivities=True)"
   ]
  }
 ],
 "metadata": {
  "kernelspec": {
   "display_name": "Python 3",
   "language": "python",
   "name": "python3"
  },
  "language_info": {
   "codemirror_mode": {
    "name": "ipython",
    "version": 3
   },
   "file_extension": ".py",
   "mimetype": "text/x-python",
   "name": "python",
   "nbconvert_exporter": "python",
   "pygments_lexer": "ipython3",
   "version": "3.12.4"
  }
 },
 "nbformat": 4,
 "nbformat_minor": 5
}<|MERGE_RESOLUTION|>--- conflicted
+++ resolved
@@ -238,13 +238,8 @@
     }
    ],
    "source": [
-<<<<<<< HEAD
-    "out = problem.simulate(parameters.to_dict([0.5, 0.5]))\n",
+    "out = problem.simulate(problem.parameters.to_dict([0.5, 0.5]))\n",
     "cost.evaluate(out)"
-=======
-    "out = problem.simulate(problem.parameters.to_dict([0.5, 0.5]))\n",
-    "cost.compute(out)"
->>>>>>> e2471ef6
    ]
   },
   {
