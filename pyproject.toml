[build-system]
requires = ["setuptools>=64"]
build-backend = "setuptools.build_meta"

[project]
name = "pybop"
version = "24.6.1"
authors = [
  {name = "The PyBOP Team"},
]
maintainers = [
  {name = "The PyBOP Team"},
]
description = "Python Battery Optimisation and Parameterisation"
readme = {file = "README.md", content-type = "text/markdown"}
license = { file = "LICENSE" }
classifiers = [
  "Development Status :: 3 - Alpha",
  "License :: OSI Approved :: BSD License",
  "Programming Language :: Python :: 3.9",
  "Programming Language :: Python :: 3.10",
  "Programming Language :: Python :: 3.11",
  "Programming Language :: Python :: 3.12",
  "Intended Audience :: Science/Research",
  "Topic :: Scientific/Engineering",
]
requires-python = ">=3.9, <3.13"
dependencies = [
<<<<<<< HEAD
  "pybamm[cite,jax]>=24.5",
=======
  "pybamm[cite]>=24.9",
>>>>>>> aaa5851e
  "numpy>=1.16, <2.0",
  "scipy>=1.3",
  "pints>=0.5",
  "bpx>=0.4",
]

[project.optional-dependencies]
# Split kaleido into two dependencies to avoid Windows hang
# See: https://github.com/plotly/Kaleido/issues/110
plot = ["plotly>=5.0",
        "kaleido==0.1.0.post1; sys_platform == 'win32'",
        "kaleido>=0.2; sys_platform != 'win32'",
]
docs = [
    "pydata-sphinx-theme",
    "sphinx>=6",
    "sphinx-autobuild",
    "sphinx-autoapi",
    "sphinx_copybutton",
    "sphinx_favicon",
    "sphinx_design",
    "myst-parser",
]
dev = [
    "nox[uv]",
    "nbmake",
    "pre-commit",
    "pytest>=6",
    "pytest-cov",
    "pytest-mock",
    "pytest-xdist",
    "ruff",
    ]
scifem = [
  "scikit-fem>=8.1.0" # scikit-fem is a dependency for the multi-dimensional pybamm models
]
all = ["pybop[plot]", "pybop[scifem]"]

[tool.setuptools.packages.find]
include = ["pybop", "pybop.*"]

[project.urls]
Homepage = "https://github.com/pybop-team/PyBOP"
Documentation = "https://pybop-docs.readthedocs.io"
Repository = "https://github.com/pybop-team/PyBOP"
Releases = "https://github.com/pybop-team/PyBOP/releases"
Changelog = "https://github.com/pybop-team/PyBOP/blob/develop/CHANGELOG.md"

[tool.pytest.ini_options]
addopts = "--showlocals -v -n auto"

[tool.ruff]
extend-include = ["*.ipynb"]
extend-exclude = ["__init__.py"]
fix = true

[tool.ruff.lint]
select = [
    "A",    # flake8-builtins: Check for Python builtins being used as variables or parameters
    "B",    # flake8-bugbear: Find likely bugs and design problems
    "E",    # pycodestyle errors
    "W",    # pycodestyle warnings
    "F",    # pyflakes: Detect various errors by parsing the source file
    "I",    # isort: Check and enforce import ordering
    "ISC",  # flake8-implicit-str-concat: Check for implicit string concatenation
    "TID",  # flake8-tidy-imports: Validate import hygiene
    "UP",   # pyupgrade: Automatically upgrade syntax for newer versions of Python
    "SLF001",  # flake8-string-format: Check for private object name access
]

ignore = ["E501","E741"]

[tool.ruff.lint.per-file-ignores]
"tests/*" = ["SLF001"]
"**.ipynb" = ["E402", "E703"]

[tool.ruff.lint.flake8-tidy-imports]
ban-relative-imports = "all"<|MERGE_RESOLUTION|>--- conflicted
+++ resolved
@@ -26,11 +26,8 @@
 ]
 requires-python = ">=3.9, <3.13"
 dependencies = [
-<<<<<<< HEAD
-  "pybamm[cite,jax]>=24.5",
-=======
+  "pybamm[cite,jax]>=24.9",
   "pybamm[cite]>=24.9",
->>>>>>> aaa5851e
   "numpy>=1.16, <2.0",
   "scipy>=1.3",
   "pints>=0.5",
