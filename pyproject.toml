--- conflicted
+++ resolved
@@ -26,11 +26,7 @@
 ]
 requires-python = ">=3.9, <3.13"
 dependencies = [
-<<<<<<< HEAD
-  "pybamm[jax]>=24.5",
-=======
-  "pybamm[cite]>=24.5",
->>>>>>> 855b6064
+  "pybamm[cite,jax]>=24.5",
   "numpy>=1.16, <2.0",
   "scipy>=1.3",
   "pints>=0.5",
