<<<<<<< HEAD
import warnings
from typing import Optional, Protocol, Union

=======
>>>>>>> 3d40cdee
import numpy as np
from pybamm import solvers


class PyprobeResult(Protocol):
    """Protocol defining required PyProBE Result interface"""

    def get(
        self,
        *column_names: str,
    ) -> np.typing.NDArray[np.float64] | tuple[np.typing.NDArray[np.float64], ...]:
        """Get result data as numpy ndarray"""

    @property
    def column_list(self) -> list[str]:
        """List of column data"""


class Dataset:
    """
    Represents a collection of experimental observations.

    This class provides a structured way to store and work with experimental data,
    which may include applying operations such as interpolation.

    Parameters
    ----------
    data_dictionary : dict or instance of pybamm.solvers.solution.Solution
        The experimental data to store within the dataset.
    domain : str, optional
        The domain of the dataset. Defaults to "Time [s]".
    """

<<<<<<< HEAD
    def __init__(
        self,
        data_dictionary,
        domain: Optional[str] = None,
        variables: Optional[str] = ["Time [s]", "Current [A]", "Voltage [V]"],
    ):
=======
    def __init__(self, data_dictionary, domain: str | None = None):
>>>>>>> 3d40cdee
        """
        Initialise a Dataset instance with data and a set of names.
        """

        if isinstance(data_dictionary, solvers.solution.Solution):
            data_dictionary = data_dictionary.get_data_dict(variables=variables)
        if not isinstance(data_dictionary, dict):
            raise TypeError(
                "The input to pybop.Dataset must be a dictionary or a pybamm.Solution object."
            )
        self.data = data_dictionary
        self.domain = domain or "Time [s]"

    def __repr__(self):
        """
        Return a string representation of the Dataset instance.

        Returns
        -------
        str
            A string that includes the type and contents of the dataset.
        """
        return f"Dataset: {type(self.data)} \n Contains: {self.data.keys()}"

    def __setitem__(self, key, value):
        """
        Set the data corresponding to a particular key.

        Parameters
        ----------
        key : str
            The name of the key to be set.

        value : list or np.ndarray
            The data series to be stored in the dataset.
        """
        self.data[key] = value

    def __getitem__(self, key):
        """
        Return the data corresponding to a particular key.

        Parameters
        ----------
        key : str
            The name of a data series within the dataset.

        Returns
        -------
        list or np.ndarray
            The data series corresponding to the key.

        Raises
        ------
        ValueError
            The key must exist in the dataset.
        """
        if key not in self.data.keys():
            raise ValueError(f"The key {key} does not exist in this dataset.")

        return self.data[key]

    def check(self, domain: str = None, signal: str | list[str] = None) -> bool:
        """
        Check the consistency of a PyBOP Dataset against the expected format.

        Parameters
        ----------
        domain : str, optional
            If not None, updates the domain of the dataset.
        signal : str or List[str], optional
            The signal(s) to check. Defaults to ["Voltage [V]"].

        Returns
        -------
        bool
            True if the dataset has the expected attributes.

        Raises
        ------
        ValueError
            If the time series and the data series are not consistent.
        """
        self.domain = domain or self.domain
        signals = [signal] if isinstance(signal, str) else (signal or ["Voltage [V]"])

        # Check that the dataset contains domain and chosen signals
        missing_attributes = set([self.domain, *signals]) - set(self.data.keys())
        if missing_attributes:
            raise ValueError(
                f"Expected {', '.join(missing_attributes)} in list of dataset"
            )

        domain_data = self.data[self.domain]

        # Check domain-specific constraints
        if self.domain == "Time [s]":
            self._check_time_constraints(domain_data)
        elif self.domain == "Frequency [Hz]":
            self._check_frequency_constraints(domain_data)

        # Check for consistent data length
        self._check_data_consistency(domain_data, signals)

        return True

    @staticmethod
    def _check_time_constraints(time_data: np.ndarray) -> None:
        if np.any(time_data < 0):
            raise ValueError("Times cannot be negative.")
        if np.any(time_data[:-1] >= time_data[1:]):
            raise ValueError("Times must be increasing.")

    @staticmethod
    def _check_frequency_constraints(freq_data: np.ndarray) -> None:
        if np.any(freq_data < 0):
            raise ValueError("Frequencies cannot be negative.")

    def _check_data_consistency(
        self, domain_data: np.ndarray, signals: list[str]
    ) -> None:
        n_domain_data = len(domain_data)
        for s in signals:
            if len(self.data[s]) != n_domain_data:
                raise ValueError(
                    f"{self.domain} data and {s} data must be the same length."
                )

    def get_subset(self, index: list | np.ndarray):
        """
        Reduce the dataset to a subset defined by the list of indices.
        """
        data = {}
        for key in self.data.keys():
            data[key] = self[key][index]

        return Dataset(data, domain=self.domain)


def import_pybrobe_result(
    result: PyprobeResult,
    columns: list[str],
    pyprobe_columns: list[str] | None = None,
) -> Dataset:
    """Import a PyprobeResult into a dictionary

    Args:
        result (str):
            A pybrobe Result object
        columns (list of strings):
            A list of columns to import.
        pyprobe_columns:
            An optional list of pyprobe columns names if any of them are not the same as in PyBoP.
            Otherwise the column names are assumed to be identical with PyBoP.

    """
    if pyprobe_columns is None:
        pyprobe_columns = columns

    data_dict = {}
    for i, col in enumerate(columns):
        if (
            pyprobe_columns[i] == "Cycle"
            and "Cycle" not in result.column_list
            and "Step" in result.column_list
        ):
            warnings.warn(
                "No cycle information present. Cycles will be inferred from the step numbers.",
                UserWarning,
                stacklevel=2,
            )
            steps = result.get("Step")
            cycle_ends = np.argwhere(steps - np.roll(steps, 1) < 0)
            cycle_ends = np.append(cycle_ends, len(steps))
            data_dict[col] = np.concatenate(
                [
                    (i - 1) * np.ones(cycle_ends[i] - cycle_ends[i - 1])
                    for i in range(1, len(cycle_ends))
                ]
            )
        elif pyprobe_columns[i] in [
            "Current [A]",
            "Capacity [Ah]",
            "Discharge capacity [A.h]",
        ]:
            data_dict[col] = -1.0 * result.get(pyprobe_columns[i])
        else:
            data_dict[col] = result.get(pyprobe_columns[i])
    return Dataset(data_dict)<|MERGE_RESOLUTION|>--- conflicted
+++ resolved
@@ -1,9 +1,6 @@
-<<<<<<< HEAD
 import warnings
-from typing import Optional, Protocol, Union
-
-=======
->>>>>>> 3d40cdee
+from typing import Protocol
+
 import numpy as np
 from pybamm import solvers
 
@@ -37,16 +34,12 @@
         The domain of the dataset. Defaults to "Time [s]".
     """
 
-<<<<<<< HEAD
     def __init__(
         self,
         data_dictionary,
-        domain: Optional[str] = None,
-        variables: Optional[str] = ["Time [s]", "Current [A]", "Voltage [V]"],
+        domain: str | None = None,
+        variables: str | None = ["Time [s]", "Current [A]", "Voltage [V]"],
     ):
-=======
-    def __init__(self, data_dictionary, domain: str | None = None):
->>>>>>> 3d40cdee
         """
         Initialise a Dataset instance with data and a set of names.
         """
