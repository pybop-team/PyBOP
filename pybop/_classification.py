--- conflicted
+++ resolved
@@ -5,14 +5,10 @@
 
 
 def classify_using_hessian(
-<<<<<<< HEAD
-    result: OptimisationResult, dx=None, cost_tolerance: float | None = 1e-5
-=======
     problem: Problem,
     result: OptimisationResult,
     dx=None,
-    cost_tolerance: Optional[float] = 1e-5,
->>>>>>> 2d08030d
+    cost_tolerance: float | None = 1e-5,
 ):
     """
     A simple check for parameter correlations based on numerical approximation
