from typing import Callable, Union

import numpy as np

from pybop import PythonProblem
<<<<<<< HEAD
from pybop.builders import BaseBuilder
from pybop.costs.base_cost import BaseCost
=======
from pybop.builders.base import BaseBuilder
from pybop.problems.base_problem import Problem
>>>>>>> ab0bb8bf


class Python(BaseBuilder):
    """
    Builder for Python-based optimisation problems.

    This builder allows for the creation of optimisation problems using custom
    Python functions instead of specialised simulation frameworks.

    """

    def __init__(self):
        super().__init__()
        self._model = None
<<<<<<< HEAD
        self._model_with_sens = None

    def set_simulation(
        self,
        model: Callable = None,
        model_with_sens: Callable = None,
    ) -> None:
        """
        Set the simulation functions for the problem.

        Parameters
        ----------
        model : Callable
            Function that takes parameters and dataset, returns simulation results
            Expected signature: func(params: dict, dataset: dict) -> dict
        model_with_sens : Callable, optional
            Function that returns both results and sensitivities
            Expected signature: func(params: dict, dataset: dict) -> tuple[dict, np.ndarray]
        """
        if model is not None and not callable(model):
            raise TypeError("The model must be a callable obj")
=======
        self._params = None
        self._costs = []
        self._cost_weights = []
        self._func = None
>>>>>>> ab0bb8bf

        if model_with_sens is not None and not callable(model_with_sens):
            raise TypeError("The model must be a callable obj")

        self._model = model
        self._model_with_sens = model_with_sens

    def add_cost(self, cost: Union[BaseCost, Callable], weight: float = 1.0) -> None:
        """
        Add a cost component to the problem.

        Parameters
        ----------
        cost : Union[BaseCost, Callable]
            Cost function
        weight : float, optional
            Weight for this cost component, by default 1.0
        """
        if isinstance(cost, BaseCost):
            if cost.weighting is None or cost.weighting == "equal":
                cost.weighting = 1.0
            elif cost.weighting == "domain" and self.domain is not None:
                self._set_cost_domain_weighting(cost)

        self._costs.append(cost)
        self._cost_weights.append(weight)

    def _set_cost_domain_weighting(self, cost):
        """Calculate domain-based weighting."""
        domain_data = self._dataset[self.domain]
        domain_spacing = domain_data[1:] - domain_data[:-1]
        mean_spacing = np.mean(domain_spacing)

        # Create a domain weighting array in one operation
        cost.weighting = np.concatenate(
            (
                [(mean_spacing + domain_spacing[0]) / 2],
                (domain_spacing[1:] + domain_spacing[:-1]) / 2,
                [(domain_spacing[-1] + mean_spacing) / 2],
            )
        ) * ((len(domain_data) - 1) / (domain_data[-1] - domain_data[0]))

    def build(self) -> PythonProblem:
        """
        Build the Python problem with the configured components.

        Returns
        -------
        PythonProblem
            The constructed optimisation problem

<<<<<<< HEAD
        Raises
        ------
        ValueError
            If required components are missing
        """
        # Validate required components
        if self._model is None and self._model_with_sens is None:
            raise ValueError("A model function must be provided before building")
=======
        if self._func is None:
            raise ValueError("A Python function needs to be provided before building.")
>>>>>>> ab0bb8bf

        if not self._costs:
            raise ValueError("At least one cost must be provided before building")

        if self._dataset is None:
            raise ValueError("A dataset must be provided before building")

        if len(self._costs) != len(self._cost_weights):
            raise ValueError("Number of cost weights and costs do not match")

<<<<<<< HEAD
        # Create and return the problem
        return PythonProblem(
            model=self._model,
            model_with_sens=self._model_with_sens,
            pybop_params=self._pybop_parameters,
            costs=self._costs,
            cost_weights=self._cost_weights,
            dataset=self._dataset.as_dict()
            if hasattr(self._dataset, "as_dict")
            else self._dataset,
=======
        pybop_parameters = self.build_parameters()

        return PythonProblem(
            self._func,
            params=pybop_parameters,
>>>>>>> ab0bb8bf
        )<|MERGE_RESOLUTION|>--- conflicted
+++ resolved
@@ -3,13 +3,8 @@
 import numpy as np
 
 from pybop import PythonProblem
-<<<<<<< HEAD
-from pybop.builders import BaseBuilder
+from pybop.builders.base import BaseBuilder
 from pybop.costs.base_cost import BaseCost
-=======
-from pybop.builders.base import BaseBuilder
-from pybop.problems.base_problem import Problem
->>>>>>> ab0bb8bf
 
 
 class Python(BaseBuilder):
@@ -24,7 +19,6 @@
     def __init__(self):
         super().__init__()
         self._model = None
-<<<<<<< HEAD
         self._model_with_sens = None
 
     def set_simulation(
@@ -46,12 +40,6 @@
         """
         if model is not None and not callable(model):
             raise TypeError("The model must be a callable obj")
-=======
-        self._params = None
-        self._costs = []
-        self._cost_weights = []
-        self._func = None
->>>>>>> ab0bb8bf
 
         if model_with_sens is not None and not callable(model_with_sens):
             raise TypeError("The model must be a callable obj")
@@ -103,7 +91,6 @@
         PythonProblem
             The constructed optimisation problem
 
-<<<<<<< HEAD
         Raises
         ------
         ValueError
@@ -112,10 +99,6 @@
         # Validate required components
         if self._model is None and self._model_with_sens is None:
             raise ValueError("A model function must be provided before building")
-=======
-        if self._func is None:
-            raise ValueError("A Python function needs to be provided before building.")
->>>>>>> ab0bb8bf
 
         if not self._costs:
             raise ValueError("At least one cost must be provided before building")
@@ -126,22 +109,16 @@
         if len(self._costs) != len(self._cost_weights):
             raise ValueError("Number of cost weights and costs do not match")
 
-<<<<<<< HEAD
+        pybop_parameters = self.build_parameters()
+
         # Create and return the problem
         return PythonProblem(
             model=self._model,
             model_with_sens=self._model_with_sens,
-            pybop_params=self._pybop_parameters,
+            pybop_params=pybop_parameters,
             costs=self._costs,
             cost_weights=self._cost_weights,
             dataset=self._dataset.as_dict()
             if hasattr(self._dataset, "as_dict")
             else self._dataset,
-=======
-        pybop_parameters = self.build_parameters()
-
-        return PythonProblem(
-            self._func,
-            params=pybop_parameters,
->>>>>>> ab0bb8bf
         )