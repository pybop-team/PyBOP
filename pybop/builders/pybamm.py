from typing import Union

import pybamm

<<<<<<< HEAD
from pybop import Parameter as PybopParameter
from pybop import PybammProblem, builders
from pybop._pybamm_pipeline import PybammPipeline
from pybop.costs.pybamm import BaseCost as PybammCost
=======
import pybop
from pybop._pybamm_pipeline import PybammPipeline
from pybop.builders.base import BaseBuilder
from pybop.costs.pybamm_cost import PybammCost
>>>>>>> ab0bb8bf


class Pybamm(BaseBuilder):
    def __init__(self):
        self._model = None
        self._solver = None
        self._parameter_values = None
        self._rebuild_parameters = None
        self._initial_state = None
        self._pipeline = None
        self.domain = "Time [s]"
        super().__init__()

    def set_simulation(
        self,
        model: pybamm.BaseModel,
        parameter_values: pybamm.ParameterValues = None,
        solver: pybamm.BaseSolver = None,
        initial_state: Union[float, str] = None,
    ) -> None:
        """
        Adds a simulation for the optimisation problem.
        """
        self._model = model.new_copy()
        self._initial_state = initial_state
        self._parameter_values = parameter_values or model.default_parameter_values
        self._solver = solver or model.default_solver

    def add_cost(self, cost: PybammCost, weight: float = 1.0) -> None:
        self._costs.append(cost)
        self._cost_weights.append(weight)

    def build(self) -> pybop.PybammProblem:
        """
        Builds the Pybamm problem given the provided objects.

        This method requires the following attributes to be set:
            - Dataset
            - Pybamm model
            - Cost(s)
            - Pybop parameters

        Returns
        -------
        Problem : PybammProblem
            A problem instance for optimisation.
        """

        # Checks
        if not len(self._cost_weights) == len(self._costs):
            raise ValueError(
                "Number of cost weights and the number of costs do not match"
            )

        if self._model is None:
            raise ValueError("A Pybamm model needs to be provided before building.")

        if self._costs is None:
            raise ValueError("A cost must be provided before building.")

        if self._dataset is None:
            raise ValueError("A dataset must be provided before building.")

        # Proceed to building the pipeline
        model = self._model
        pybamm_parameter_values = self._parameter_values
        pybop_parameters = self.build_parameters()

        # Build pybamm if not already built
        if not model._built:  # noqa: SLF001
            model.build_model()

        # Set the control variable
        if self._dataset is not None:
            self._set_control_variable(pybop_parameters)

        # add costs
        cost_names = []
        for cost in self._costs:
            cost.add_to_model(model, pybamm_parameter_values, self._dataset)
            cost_names.append(cost.metadata().variable_name)

            # Add hypers to pybop parameters
            if cost.metadata().parameters:
                for name, obj in cost.metadata().parameters.items():
                    pybop_parameters.add(
                        PybopParameter(name, initial_value=obj.default_value)
                    )

        # Construct the pipeline
        pipeline = PybammPipeline(
            model,
            pybamm_parameter_values,
            pybop_parameters,
            self._solver,
            t_start=self._dataset[self.domain][0],
            t_end=self._dataset[self.domain][-1],
            t_interp=self._dataset[self.domain],
            initial_state=self._initial_state,
        )

        # Build the pipeline
        pipeline.build()

        return pybop.PybammProblem(
            pybamm_pipeline=pipeline,
            pybop_params=pybop_parameters,
            cost_names=cost_names,
            cost_weights=self._cost_weights,
        )

    def _set_control_variable(self, pybop_parameters: pybop.Parameters) -> None:
        """
        Updates the pybamm parameter values to match the control variable
        time-series. This is conventionally the applied current; however,
        alternative control methods are supported.
        """
        control = (
            self._dataset.control_variable
        )  # Add a control attr to dataset w/ catches
        if control in self._parameter_values:
            if control not in pybop_parameters:
                control_interpolant = pybamm.Interpolant(
                    self._dataset["Time [s]"],
                    self._dataset[control],
                    pybamm.t,
                )
                if control == "Current [A]":
                    self._parameter_values["Current function [A]"] = control_interpolant
                else:
                    self._parameter_values[control] = control_interpolant<|MERGE_RESOLUTION|>--- conflicted
+++ resolved
@@ -2,17 +2,11 @@
 
 import pybamm
 
-<<<<<<< HEAD
+import pybop
 from pybop import Parameter as PybopParameter
-from pybop import PybammProblem, builders
-from pybop._pybamm_pipeline import PybammPipeline
-from pybop.costs.pybamm import BaseCost as PybammCost
-=======
-import pybop
 from pybop._pybamm_pipeline import PybammPipeline
 from pybop.builders.base import BaseBuilder
-from pybop.costs.pybamm_cost import PybammCost
->>>>>>> ab0bb8bf
+from pybop.costs.pybamm import BaseCost as PybammCost
 
 
 class Pybamm(BaseBuilder):
