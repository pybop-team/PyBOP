--- conflicted
+++ resolved
@@ -27,16 +27,9 @@
     """
 
     def __init__(self):
-<<<<<<< HEAD
         self._dataset: Dataset | None = None
         self._params = {}
-=======
-        self._costs = []
-        self._cost_weights = []
-        self._dataset = None
-        self._params = []
         self._params_keys = []
->>>>>>> 76cbcce9
 
     def set_dataset(self, dataset: Dataset) -> None:
         """
