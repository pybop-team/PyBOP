--- conflicted
+++ resolved
@@ -39,12 +39,8 @@
         self._costs = []
         self._cost_weights = []
         self._dataset = None
-<<<<<<< HEAD
-        self._pybop_parameters = Parameters()
+        self._params = {}
         self.domain = None
-=======
-        self._params = {}
->>>>>>> ab0bb8bf
 
     def set_dataset(self, dataset: Dataset) -> None:
         """
@@ -57,8 +53,7 @@
         """
         self._dataset = dataset
 
-<<<<<<< HEAD
-    def add_parameter(self, parameter: Parameter) -> None:
+    def add_parameter(self, parameter: Parameter):
         """
         Add a parameter to be optimised.
 
@@ -66,12 +61,6 @@
         ----------
         parameter : Parameter
             The parameter to add to the optimisation problem
-        """
-        self._pybop_parameters.add(parameter)
-=======
-    def add_parameter(self, parameter: Parameter):
-        """
-        Adds a parameter to the builder.
         """
         if isinstance(parameter, pybop.Parameter):
             if parameter.name in self._params.keys():
@@ -100,7 +89,6 @@
         if not self._params:
             raise ValueError("No parameters have been added to the builder.")
         return pybop.Parameters(self._params)
->>>>>>> ab0bb8bf
 
     @abstractmethod
     def build(self) -> Problem:
