#
# Root of the pybop module.
# Provides access to all shared functionality (models, solvers, etc.).
#
# This file is adapted from Pints
# (see https://github.com/pints-team/pints)
#
import sys
from os import path

#
# Version info
#
from pybop._version import __version__

#
# Constants
#
# Float format: a float can be converted to a 17 digit decimal and back without
# loss of information
FLOAT_FORMAT = "{: .17e}"
# Absolute path to the pybop repo
script_path = path.dirname(__file__)

#
# Utilities
#
from ._utils import is_numeric

#
# Problem classes
#
from .problems.base_problem import BaseProblem
from .problems.fitting_problem import FittingProblem
from .problems.design_problem import DesignProblem
<<<<<<< HEAD
from .problems.gitt import GITT
=======
>>>>>>> 36b1b11b

#
# Cost function class
#
from .costs.base_cost import BaseCost
from .costs.fitting_costs import (
    RootMeanSquaredError,
    SumSquaredError,
    ObserverCost,
    MAP,
)
from .costs.design_costs import (
    DesignCost,
    GravimetricEnergyDensity,
    VolumetricEnergyDensity,
)
from .costs._likelihoods import (
    BaseLikelihood,
    GaussianLogLikelihood,
    GaussianLogLikelihoodKnownSigma,
)

#
# Dataset class
#
from ._dataset import Dataset

#
# Model classes
#
from .models.base_model import BaseModel
from .models import lithium_ion
from .models import empirical
from .models.base_model import TimeSeriesState
from .models.base_model import Inputs

#
# Experiment class
#
from ._experiment import Experiment

#
# Main optimisation class
#
from ._optimisation import Optimisation

#
# Optimiser class
#
from .optimisers.base_optimiser import BaseOptimiser
from .optimisers.scipy_optimisers import SciPyMinimize, SciPyDifferentialEvolution
from .optimisers.pints_optimisers import (
    GradientDescent,
    Adam,
    CMAES,
    IRPropMin,
    NelderMead,
    PSO,
    SNES,
    XNES,
)

#
# Parameter classes
#
from .parameters.parameter import Parameter
from .parameters.parameter_set import ParameterSet
from .parameters.priors import Gaussian, Uniform, Exponential


#
# Observer classes
#
from .observers.unscented_kalman import UnscentedKalmanFilterObserver
from .observers.observer import Observer

#
# Plotting class
#
from .plotting.plotly_manager import PlotlyManager
from .plotting.quick_plot import StandardPlot, StandardSubplot, plot_trajectories
from .plotting.plot2d import plot2d
from .plotting.plot_dataset import plot_dataset
from .plotting.plot_convergence import plot_convergence
from .plotting.plot_parameters import plot_parameters
from .plotting.plot_problem import quick_plot

#
# Remove any imported modules, so we don't expose them as part of pybop
#
del sys<|MERGE_RESOLUTION|>--- conflicted
+++ resolved
@@ -33,10 +33,7 @@
 from .problems.base_problem import BaseProblem
 from .problems.fitting_problem import FittingProblem
 from .problems.design_problem import DesignProblem
-<<<<<<< HEAD
 from .problems.gitt import GITT
-=======
->>>>>>> 36b1b11b
 
 #
 # Cost function class
