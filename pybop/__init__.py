--- conflicted
+++ resolved
@@ -24,17 +24,12 @@
 script_path = path.dirname(__file__)
 
 #
-<<<<<<< HEAD
-# Problem classes
-=======
 # Utilities
 #
 from ._utils import is_numeric
 
 #
-# Cost class
-# Problem class
->>>>>>> 75967f76
+# Problem classes
 #
 from .problems.base_problem import BaseProblem
 from .problems.fitting_problem import FittingProblem
