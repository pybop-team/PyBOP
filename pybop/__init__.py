--- conflicted
+++ resolved
@@ -73,11 +73,7 @@
 #
 from .parameters.priors import BasePrior, Gaussian, Uniform, Exponential, JointLogPrior
 from .parameters.parameter import Parameter, Parameters, Inputs
-<<<<<<< HEAD
-from .parameters.parameter_set import ParameterSet
-=======
 from .parameters.priors import BasePrior, Gaussian, Uniform, Exponential, JointLogPrior
->>>>>>> 9bc881e4
 
 #
 # Model classes
