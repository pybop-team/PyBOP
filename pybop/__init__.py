--- conflicted
+++ resolved
@@ -26,16 +26,13 @@
 #
 # Cost function class
 #
-<<<<<<< HEAD
 from ._costs import (
     BaseCost,
     RootMeanSquaredError,
     SumSquaredError,
+    ObserverCost,
     GravimetricEnergyDensity,
 )
-=======
-from ._costs import BaseCost, RootMeanSquaredError, SumSquaredError, ObserverCost
->>>>>>> 81ef4a4e
 
 #
 # Dataset class
