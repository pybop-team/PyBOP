--- conflicted
+++ resolved
@@ -29,12 +29,8 @@
 
     # Compute the minimum cost for each iteration
     min_cost_per_iteration = [
-<<<<<<< HEAD
-        min(cost(solution) for solution in log_entry) for log_entry in log
-=======
-        min((cost_function(solution) for solution in log_entry), default=np.inf)
-        for log_entry in optim.log
->>>>>>> a1681498
+        min((cost(solution) for solution in log_entry), default=np.inf)
+        for log_entry in log
     ]
 
     # Generate a list of iteration numbers
