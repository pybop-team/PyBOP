import sys

<<<<<<< HEAD
import pybop
=======
import numpy as np

from pybop import StandardPlot
>>>>>>> f32c3833


def plot_convergence(optim, show=True, **layout_kwargs):
    """
    Plot the convergence of the optimisation algorithm.

    Parameters
    -----------
    optim : object
        Optimisation object containing the cost function and optimiser.
    show : bool, optional
        If True, the figure is shown upon creation (default: True).
    **layout_kwargs : optional
        Valid Plotly layout keys and their values,
        e.g. `xaxis_title="Time [s]"` or
        `xaxis={"title": "Time [s]", "titlefont_size": 18}`.

    Returns
    ---------
    fig : plotly.graph_objs.Figure
        The Plotly figure object for the convergence plot.
    """

    # Extract log from the optimisation object
    cost_log = optim.log["cost"]

    # Generate a list of iteration numbers
    iteration_numbers = list(range(1, len(cost_log) + 1))

    # Create a plotting dictionary
    plot_dict = StandardPlot(
        x=iteration_numbers,
        y=cost_log,
        layout_options=dict(
            xaxis_title="Iteration", yaxis_title="Cost", title="Convergence"
        ),
        trace_names=optim.name(),
    )

    # Generate and display the figure
    fig = plot_dict(show=False)
    fig.update_layout(**layout_kwargs)
    if "ipykernel" in sys.modules and show:
        fig.show("svg")
    elif show:
        fig.show()

    return fig<|MERGE_RESOLUTION|>--- conflicted
+++ resolved
@@ -1,12 +1,6 @@
 import sys
 
-<<<<<<< HEAD
-import pybop
-=======
-import numpy as np
-
 from pybop import StandardPlot
->>>>>>> f32c3833
 
 
 def plot_convergence(optim, show=True, **layout_kwargs):
