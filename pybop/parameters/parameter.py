--- conflicted
+++ resolved
@@ -189,13 +189,6 @@
         Return the initial value of each parameter.
         """
         if self.initial_value is None:
-<<<<<<< HEAD
-            sample = self.rvs(1)
-            self.update(initial_value=sample[0])
-        else:
-            # Make sure to always reset the current value as well
-            self.update(value=self.initial_value)
-=======
             if self.prior is not None:
                 sample = self.rvs(1)[0]
                 self.update(initial_value=sample)
@@ -205,7 +198,9 @@
                     UserWarning,
                     stacklevel=2,
                 )
->>>>>>> 86f1d174
+        else:
+            # Make sure to always reset the current value as well
+            self.update(value=self.initial_value)
 
         return self.initial_value
 
