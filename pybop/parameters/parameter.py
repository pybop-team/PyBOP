--- conflicted
+++ resolved
@@ -170,6 +170,9 @@
         if self.initial_value is None:
             sample = self.rvs(1)
             self.update(initial_value=sample[0])
+        else:
+            # Make sure to always reset the current value as well
+            self.update(value=self.initial_value)
 
         return self.initial_value
 
@@ -379,17 +382,8 @@
         initial_values = []
 
         for param in self.param.values():
-<<<<<<< HEAD
-            if param.initial_value is None:
-                initial_value = param.rvs(1)[0]
-                param.update(initial_value=initial_value)
-            # Make sure to also reset the current value
-            param.update(value=param.initial_value)
-            initial_values.append(param.initial_value)
-=======
             initial_value = param.get_initial_value()
             initial_values.append(initial_value)
->>>>>>> 07644d46
 
         return np.asarray(initial_values)
 
