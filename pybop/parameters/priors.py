import numpy as np
import scipy.stats as stats

from pybop import Bounds, Parameter, Parameters
from pybop.transformation.base_transformation import Transformation


class ParameterDistribution(Parameter):
    """
    A base class for defining parameter distributions.

    This class provides a foundation for implementing various distributions.
    It includes methods for calculating the probability density function (PDF),
    log probability density function (log PDF), and generating random variates
    from the distribution.

    Attributes
    ----------
<<<<<<< HEAD
    distribution : scipy.stats.distributions.rv_frozen
=======
    distribution : scipy.stats.rv_continuous
>>>>>>> 3d40cdee
        The underlying continuous random variable distribution.
    """

    def __init__(
        self,
        distribution: stats.rv_continuous = None,
        initial_value: float = None,
        transformation: Transformation | None = None,
        margin: float = 1e-4,
        gradient_step: float = 1e-3,
    ):
        super().__init__(
            initial_value=initial_value, transformation=transformation, margin=margin
        )
        self._distribution = distribution
        if initial_value is None and distribution is not None:
            initial_value = self.sample_from_distribution()[0]
        self._initial_value = (
            float(initial_value) if initial_value is not None else None
        )
        self._current_value = self._initial_value

        if distribution is not None:
            lower, upper = self._distribution.support()
            self._bounds = Bounds(lower, upper)
        self.gradient_step = gradient_step

    def pdf(self, x):
        """
        Calculates the probability density function (PDF) of the distribution at x.

        Parameters
        ----------
        x : float
            The point(s) at which to evaluate the pdf.

        Returns
        -------
        float
            The probability density function value at x.
        """
<<<<<<< HEAD
        if self._distribution is None:
            raise NotImplementedError
        else:
            return self._distribution.pdf(x)
=======
        return self.distribution.pdf(x, loc=self.loc, scale=self.scale)
>>>>>>> 3d40cdee

    def logpdf(self, x):
        """
        Calculates the logarithm of the probability density function of the distribution at x.

        Parameters
        ----------
        x : float
            The point(s) at which to evaluate the log pdf.

        Returns
        -------
        float
            The logarithm of the probability density function value at x.
        """
<<<<<<< HEAD
        if self._distribution is None:
            raise NotImplementedError
        else:
            return self._distribution.logpdf(x)
=======
        return self.distribution.logpdf(x, loc=self.loc, scale=self.scale)
>>>>>>> 3d40cdee

    def icdf(self, q):
        """
        Calculates the inverse cumulative distribution function (CDF) of the distribution at q.

        Parameters
        ----------
        q : float
            The point(s) at which to evaluate the inverse CDF.

        Returns
        -------
        float
            The inverse cumulative distribution function value at q.
        """
<<<<<<< HEAD
        if self._distribution is None:
            raise NotImplementedError
        else:
            return self._distribution.ppf(q)
=======
        return self.distribution.ppf(q, loc=self.loc, scale=self.scale)
>>>>>>> 3d40cdee

    def cdf(self, x):
        """
        Calculates the cumulative distribution function (CDF) of the distribution at x.

        Parameters
        ----------
        x : float
            The point(s) at which to evaluate the CDF.

        Returns
        -------
        float
            The cumulative distribution function value at x.
        """
<<<<<<< HEAD
        if self._distribution is None:
            raise NotImplementedError
        else:
            return self._distribution.cdf(x)
=======
        return self.distribution.cdf(x, loc=self.loc, scale=self.scale)
>>>>>>> 3d40cdee

    def rvs(self, size=1, random_state=None):
        """
        Generates random variates from the distribution.

        Parameters
        ----------
        size : int
            The number of random variates to generate.
        random_state : int, optional
            The random state seed for reproducibility. Default is None.

        Returns
        -------
        array_like
            An array of random variates from the distribution.

        Raises
        ------
        ValueError
            If the size parameter is negative.
        """
        if not isinstance(size, int | tuple):
            raise ValueError(
                "size must be a positive integer or tuple of positive integers"
            )
        if isinstance(size, int) and size < 1:
            raise ValueError("size must be a positive integer")
        if isinstance(size, tuple) and any(s < 1 for s in size):
            raise ValueError("size must be a tuple of positive integers")

<<<<<<< HEAD
        if self._distribution is None:
            raise NotImplementedError
        else:
            return self._distribution.rvs(size=size, random_state=random_state)
=======
        return self.distribution.rvs(
            loc=self.loc, scale=self.scale, size=size, random_state=random_state
        )
>>>>>>> 3d40cdee

    def logpdfS1(self, x):
        """
        Evaluates the first derivative of the distribution at x.

        Parameters
        ----------
        x : float
            The point(s) at which to evaluate the first derivative.

        Returns
        -------
        float
            The value(s) of the first derivative at x.
        """
        x = self.verify(x)
        return self.logpdf(x), self._dlogpdf_dx(x)

    def _dlogpdf_dx(self, x):
        """
        Evaluates the first derivative of the log distribution at x.

        Overwrite this function in a subclass to improve upon this generic
        finite difference approximation.

        Parameters
        ----------
        x : float
            The point(s) at which to evaluate the first derivative.

        Returns
        -------
        float
            The value(s) of the first derivative at x.
        """
<<<<<<< HEAD
        if self._distribution is None:
            raise NotImplementedError
        else:
            # Compute log prior first
            log_prior = self.logpdf(x)

            # Compute a finite difference approximation of the gradient of the log prior
            delta = x * self.gradient_step

            upper_value = x + delta
            lower_value = x - delta

            log_prior_upper = self.__call__(upper_value)
            log_prior_lower = self.__call__(lower_value)

            gradient = (log_prior_upper - log_prior_lower) / (
                2 * delta + np.finfo(float).eps
            )

        return log_prior, gradient
=======
        # Use a finite difference approximation of the gradient
        delta = max(abs(x) * 1e-3, np.finfo(float).eps)
        log_prior_upper = self.joint_prior.logpdf(x + delta)
        log_prior_lower = self.joint_prior.logpdf(x - delta)

        return (log_prior_upper - log_prior_lower) / (2 * delta)
>>>>>>> 3d40cdee

    def verify(self, x):
        """
        Verifies that the input is a numpy array and converts it if necessary.
        """
        if isinstance(x, dict):
            x = np.asarray(list(x.values()))
        elif not isinstance(x, np.ndarray):
            x = np.asarray(x)
        return x

    def __repr__(self):
<<<<<<< HEAD
        """
        Returns a string representation of the object.
        """
        return f"{self.__class__.__name__}, mean: {self.mean}, standard deviation: {self.sigma}"

    @property
    def mean(self):
        """
        Get the mean of the distribution.

        Returns
        -------
        float
            The mean of the distribution.
        """
        return self._distribution.mean()

    @property
    def sigma(self):
        """
        Get the standard deviation of the distribution.

        Returns
        -------
        float
            The standard deviation of the distribution.
        """
        return self._distribution.std()
=======
        """Return a string representation of the object."""
        return f"{self.__class__.__name__}, loc: {self.loc}, scale: {self.scale}"

    @property
    def mean(self):
        """The mean of the distribution."""
        return self.distribution.mean(loc=self.loc, scale=self.scale)

    @property
    def sigma(self):
        """The standard deviation of the distribution."""
        return self.distribution.std(loc=self.loc, scale=self.scale)

    def bounds(self) -> tuple[float, float] | None:
        """Get the bounds of the distribution, if any."""
        upper = self.distribution.ppf(1, loc=self.loc, scale=self.scale)
        lower = self.distribution.ppf(0, loc=self.loc, scale=self.scale)
        if np.isinf(upper) and np.isinf(lower):
            return None
        return (lower, upper)
>>>>>>> 3d40cdee


class Gaussian(ParameterDistribution):
    """
    Represents a Gaussian (normal) distribution with a given mean and standard deviation.

    This class provides methods to calculate the probability density function (pdf),
    the logarithm of the pdf, and to generate random variates (rvs) from the distribution.

    Parameters
    ----------
    mean : float
        The mean (mu) of the Gaussian distribution.
    sigma : float
        The standard deviation (sigma) of the Gaussian distribution.
    """

    def __init__(
        self,
        mean,
        sigma,
        bounds: list[float] = None,
        initial_value: float = None,
        transformation: Transformation | None = None,
        margin: float = 1e-4,
    ):
        if bounds is not None:
            distribution = stats.truncnorm(
                (bounds[0] - mean) / sigma,
                (bounds[1] - mean) / sigma,
                loc=mean,
                scale=sigma,
            )
        else:
            distribution = stats.norm(loc=mean, scale=sigma)
        ParameterDistribution.__init__(
            self,
            distribution,
            initial_value=initial_value,
            transformation=transformation,
            margin=margin,
        )
        self.name = "Gaussian"
        self._n_parameters = 1
        self.loc = mean
        self.scale = sigma
<<<<<<< HEAD
        if bounds is not None:
            self._bounds = Bounds(bounds[0], bounds[1])
        else:
            self._bounds = None
=======
        self.distribution = stats.norm
        self._n_parameters = 1
>>>>>>> 3d40cdee

    def _dlogpdf_dx(self, x):
        """
        Evaluates the first derivative of the log Gaussian distribution at x.

        Parameters
        ----------
        x : float
            The point(s) at which to evaluate the first derivative.

        Returns
        -------
        float
            The value(s) of the first derivative at x.
        """
<<<<<<< HEAD
        return self.__call__(x), (self.loc - x) / self.scale**2
=======
        return (self.loc - x) / self.scale**2
>>>>>>> 3d40cdee


class Uniform(ParameterDistribution):
    """
    Represents a uniform distribution over a specified interval.

    This class provides methods to calculate the pdf, the log pdf, and to generate
    random variates from the distribution.

    Parameters
    ----------
    lower : float
        The lower bound of the distribution.
    upper : float
        The upper bound of the distribution.
    """

    def __init__(
        self,
        lower,
        upper,
        initial_value: float = None,
        transformation: Transformation | None = None,
        margin: float = 1e-4,
    ):
        ParameterDistribution.__init__(
            self,
            stats.uniform(loc=lower, scale=upper - lower),
            initial_value=initial_value,
            transformation=transformation,
            margin=margin,
        )
        self.name = "Uniform"
        self.lower = lower
        self.upper = upper
<<<<<<< HEAD
=======
        self.loc = lower
        self.scale = upper - lower
        self.distribution = stats.uniform
>>>>>>> 3d40cdee
        self._n_parameters = 1

    def _dlogpdf_dx(self, x):
        """
        Evaluates the first derivative of the log uniform distribution at x.

        Parameters
        ----------
        x : float
            The point(s) at which to evaluate the first derivative.

        Returns
        -------
        float
            The value(s) of the first derivative at x.
        """
<<<<<<< HEAD
        log_pdf = self.__call__(x)
        dlog_pdf = np.zeros_like(x)
        return log_pdf, dlog_pdf

    @property
    def mean(self):
        """
        Returns the mean of the distribution.
        """
        return (self.upper - self.lower) / 2

    @property
    def sigma(self):
        """
        Returns the standard deviation of the distribution.
        """
        return (self.upper - self.lower) / (2 * np.sqrt(3))

    def __repr__(self):
        """
        Returns a string representation of the object.
        """
        return f"{self.__class__.__name__}, lower: {self.lower}, upper: {self.upper}"
=======
        return np.zeros_like(x)
>>>>>>> 3d40cdee


class Exponential(ParameterDistribution):
    """
    Represents an exponential distribution with a specified scale parameter.

    This class provides methods to calculate the pdf, the log pdf, and to generate random
    variates from the distribution.

    Parameters
    ----------
    scale : float
        The scale parameter (lambda) of the exponential distribution.
    """

<<<<<<< HEAD
    def __init__(
        self,
        scale: float,
        loc: float = 0,
        initial_value: float = None,
        transformation: Transformation | None = None,
        margin: float = 1e-4,
    ):
        ParameterDistribution.__init__(
            self,
            stats.expon(loc=loc, scale=scale),
            initial_value=initial_value,
            transformation=transformation,
            margin=margin,
        )
=======
    def __init__(self, loc=0, scale=1, random_state=None):
        super().__init__()
>>>>>>> 3d40cdee
        self.name = "Exponential"
        self._n_parameters = 1
        self.loc = loc
        self.scale = scale
<<<<<<< HEAD
=======
        self.distribution = stats.expon
        self._n_parameters = 1
>>>>>>> 3d40cdee

    def _dlogpdf_dx(self, x):
        """
        Evaluates the first derivative of the log exponential distribution at x.

        Parameters
        ----------
        x : float
            The point(s) at which to evaluate the first derivative.

        Returns
        -------
        float
            The value(s) of the first derivative at x.
        """
        return -1 / self.scale * np.ones_like(x)

    def __repr__(self):
        """
        Returns a string representation of the object.
        """
        return f"{self.__class__.__name__}, loc: {self.loc}, scale: {self.scale}"


class JointPrior(ParameterDistribution):
    """
    Represents a joint prior distribution composed of multiple prior distributions.

    Parameters
    ----------
    priors : ParameterDistribution
        One or more prior distributions to combine into a joint distribution.
    """

    def __init__(self, *priors: ParameterDistribution | stats.distributions.rv_frozen):
        super().__init__()

        if all(prior is None for prior in priors):
            return

        if not all(
            isinstance(prior, (ParameterDistribution, stats.distributions.rv_frozen))
            for prior in priors
        ):
            raise ValueError("All priors must be instances of ParameterDistribution")

        self._n_parameters = len(priors)
        self._priors: list[ParameterDistribution] = [
            prior
            if isinstance(prior, ParameterDistribution)
            else ParameterDistribution(prior)
            for prior in priors
        ]

    def logpdf(self, x: float | np.ndarray) -> float:
        """
        Evaluates the joint log-prior distribution at a given point.

        Parameters
        ----------
        x : float | np.ndarray
            The point(s) at which to evaluate the distribution. The length of `x`
            should match the total number of parameters in the joint distribution.

        Returns
        -------
        float
            The joint log-probability density of the distribution at `x`.
        """
        if len(x) != self._n_parameters:
            raise ValueError(
                f"Input x must have length {self._n_parameters}, got {len(x)}"
            )

        return sum(prior.logpdf(x) for prior, x in zip(self._priors, x, strict=False))

    def logpdfS1(self, x: float | np.ndarray) -> tuple[float, np.ndarray]:
        """
        Evaluates the first derivative of the joint log-prior distribution at a given point.

        Parameters
        ----------
        x : float | np.ndarray
            The point(s) at which to evaluate the first derivative. The length of `x`
            should match the total number of parameters in the joint distribution.

        Returns
        -------
        Tuple[float, np.ndarray]
            A tuple containing the log-probability density and its first derivative at `x`.
        """
        if len(x) != self._n_parameters:
            raise ValueError(
                f"Input x must have length {self._n_parameters}, got {len(x)}"
            )

        log_probs = []
        derivatives = []

        for prior, xi in zip(self._priors, x, strict=False):
            p, dp = prior.logpdfS1(xi)
            log_probs.append(p)
            derivatives.append(dp)

        output = sum(log_probs)
        doutput = np.asarray(derivatives)

        if doutput.ndim == 1:
            return output, doutput

        return output, doutput.T

    def __repr__(self) -> str:
        priors_repr = ", ".join([repr(prior) for prior in self._priors])
        return f"{self.__class__.__name__}(priors: [{priors_repr}])"


class TruncatedGaussian(ParameterDistribution):
    def __init__(
        self,
        bounds: list[float],
        loc: float = 0.0,
        scale: float = 1.0,
        initial_value: float = None,
        transformation: Transformation | None = None,
        margin: float = 1e-4,
    ):
        distribution = stats.truncnorm(
            (bounds[0] - loc) / scale, (bounds[1] - loc) / scale, loc=loc, scale=scale
        )
        ParameterDistribution.__init__(
            self,
            distribution=distribution,
            initial_value=initial_value,
            transformation=transformation,
            margin=margin,
        )


def joint_prior_from_parameters(
    parameters: Parameters, gradient_step: float = 1e-3
) -> ParameterDistribution:
    priors = [
        ParameterDistribution(param.distribution, gradient_step=gradient_step)
        if not isinstance(param, ParameterDistribution)
        else param
        for param in parameters
    ]
    return JointPrior(*priors)<|MERGE_RESOLUTION|>--- conflicted
+++ resolved
@@ -1,7 +1,7 @@
 import numpy as np
 import scipy.stats as stats
 
-from pybop import Bounds, Parameter, Parameters
+from pybop import Bounds, Parameter
 from pybop.transformation.base_transformation import Transformation
 
 
@@ -16,11 +16,7 @@
 
     Attributes
     ----------
-<<<<<<< HEAD
     distribution : scipy.stats.distributions.rv_frozen
-=======
-    distribution : scipy.stats.rv_continuous
->>>>>>> 3d40cdee
         The underlying continuous random variable distribution.
     """
 
@@ -30,7 +26,6 @@
         initial_value: float = None,
         transformation: Transformation | None = None,
         margin: float = 1e-4,
-        gradient_step: float = 1e-3,
     ):
         super().__init__(
             initial_value=initial_value, transformation=transformation, margin=margin
@@ -46,7 +41,6 @@
         if distribution is not None:
             lower, upper = self._distribution.support()
             self._bounds = Bounds(lower, upper)
-        self.gradient_step = gradient_step
 
     def pdf(self, x):
         """
@@ -62,14 +56,10 @@
         float
             The probability density function value at x.
         """
-<<<<<<< HEAD
         if self._distribution is None:
             raise NotImplementedError
         else:
             return self._distribution.pdf(x)
-=======
-        return self.distribution.pdf(x, loc=self.loc, scale=self.scale)
->>>>>>> 3d40cdee
 
     def logpdf(self, x):
         """
@@ -85,14 +75,10 @@
         float
             The logarithm of the probability density function value at x.
         """
-<<<<<<< HEAD
         if self._distribution is None:
             raise NotImplementedError
         else:
             return self._distribution.logpdf(x)
-=======
-        return self.distribution.logpdf(x, loc=self.loc, scale=self.scale)
->>>>>>> 3d40cdee
 
     def icdf(self, q):
         """
@@ -108,14 +94,10 @@
         float
             The inverse cumulative distribution function value at q.
         """
-<<<<<<< HEAD
         if self._distribution is None:
             raise NotImplementedError
         else:
             return self._distribution.ppf(q)
-=======
-        return self.distribution.ppf(q, loc=self.loc, scale=self.scale)
->>>>>>> 3d40cdee
 
     def cdf(self, x):
         """
@@ -131,14 +113,10 @@
         float
             The cumulative distribution function value at x.
         """
-<<<<<<< HEAD
         if self._distribution is None:
             raise NotImplementedError
         else:
             return self._distribution.cdf(x)
-=======
-        return self.distribution.cdf(x, loc=self.loc, scale=self.scale)
->>>>>>> 3d40cdee
 
     def rvs(self, size=1, random_state=None):
         """
@@ -170,16 +148,10 @@
         if isinstance(size, tuple) and any(s < 1 for s in size):
             raise ValueError("size must be a tuple of positive integers")
 
-<<<<<<< HEAD
         if self._distribution is None:
             raise NotImplementedError
         else:
             return self._distribution.rvs(size=size, random_state=random_state)
-=======
-        return self.distribution.rvs(
-            loc=self.loc, scale=self.scale, size=size, random_state=random_state
-        )
->>>>>>> 3d40cdee
 
     def logpdfS1(self, x):
         """
@@ -215,35 +187,15 @@
         float
             The value(s) of the first derivative at x.
         """
-<<<<<<< HEAD
         if self._distribution is None:
             raise NotImplementedError
         else:
-            # Compute log prior first
-            log_prior = self.logpdf(x)
-
-            # Compute a finite difference approximation of the gradient of the log prior
-            delta = x * self.gradient_step
-
-            upper_value = x + delta
-            lower_value = x - delta
-
-            log_prior_upper = self.__call__(upper_value)
-            log_prior_lower = self.__call__(lower_value)
-
-            gradient = (log_prior_upper - log_prior_lower) / (
-                2 * delta + np.finfo(float).eps
-            )
-
-        return log_prior, gradient
-=======
-        # Use a finite difference approximation of the gradient
-        delta = max(abs(x) * 1e-3, np.finfo(float).eps)
-        log_prior_upper = self.joint_prior.logpdf(x + delta)
-        log_prior_lower = self.joint_prior.logpdf(x - delta)
-
-        return (log_prior_upper - log_prior_lower) / (2 * delta)
->>>>>>> 3d40cdee
+            # Use a finite difference approximation of the gradient
+            delta = max(abs(x) * 1e-3, np.finfo(float).eps)
+            log_prior_upper = self.logpdf(x + delta)
+            log_prior_lower = self.logpdf(x - delta)
+
+            return (log_prior_upper - log_prior_lower) / (2 * delta)
 
     def verify(self, x):
         """
@@ -256,7 +208,6 @@
         return x
 
     def __repr__(self):
-<<<<<<< HEAD
         """
         Returns a string representation of the object.
         """
@@ -285,28 +236,6 @@
             The standard deviation of the distribution.
         """
         return self._distribution.std()
-=======
-        """Return a string representation of the object."""
-        return f"{self.__class__.__name__}, loc: {self.loc}, scale: {self.scale}"
-
-    @property
-    def mean(self):
-        """The mean of the distribution."""
-        return self.distribution.mean(loc=self.loc, scale=self.scale)
-
-    @property
-    def sigma(self):
-        """The standard deviation of the distribution."""
-        return self.distribution.std(loc=self.loc, scale=self.scale)
-
-    def bounds(self) -> tuple[float, float] | None:
-        """Get the bounds of the distribution, if any."""
-        upper = self.distribution.ppf(1, loc=self.loc, scale=self.scale)
-        lower = self.distribution.ppf(0, loc=self.loc, scale=self.scale)
-        if np.isinf(upper) and np.isinf(lower):
-            return None
-        return (lower, upper)
->>>>>>> 3d40cdee
 
 
 class Gaussian(ParameterDistribution):
@@ -353,15 +282,10 @@
         self._n_parameters = 1
         self.loc = mean
         self.scale = sigma
-<<<<<<< HEAD
         if bounds is not None:
             self._bounds = Bounds(bounds[0], bounds[1])
         else:
             self._bounds = None
-=======
-        self.distribution = stats.norm
-        self._n_parameters = 1
->>>>>>> 3d40cdee
 
     def _dlogpdf_dx(self, x):
         """
@@ -377,11 +301,7 @@
         float
             The value(s) of the first derivative at x.
         """
-<<<<<<< HEAD
-        return self.__call__(x), (self.loc - x) / self.scale**2
-=======
         return (self.loc - x) / self.scale**2
->>>>>>> 3d40cdee
 
 
 class Uniform(ParameterDistribution):
@@ -417,12 +337,6 @@
         self.name = "Uniform"
         self.lower = lower
         self.upper = upper
-<<<<<<< HEAD
-=======
-        self.loc = lower
-        self.scale = upper - lower
-        self.distribution = stats.uniform
->>>>>>> 3d40cdee
         self._n_parameters = 1
 
     def _dlogpdf_dx(self, x):
@@ -439,10 +353,7 @@
         float
             The value(s) of the first derivative at x.
         """
-<<<<<<< HEAD
-        log_pdf = self.__call__(x)
-        dlog_pdf = np.zeros_like(x)
-        return log_pdf, dlog_pdf
+        return np.zeros_like(x)
 
     @property
     def mean(self):
@@ -463,9 +374,6 @@
         Returns a string representation of the object.
         """
         return f"{self.__class__.__name__}, lower: {self.lower}, upper: {self.upper}"
-=======
-        return np.zeros_like(x)
->>>>>>> 3d40cdee
 
 
 class Exponential(ParameterDistribution):
@@ -481,7 +389,6 @@
         The scale parameter (lambda) of the exponential distribution.
     """
 
-<<<<<<< HEAD
     def __init__(
         self,
         scale: float,
@@ -497,19 +404,10 @@
             transformation=transformation,
             margin=margin,
         )
-=======
-    def __init__(self, loc=0, scale=1, random_state=None):
-        super().__init__()
->>>>>>> 3d40cdee
         self.name = "Exponential"
         self._n_parameters = 1
         self.loc = loc
         self.scale = scale
-<<<<<<< HEAD
-=======
-        self.distribution = stats.expon
-        self._n_parameters = 1
->>>>>>> 3d40cdee
 
     def _dlogpdf_dx(self, x):
         """
@@ -624,38 +522,4 @@
 
     def __repr__(self) -> str:
         priors_repr = ", ".join([repr(prior) for prior in self._priors])
-        return f"{self.__class__.__name__}(priors: [{priors_repr}])"
-
-
-class TruncatedGaussian(ParameterDistribution):
-    def __init__(
-        self,
-        bounds: list[float],
-        loc: float = 0.0,
-        scale: float = 1.0,
-        initial_value: float = None,
-        transformation: Transformation | None = None,
-        margin: float = 1e-4,
-    ):
-        distribution = stats.truncnorm(
-            (bounds[0] - loc) / scale, (bounds[1] - loc) / scale, loc=loc, scale=scale
-        )
-        ParameterDistribution.__init__(
-            self,
-            distribution=distribution,
-            initial_value=initial_value,
-            transformation=transformation,
-            margin=margin,
-        )
-
-
-def joint_prior_from_parameters(
-    parameters: Parameters, gradient_step: float = 1e-3
-) -> ParameterDistribution:
-    priors = [
-        ParameterDistribution(param.distribution, gradient_step=gradient_step)
-        if not isinstance(param, ParameterDistribution)
-        else param
-        for param in parameters
-    ]
-    return JointPrior(*priors)+        return f"{self.__class__.__name__}(priors: [{priors_repr}])"