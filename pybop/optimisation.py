--- conflicted
+++ resolved
@@ -42,28 +42,9 @@
 
         # Sample from prior for x0
         if x0 is None:
-<<<<<<< HEAD
-            self.x0 = np.zeros(len(self.fit_parameters))
-
-            for i, param in enumerate(self.fit_parameters):
-                parameter = self.fit_parameters[param]
-                sample = parameter.prior.rvs(1)[0]
-
-                lower_bound = parameter.bounds[0]
-                upper_bound = parameter.bounds[1]
-
-                if sample < lower_bound:
-                    self.x0[i] = lower_bound
-                elif sample > upper_bound:
-                    self.x0[i] = upper_bound
-                else:
-                    self.x0[i] = sample  # Updt to capture dimensions per parameter
-=======
             self.x0 = np.zeros(self.n_parameters)
             for i, param in enumerate(self.parameters):
-                self.x0[i] = param.prior.rvs(1)[0]
-                # Update to capture dimensions per parameter
->>>>>>> 346931f2
+                self.x0[i] = param.rvs(1)
 
         # Add the initial values to the parameter definitions
         for i, param in enumerate(self.parameters):
