--- conflicted
+++ resolved
@@ -46,17 +46,13 @@
         self.verbose = verbose
 
         # Create model
-<<<<<<< HEAD
-        self.model = pybop.lithium_ion.SPDiffusion(electrode=self.electrode, build=True)
+        self.model = pybop.lithium_ion.SPDiffusion(build=True)
         self.parameters = self._create_parameters()
         self.inverse_ocp = pybop.InverseOCV(
             self.parameter_values["Electrode OCP [V]"],
             optimiser=pybop.NelderMead,
             optimiser_options=pybop.PintsOptions(max_unchanged_iterations=50),
         )
-=======
-        self.model = pybop.lithium_ion.SPDiffusion(build=True)
->>>>>>> 0de3dd9f
 
         # Create state variables
         self.optim = None
