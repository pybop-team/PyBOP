from collections.abc import Callable

import numpy as np

import pybop
from pybop import BaseApplication


class OCPMerge(BaseApplication):
    """
    Generate a representative open-circuit potential (OCP) without hysteresis by
    merging the provided charge and discharge branches of the OCP.

    Parameters
    ----------
    ocp_discharge : pybop.Dataset
        A dataset containing the "Stoichiometry" and "Voltage [V]" obtained from a
        discharge measurement.
    ocp_charge : pybop.Dataset
        A dataset containing the "Stoichiometry" and "Voltage [V]" obtained from a
        charge measurement.
    n_sto_points : int, optional
        The number of points in stoichiometry at which to calculate the voltage.
    """

    def __init__(
        self,
        ocp_discharge: pybop.Dataset,
        ocp_charge: pybop.Dataset,
        n_sto_points: int = 101,
    ):
        self.ocp_discharge = ocp_discharge
        self.ocp_charge = ocp_charge
        self.n_sto_points = n_sto_points

    def __call__(self) -> pybop.Dataset:
        # Use the discharge branch as the target to fit
        voltage_discharge = pybop.Interpolant(
            self.ocp_discharge["Stoichiometry"], self.ocp_discharge["Voltage [V]"]
        )

        # Use the charge branch as the model output
        voltage_charge = pybop.Interpolant(
            self.ocp_charge["Stoichiometry"], self.ocp_charge["Voltage [V]"]
        )

        # Determine electrode type and stoichiometry range
        is_full_cell = np.sign(
            self.ocp_charge["Stoichiometry"][-1] - self.ocp_charge["Stoichiometry"][0]
        ) == np.sign(
            self.ocp_charge["Voltage [V]"][-1] - self.ocp_charge["Voltage [V]"][0]
        )

        if is_full_cell:
            # Increasing stoichiometry corresponds to increasing voltage (full cell)
            sto_min = np.min(self.ocp_charge["Stoichiometry"])
            sto_max = np.max(self.ocp_discharge["Stoichiometry"])
            low_sto_fit = voltage_charge
            high_sto_fit = voltage_discharge
        else:
            # Decreasing stoichiometry corresponds to increasing voltage (electrode)
            sto_min = np.min(self.ocp_discharge["Stoichiometry"])
            sto_max = np.max(self.ocp_charge["Stoichiometry"])
            low_sto_fit = voltage_discharge
            high_sto_fit = voltage_charge

        # Generate evenly spaced data for dataset creation
        self.sto_evenly_spaced = np.linspace(sto_min, sto_max, self.n_sto_points)

        # Generate coefficients for linear transition
        transition = np.linspace(0, 1, self.n_sto_points)
        voltage_merge = (1 - transition) * low_sto_fit(
            self.sto_evenly_spaced
        ) + transition * high_sto_fit(self.sto_evenly_spaced)

        self.dataset = pybop.Dataset(
            {"Stoichiometry": self.sto_evenly_spaced, "Voltage [V]": voltage_merge}
        )
        self.check_monotonicity(voltage_merge)
        return self.dataset


class OCPAverage(BaseApplication):
    """
    Estimate the equilibrium open-circuit potential (OCP) by averaging the charge
    and discharge branches, using a method loosely based on method 4(a) proposed by
    Lu et al. (2021) available at: https://doi.org/10.1149/1945-7111/ac11a5

    Parameters
    ----------
    ocp_discharge : pybop.Dataset
        A dataset containing the "Stoichiometry" and "Voltage [V]" obtained from a
        discharge measurement.
    ocp_charge : pybop.Dataset
        A dataset containing the "Stoichiometry" and "Voltage [V]" obtained from a
        charge measurement.
    n_sto_points : int, optional
        The number of points in stoichiometry at which to calculate the voltage.
    allow_stretching : bool, optional
        If True, the OCPs are allowed to stretch as well as shift with respect to
        the stoichiometry (default: True)
    cost : pybop.ErrorMeasure | pybop.LogLikelihood, optional
        The cost function to quantify the error (default: pybop.RootMeanSquaredError).
    optimiser : pybop.BaseOptimiser, optional
        The optimisation algorithm to use (default: pybop.SciPyMinimize).
    optimiser_options : pybop.OptimiserOptions, optional
        Options for the optimiser.
    """

    def __init__(
        self,
        ocp_discharge: pybop.Dataset,
        ocp_charge: pybop.Dataset,
        n_sto_points: int = 101,
        allow_stretching: bool = True,
        cost: pybop.ErrorMeasure | pybop.LogLikelihood | None = None,
        optimiser: pybop.BaseOptimiser | None = None,
        optimiser_options: pybop.OptimiserOptions | None = None,
    ):
        self.ocp_discharge = ocp_discharge
        self.ocp_charge = ocp_charge
        self.n_sto_points = n_sto_points
        self.allow_stretching = allow_stretching
        self.cost = cost or pybop.RootMeanSquaredError
        self.optimiser = optimiser or pybop.SciPyMinimize
        self.optimiser_options = optimiser_options or self.optimiser.default_options()

        # Define a function to compute the differential capacity
        def differential_capacity_interpolant(stoichiometry, voltage):
            return pybop.Interpolant(
                stoichiometry, np.nan_to_num(np.gradient(stoichiometry, voltage))
            )

        self.differential_capacity_interpolant = differential_capacity_interpolant

    def __call__(self) -> pybop.Dataset:
        # Use the discharge branch as the target to fit
        voltage_discharge = pybop.Interpolant(
            self.ocp_discharge["Stoichiometry"], self.ocp_discharge["Voltage [V]"]
        )
        differential_capacity_discharge = self.differential_capacity_interpolant(
            self.ocp_discharge["Stoichiometry"], self.ocp_discharge["Voltage [V]"]
        )

        # Use the charge branch as the model output
        voltage_charge = pybop.Interpolant(
            self.ocp_charge["Stoichiometry"], self.ocp_charge["Voltage [V]"]
        )
        differential_capacity_charge = self.differential_capacity_interpolant(
            self.ocp_charge["Stoichiometry"], self.ocp_charge["Voltage [V]"]
        )

        # Generate evenly spaced data for fitting
        sto_evenly_spaced = np.linspace(
            np.min(self.ocp_discharge["Stoichiometry"]),
            np.max(self.ocp_discharge["Stoichiometry"]),
            self.n_sto_points,
        )
        interpolated_dataset = pybop.Dataset(
            {
                "Stoichiometry": sto_evenly_spaced,
                "Voltage [mV]": 1e3 * voltage_discharge(sto_evenly_spaced),
                "Differential capacity [V-1]": differential_capacity_discharge(
                    sto_evenly_spaced
                ),
            },
            domain="Stoichiometry",
        )

        # Define the optimisation parameters
        self.parameters = pybop.Parameters(
<<<<<<< HEAD
            {
                "shift": pybop.ParameterInfo(
                    initial_value=0.05,
                ),
            }
        )
        if self.allow_stretching:
            self.parameters.add(
                "stretch",
                pybop.ParameterInfo(
                    initial_value=1.0,
                ),
            )
=======
            {"shift": pybop.Parameter(initial_value=0.05)}
        )
        if self.allow_stretching:
            self.parameters.add("stretch", pybop.Parameter(initial_value=1.0))
>>>>>>> 30417018

        # Create the fitting problem
        class OCVCurve(pybop.BaseSimulator):
            def __init__(self, parameters):
                super().__init__(parameters=parameters)
                self.domain_data = interpolated_dataset["Stoichiometry"]

            if self.allow_stretching:

                def batch_solve(self, inputs, calculate_sensitivities: bool = False):
                    solutions = []
                    for x in inputs:
                        sol = pybop.Solution()
                        sol.set_solution_variable(
                            "Voltage [mV]",
                            data=1e3
                            * voltage_charge(
                                x["stretch"] * self.domain_data + x["shift"]
                            ),
                        )
                        sol.set_solution_variable(
                            "Differential capacity [V-1]",
                            data=differential_capacity_charge(
                                x["stretch"] * self.domain_data + x["shift"]
                            ),
                        )
                        solutions.append(sol)
                    return solutions
            else:

                def batch_solve(self, inputs, calculate_sensitivities: bool = False):
                    solutions = []
                    for x in inputs:
                        sol = pybop.Solution()
                        sol.set_solution_variable(
                            "Voltage [mV]",
                            data=1e3 * voltage_charge(self.domain_data + x["shift"]),
                        )
                        sol.set_solution_variable(
                            "Differential capacity [V-1]",
                            data=differential_capacity_charge(
                                self.domain_data + x["shift"]
                            ),
                        )
                        solutions.append(sol)
                    return solutions

        cost = self.cost(
            interpolated_dataset,
            target=["Voltage [mV]", "Differential capacity [V-1]"],
            weighting="equal",
        )
        self.problem = pybop.Problem(simulator=OCVCurve(self.parameters), cost=cost)

        # Optimise the fit between the charge and discharge branches
        optim = self.optimiser(problem=self.problem, options=self.optimiser_options)
        self.result = optim.run()

        # Extract parameter values
        self.stretch = (
            np.sqrt(self.result.best_inputs["stretch"])
            if self.allow_stretching
            else 1.0
        )
        self.shift = self.result.best_inputs["shift"] / (self.stretch + 1.0)

        if self.optimiser_options.verbose:
            print(
                f"The stoichiometry stretch and shift values are ({self.stretch}, {self.shift})."
            )

        # Create transformation functions
        def stretch_and_shift(sto):
            return self.stretch * sto + self.shift

        def inverse_stretch_and_shift(sto):
            return (sto - self.shift) / self.stretch

        # Define the average OCP using the optimised parameters
        sto_min = np.maximum(
            stretch_and_shift(np.min(self.ocp_discharge["Stoichiometry"])),
            inverse_stretch_and_shift(np.min(self.ocp_charge["Stoichiometry"])),
        )
        sto_max = np.minimum(
            stretch_and_shift(np.max(self.ocp_discharge["Stoichiometry"])),
            inverse_stretch_and_shift(np.max(self.ocp_charge["Stoichiometry"])),
        )

        sto_range = np.linspace(sto_min, sto_max, self.n_sto_points)
        voltage = (
            voltage_discharge(inverse_stretch_and_shift(sto_range))
            + voltage_charge(stretch_and_shift(sto_range))
        ) / 2

        self.dataset = pybop.Dataset(
            {"Stoichiometry": sto_range, "Voltage [V]": voltage}
        )
        self.check_monotonicity(voltage)
        return self.dataset


class OCPCapacityToStoichiometry(BaseApplication):
    """
    Estimate the stoichiometry from a measurement of open-circuit voltage versus
    charge capacity.

    Parameters
    ----------
    ocv_dataset : pybop.Dataset
        A dataset containing the "Charge capacity [A.h]" and "Voltage [V]" obtained
        from an OCV measurement.
    ocv_function : Callable
        The open-circuit voltage as a function of stoichiometry.
    cost : pybop.ErrorMeasure | pybop.LogLikelihood, optional
        The cost function to quantify the error (default: pybop.RootMeanSquaredError).
    optimiser : pybop.BaseOptimiser, optional
        The optimisation algorithm to use (default: pybop.SciPyMinimize).
    optimiser_options : pybop.OptimiserOptions, optional
        Options for the optimiser.
    """

    def __init__(
        self,
        ocv_dataset: pybop.Dataset,
        ocv_function: Callable,
        cost: pybop.ErrorMeasure | pybop.LogLikelihood | None = None,
        optimiser: pybop.BaseOptimiser | None = None,
        optimiser_options: pybop.OptimiserOptions | None = None,
    ):
        self.ocv_dataset = ocv_dataset
        self.ocv_dataset.domain = "Charge capacity [A.h]"
        self.ocv_function = ocv_function
        self.cost = cost or pybop.RootMeanSquaredError
        self.optimiser = optimiser or pybop.SciPyMinimize
        self.optimiser_options = optimiser_options or self.optimiser.default_options()

    def __call__(self) -> pybop.Dataset:
        # Use the OCV dataset as the target to fit and the OCV function as the model
        cost = self.cost(self.ocv_dataset, weighting="domain")

        # Define the optimisation parameters
        capacity_range = np.max(self.ocv_dataset["Charge capacity [A.h]"]) - np.min(
            self.ocv_dataset["Charge capacity [A.h]"]
        )
        parameters = pybop.Parameters(
            {
<<<<<<< HEAD
                "shift": pybop.ParameterInfo(
                    initial_value=0,
                ),
                "stretch": pybop.ParameterInfo(
                    initial_value=np.max(self.ocv_dataset["Charge capacity [A.h]"])
                    - np.min(self.ocv_dataset["Charge capacity [A.h]"]),
                ),
=======
                "shift": pybop.Parameter(initial_value=0),
                "stretch": pybop.Parameter(initial_value=capacity_range),
>>>>>>> 30417018
            }
        )

        # Create the fitting problem
        ocv_function = self.ocv_function
        domain_data = self.ocv_dataset["Charge capacity [A.h]"]

        class OCVCurve(pybop.BaseSimulator):
            def __init__(self, parameters):
                super().__init__(parameters=parameters)
                self.domain_data = domain_data

            def batch_solve(self, inputs, calculate_sensitivities: bool = False):
                solutions = []
                for x in inputs:
                    sol = pybop.Solution()
                    sol.set_solution_variable(
                        "Voltage [V]",
                        data=ocv_function(
                            (self.domain_data - x["shift"]) / x["stretch"]
                        ),
                    )
                    solutions.append(sol)
                return solutions

        problem = pybop.Problem(simulator=OCVCurve(parameters), cost=cost)

        # Optimise the fit between the OCV function and the dataset
        optim = self.optimiser(problem, options=self.optimiser_options)
        self.result = optim.run()

        self.stretch = self.result.best_inputs["stretch"]
        self.shift = self.result.best_inputs["shift"]

        if self.optimiser_options.verbose:
            print(
                f"The capacity stretch and shift values are ({self.stretch} A.h, {self.shift} A.h)."
            )

        # Scale charge capacity into stoichiometry (ascending)
        stoichiometry = (
            self.ocv_dataset["Charge capacity [A.h]"] - self.shift
        ) / self.stretch
        self.dataset = pybop.Dataset(
            {
                "Stoichiometry": stoichiometry,
                "Voltage [V]": self.ocv_dataset["Voltage [V]"],
            }
            if stoichiometry[-1] > stoichiometry[0]
            else {
                "Stoichiometry": np.flipud(stoichiometry),
                "Voltage [V]": np.flipud(self.ocv_dataset["Voltage [V]"]),
            }
        )
        self.check_monotonicity(self.ocv_dataset["Voltage [V]"])

        return self.dataset<|MERGE_RESOLUTION|>--- conflicted
+++ resolved
@@ -169,26 +169,10 @@
 
         # Define the optimisation parameters
         self.parameters = pybop.Parameters(
-<<<<<<< HEAD
-            {
-                "shift": pybop.ParameterInfo(
-                    initial_value=0.05,
-                ),
-            }
+            {"shift": pybop.ParameterInfo(initial_value=0.05)}
         )
         if self.allow_stretching:
-            self.parameters.add(
-                "stretch",
-                pybop.ParameterInfo(
-                    initial_value=1.0,
-                ),
-            )
-=======
-            {"shift": pybop.Parameter(initial_value=0.05)}
-        )
-        if self.allow_stretching:
-            self.parameters.add("stretch", pybop.Parameter(initial_value=1.0))
->>>>>>> 30417018
+            self.parameters.add("stretch", pybop.ParameterInfo(initial_value=1.0))
 
         # Create the fitting problem
         class OCVCurve(pybop.BaseSimulator):
@@ -335,18 +319,8 @@
         )
         parameters = pybop.Parameters(
             {
-<<<<<<< HEAD
-                "shift": pybop.ParameterInfo(
-                    initial_value=0,
-                ),
-                "stretch": pybop.ParameterInfo(
-                    initial_value=np.max(self.ocv_dataset["Charge capacity [A.h]"])
-                    - np.min(self.ocv_dataset["Charge capacity [A.h]"]),
-                ),
-=======
-                "shift": pybop.Parameter(initial_value=0),
-                "stretch": pybop.Parameter(initial_value=capacity_range),
->>>>>>> 30417018
+                "shift": pybop.ParameterInfo(initial_value=0),
+                "stretch": pybop.ParameterInfo(initial_value=capacity_range),
             }
         )
 
