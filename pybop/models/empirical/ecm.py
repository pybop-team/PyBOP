--- conflicted
+++ resolved
@@ -1,10 +1,6 @@
 import pybamm
-<<<<<<< HEAD
+
 from .base_ecm import ECircuitModel
-=======
-
-from .ecm_base import ECircuitModel
->>>>>>> ecf8be42
 
 
 class Thevenin(ECircuitModel):
