--- conflicted
+++ resolved
@@ -80,15 +80,9 @@
 
         Additional Attributes
         ---------------------
-<<<<<<< HEAD
-        pybamm_model : pybamm.BaseModel, optional
-            An instance of a PyBaMM model.
-        parameters : pybop.Parameters, optional
-=======
         pybamm_model : pybamm.BaseModel
             An instance of a PyBaMM model.
         parameters : pybop.Parameters
->>>>>>> df429f7f
             The input parameters.
         param_check_counter : int
             A counter for the number of parameter checks (default: 0).
@@ -262,13 +256,6 @@
             The dataset to be used in the model construction.
         """
         if "Current function [A]" in self._parameter_set.keys():
-<<<<<<< HEAD
-            self._parameter_set["Current function [A]"] = pybamm.Interpolant(
-                dataset["Time [s]"],
-                dataset["Current function [A]"],
-                pybamm.t,
-            )
-=======
             if "Current function [A]" not in self.parameters.keys():
                 current = pybamm.Interpolant(
                     dataset["Time [s]"],
@@ -278,7 +265,6 @@
                 # Update both the active and unprocessed parameter sets for consistency
                 self._parameter_set["Current function [A]"] = current
                 self._unprocessed_parameter_set["Current function [A]"] = current
->>>>>>> df429f7f
 
     def set_parameters(self):
         """
@@ -316,12 +302,8 @@
         Parameters
         ----------
         parameters : Parameters, optional
-<<<<<<< HEAD
-            The optimisation parameters. Defaults to None, meaning that the parameters
-            attribute is not modified.
-=======
-            The optimisation parameters. Defaults to None, resulting in the internal `pybop.Parameters` object to be used.
->>>>>>> df429f7f
+            The optimisation parameters. Defaults to None, resulting in the internal
+            `pybop.Parameters` object to be used.
         inputs : Inputs, optional
             The input parameters for the simulation (default: None).
         """
@@ -356,10 +338,7 @@
             if requires_rebuild:
                 self.clear()
                 self._geometry = self.pybamm_model.default_geometry
-<<<<<<< HEAD
                 # Update both the active and unprocessed parameter sets for consistency
-=======
->>>>>>> df429f7f
                 self._parameter_set.update(rebuild_parameters)
                 self._unprocessed_parameter_set.update(rebuild_parameters)
 
