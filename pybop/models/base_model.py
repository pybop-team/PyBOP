import copy
from dataclasses import dataclass
<<<<<<< HEAD
from typing import Any, Dict, Optional, Union, Callable
=======
from typing import Any, Optional, Union
>>>>>>> e6788e45

import casadi
import numpy as np
import pybamm

from pybop import Dataset, Experiment, Parameters, ParameterSet
from pybop.parameters.parameter import Inputs


@dataclass
class TimeSeriesState:
    """
    The current state of a time series model that is a pybamm model.
    """

    sol: pybamm.Solution
    inputs: Inputs
    t: float = 0.0

    def as_ndarray(self) -> np.ndarray:
        ncol = self.sol.y.shape[1]
        if ncol > 1:
            y = self.sol.y[:, -1]
        else:
            y = self.sol.y
        if isinstance(y, casadi.DM):
            y = y.full()
        return y

    def __len__(self):
        return self.sol.y.shape[0]


class BaseModel:
    """
    A base class for constructing and simulating models using PyBaMM.

    This class serves as a foundation for building specific models in PyBaMM.
    It provides methods to set up the model, define parameters, and perform
    simulations. The class is designed to be subclassed for creating models
    with custom behaviour.

    """

    def __init__(self, name="Base Model", parameter_set=None, check_params: Callable=None):
        """
        Initialize the BaseModel with an optional name.

        Parameters
        ----------
        name : str, optional
            The name given to the model instance.
        parameter_set : dict | pybamm.ParameterValues, optional
            Parameter set to run the model with
        check_params : Callable, optional
            A compatibility check for the model parameters. Function, with
            signature
                check_params(
                    inputs: dict,
                    allow_infeasible_solutions: bool, optional
                )
            Returns true if parameters are valid, False otherwise. Can be
            used to impose constraints on valid parameters.
        """
        self.name = name
        if parameter_set is None:
            self._parameter_set = None
        elif isinstance(parameter_set, dict):
            self._parameter_set = pybamm.ParameterValues(parameter_set)
        elif isinstance(parameter_set, pybamm.ParameterValues):
            self._parameter_set = parameter_set
        else:  # a pybop parameter set
            self._parameter_set = pybamm.ParameterValues(parameter_set.params)
        self.param_checker = check_params

        self.parameters = Parameters()
        self.dataset = None
        self.signal = None
        self.additional_variables = []
        self.rebuild_parameters = {}
        self.standard_parameters = {}
        self.param_check_counter = 0
        self.allow_infeasible_solutions = True

    def build(
        self,
        dataset: Dataset = None,
        parameters: Union[Parameters, dict] = None,
        check_model: bool = True,
        init_soc: Optional[float] = None,
    ) -> None:
        """
        Construct the PyBaMM model if not already built, and set parameters.

        This method initializes the model components, applies the given parameters,
        sets up the mesh and discretisation if needed, and prepares the model
        for simulations.

        Parameters
        ----------
        dataset : pybamm.Dataset, optional
            The dataset to be used in the model construction.
        parameters : pybop.Parameters or Dict, optional
            A pybop Parameters class or dictionary containing parameter values to apply to the model.
        check_model : bool, optional
            If True, the model will be checked for correctness after construction.
        init_soc : float, optional
            The initial state of charge to be used in simulations.
        """
        self.dataset = dataset
        if parameters is not None:
            self.parameters = parameters
            self.classify_and_update_parameters(self.parameters)

        if init_soc is not None:
            self.set_init_soc(init_soc)

        if self._built_model:
            return

        elif self.pybamm_model.is_discretised:
            self._model_with_set_params = self.pybamm_model
            self._built_model = self.pybamm_model

        else:
            if not self.pybamm_model._built:
                self.pybamm_model.build_model()
            self.set_params()

            self._mesh = pybamm.Mesh(self.geometry, self.submesh_types, self.var_pts)
            self._disc = pybamm.Discretisation(
                mesh=self.mesh,
                spatial_methods=self.spatial_methods,
                check_model=check_model,
            )
            self._built_model = self._disc.process_model(
                self._model_with_set_params, inplace=False
            )

            # Clear solver and setup model
            self._solver._model_set_up = {}

        self.n_states = self._built_model.len_rhs_and_alg  # len_rhs + len_alg

    def set_init_soc(self, init_soc: float):
        """
        Set the initial state of charge for the battery model.

        Parameters
        ----------
        init_soc : float
            The initial state of charge to be used in the model.
        """
        if self._built_initial_soc != init_soc:
            # reset
            self._model_with_set_params = None
            self._built_model = None
            self.op_conds_to_built_models = None
            self.op_conds_to_built_solvers = None

        param = self.pybamm_model.param
        self._parameter_set = (
            self._unprocessed_parameter_set.set_initial_stoichiometries(
                init_soc, param=param, inplace=False
            )
        )
        # Save solved initial SOC in case we need to rebuild the model
        self._built_initial_soc = init_soc

    def set_params(self, rebuild=False):
        """
        Assign the parameters to the model.

        This method processes the model with the given parameters, sets up
        the geometry, and updates the model instance.
        """
        if self.model_with_set_params and not rebuild:
            return

        # Mark any simulation inputs in the parameter set
        for key in self.standard_parameters.keys():
            self._parameter_set[key] = "[input]"

        if self.dataset is not None and (not self.rebuild_parameters or not rebuild):
            if (
                self.parameters is None
                or "Current function [A]" not in self.parameters.keys()
            ):
                self._parameter_set["Current function [A]"] = pybamm.Interpolant(
                    self.dataset["Time [s]"],
                    self.dataset["Current function [A]"],
                    pybamm.t,
                )
                # Set t_eval
                self.time_data = self._parameter_set["Current function [A]"].x[0]

        self._model_with_set_params = self._parameter_set.process_model(
            self._unprocessed_model, inplace=False
        )
        if self.geometry is not None:
            self._parameter_set.process_geometry(self.geometry)
        self.pybamm_model = self._model_with_set_params

    def rebuild(
        self,
        dataset: Dataset = None,
        parameters: Union[Parameters, dict] = None,
        parameter_set: ParameterSet = None,
        check_model: bool = True,
        init_soc: Optional[float] = None,
    ) -> None:
        """
        Rebuild the PyBaMM model for a given parameter set.

        This method requires the self.build() method to be called first, and
        then rebuilds the model for a given parameter set. Specifically,
        this method applies the given parameters, sets up the mesh and
        discretisation if needed, and prepares the model for simulations.

        Parameters
        ----------
        dataset : pybamm.Dataset, optional
            The dataset to be used in the model construction.
        parameters : pybop.Parameters or Dict, optional
            A pybop Parameters class or dictionary containing parameter values to apply to the model.
        parameter_set : pybop.parameter_set, optional
            A PyBOP parameter set object or a dictionary containing the parameter values
        check_model : bool, optional
            If True, the model will be checked for correctness after construction.
        init_soc : float, optional
            The initial state of charge to be used in simulations.
        """
        self.dataset = dataset

        if parameters is not None:
            self.classify_and_update_parameters(parameters)

        if init_soc is not None:
            self.set_init_soc(init_soc)

        if self._built_model is None:
            raise ValueError("Model must be built before calling rebuild")

        self.set_params(rebuild=True)
        self._mesh = pybamm.Mesh(self.geometry, self.submesh_types, self.var_pts)
        self._disc = pybamm.Discretisation(
            mesh=self.mesh,
            spatial_methods=self.spatial_methods,
            check_model=check_model,
        )
        self._built_model = self._disc.process_model(
            self._model_with_set_params, inplace=False
        )

        # Clear solver and setup model
        self._solver._model_set_up = {}

    def classify_and_update_parameters(self, parameters: Parameters):
        """
        Update the parameter values according to their classification as either
        'rebuild_parameters' which require a model rebuild and
        'standard_parameters' which do not.

        Parameters
        ----------
        parameters : pybop.Parameters

        """
        if parameters is None:
            self.parameters = Parameters()
        else:
            self.parameters = parameters

        parameter_dictionary = self.parameters.as_dict()

        rebuild_parameters = {
            param: parameter_dictionary[param]
            for param in parameter_dictionary
            if param in self.geometric_parameters
        }
        standard_parameters = {
            param: parameter_dictionary[param]
            for param in parameter_dictionary
            if param not in self.geometric_parameters
        }

        self.rebuild_parameters.update(rebuild_parameters)
        self.standard_parameters.update(standard_parameters)

        # Update the parameter set and geometry for rebuild parameters
        if self.rebuild_parameters:
            self._parameter_set.update(self.rebuild_parameters)
            self._unprocessed_parameter_set = self._parameter_set
            self.geometry = self.pybamm_model.default_geometry

        # Update the list of parameter names and number of parameters
        self._n_parameters = len(self.parameters)

    def reinit(
        self, inputs: Inputs, t: float = 0.0, x: Optional[np.ndarray] = None
    ) -> TimeSeriesState:
        """
        Initialises the solver with the given inputs and returns the initial state of the problem
        """
        if self._built_model is None:
            raise ValueError("Model must be built before calling reinit")

        inputs = self.parameters.verify(inputs)

        self._solver.set_up(self._built_model, inputs=inputs)

        if x is None:
            x = self._built_model.y0

        sol = pybamm.Solution([np.asarray([t])], [x], self._built_model, inputs)

        return TimeSeriesState(sol=sol, inputs=inputs, t=t)

    def get_state(self, inputs: Inputs, t: float, x: np.ndarray) -> TimeSeriesState:
        """
        Returns the given state for the problem (inputs are assumed constant since last reinit)
        """
        if self._built_model is None:
            raise ValueError("Model must be built before calling get_state")

        sol = pybamm.Solution([np.asarray([t])], [x], self._built_model, inputs)

        return TimeSeriesState(sol=sol, inputs=inputs, t=t)

    def step(self, state: TimeSeriesState, time: np.ndarray) -> TimeSeriesState:
        """
        Step forward in time from the given state until the given time.

        Parameters
        ----------
        state : TimeSeriesState
            The current state of the model
        time : np.ndarray
            The time to simulate the system until (in whatever time units the model is in)
        """
        dt = time - state.t
        new_sol = self._solver.step(
            state.sol, self.built_model, dt, npts=2, inputs=state.inputs, save=False
        )
        return TimeSeriesState(sol=new_sol, inputs=state.inputs, t=time)

    def simulate(
        self, inputs: Inputs, t_eval: np.array
    ) -> dict[str, np.ndarray[np.float64]]:
        """
        Execute the forward model simulation and return the result.

        Parameters
        ----------
        inputs : Inputs
            The input parameters for the simulation.
        t_eval : array-like
            An array of time points at which to evaluate the solution.

        Returns
        -------
        array-like
            The simulation result corresponding to the specified signal.

        Raises
        ------
        ValueError
            If the model has not been built before simulation.
        """
        inputs = self.parameters.verify(inputs)

        if self._built_model is None:
            raise ValueError("Model must be built before calling simulate")
        else:
            if self.rebuild_parameters and not self.standard_parameters:
                sol = self.solver.solve(self.built_model, t_eval=t_eval)

            else:
                if self.check_params(
                    inputs=inputs,
                    allow_infeasible_solutions=self.allow_infeasible_solutions,
                ):
                    try:
                        sol = self.solver.solve(
                            self.built_model, inputs=inputs, t_eval=t_eval
                        )
                    except Exception as e:
                        print(f"Error: {e}")
                        return {signal: [np.inf] for signal in self.signal}
                else:
                    return {signal: [np.inf] for signal in self.signal}

            y = {
                signal: sol[signal].data
                for signal in (self.signal + self.additional_variables)
            }

            return y

    def simulateS1(self, inputs: Inputs, t_eval: np.array):
        """
        Perform the forward model simulation with sensitivities.

        Parameters
        ----------
        inputs : Inputs
            The input parameters for the simulation.
        t_eval : array-like
            An array of time points at which to evaluate the solution and its
            sensitivities.

        Returns
        -------
        tuple
            A tuple containing the simulation result and the sensitivities.

        Raises
        ------
        ValueError
            If the model has not been built before simulation.
        """
        inputs = self.parameters.verify(inputs)

        if self._built_model is None:
            raise ValueError("Model must be built before calling simulate")
        else:
            if self.rebuild_parameters:
                raise ValueError(
                    "Cannot use sensitivies for parameters which require a model rebuild"
                )

            if self.check_params(
                inputs=inputs,
                allow_infeasible_solutions=self.allow_infeasible_solutions,
            ):
                try:
                    sol = self._solver.solve(
                        self.built_model,
                        inputs=inputs,
                        t_eval=t_eval,
                        calculate_sensitivities=True,
                    )
                    y = {signal: sol[signal].data for signal in self.signal}

                    # Extract the sensitivities and stack them along a new axis for each signal
                    dy = np.empty(
                        (
                            sol[self.signal[0]].data.shape[0],
                            self.n_outputs,
                            self._n_parameters,
                        )
                    )

                    for i, signal in enumerate(self.signal):
                        dy[:, i, :] = np.stack(
                            [
                                sol[signal].sensitivities[key].toarray()[:, 0]
                                for key in self.parameters.keys()
                            ],
                            axis=-1,
                        )

                    return y, dy
                except Exception as e:
                    print(f"Error: {e}")
                    return {signal: [np.inf] for signal in self.signal}, [np.inf]

            else:
                return {signal: [np.inf] for signal in self.signal}, [np.inf]

    def predict(
        self,
        inputs: Inputs = None,
        t_eval: np.array = None,
        parameter_set: ParameterSet = None,
        experiment: Experiment = None,
        init_soc: Optional[float] = None,
    ) -> dict[str, np.ndarray[np.float64]]:
        """
        Solve the model using PyBaMM's simulation framework and return the solution.

        This method sets up a PyBaMM simulation by configuring the model, parameters, experiment
        (if any), and initial state of charge (if provided). It then solves the simulation and
        returns the resulting solution object.

        Parameters
        ----------
        inputs : Inputs, optional
            Input parameters for the simulation. Defaults to None, indicating that the
            default parameters should be used.
        t_eval : array-like, optional
            An array of time points at which to evaluate the solution. Defaults to None,
            which means the time points need to be specified within experiment or elsewhere.
        parameter_set : pybamm.ParameterValues, optional
            A PyBaMM ParameterValues object or a dictionary containing the parameter values
            to use for the simulation. Defaults to the model's current ParameterValues if None.
        experiment : pybamm.Experiment, optional
            A PyBaMM Experiment object specifying the experimental conditions under which
            the simulation should be run. Defaults to None, indicating no experiment.
        init_soc : float, optional
            The initial state of charge for the simulation, as a fraction (between 0 and 1).
            Defaults to None.

        Returns
        -------
        pybamm.Solution
            The solution object returned after solving the simulation.

        Raises
        ------
        ValueError
            If the model has not been configured properly before calling this method or
            if PyBaMM models are not supported by the current simulation method.

        """
        inputs = self.parameters.verify(inputs)

        if not self.pybamm_model._built:
            self.pybamm_model.build_model()

        parameter_set = parameter_set or self._unprocessed_parameter_set
        if inputs is not None:
            parameter_set.update(inputs)

        if self.check_params(
            inputs=inputs,
            parameter_set=parameter_set,
            allow_infeasible_solutions=self.allow_infeasible_solutions,
        ):
            if self._unprocessed_model is not None:
                if experiment is None:
                    return pybamm.Simulation(
                        self._unprocessed_model,
                        parameter_values=parameter_set,
                    ).solve(t_eval=t_eval, initial_soc=init_soc)
                else:
                    return pybamm.Simulation(
                        self._unprocessed_model,
                        experiment=experiment,
                        parameter_values=parameter_set,
                    ).solve(initial_soc=init_soc)
            else:
                raise ValueError(
                    "This sim method currently only supports PyBaMM models"
                )

        else:
            return [np.inf]

    def check_params(
        self,
        inputs: Inputs = None,
        parameter_set: ParameterSet = None,
        allow_infeasible_solutions: bool = True,
    ):
        """
        Check compatibility of the model parameters.

        Parameters
        ----------
        inputs : Inputs
            The input parameters for the simulation.
        allow_infeasible_solutions : bool, optional
            If True, infeasible parameter values will be allowed in the optimisation (default: True).

        Returns
        -------
        bool
            A boolean which signifies whether the parameters are compatible.

        """
        inputs = self.parameters.verify(inputs)

        return self._check_params(
            inputs=inputs, allow_infeasible_solutions=allow_infeasible_solutions
        )

    def _check_params(
        self, inputs: Inputs = None, allow_infeasible_solutions: bool = True
    ):
        """
        A compatibility check for the model parameters which can be implemented by subclasses
        if required, otherwise it returns True by default.

        Parameters
        ----------
        inputs : Inputs
            The input parameters for the simulation.
        allow_infeasible_solutions : bool, optional
            If True, infeasible parameter values will be allowed in the optimisation (default: True).

        Returns
        -------
        bool
            A boolean which signifies whether the parameters are compatible.
        """
        if self.param_checker:
            return self.param_checker(inputs, allow_infeasible_solutions)
        return True

    def copy(self):
        """
        Return a copy of the model.

        Returns
        -------
        BaseModel
            A copy of the model.
        """
        return copy.copy(self)

    def cell_mass(self, parameter_set: ParameterSet = None):
        """
        Calculate the cell mass in kilograms.

        This method must be implemented by subclasses.

        Parameters
        ----------
        parameter_set : dict, optional
            A dictionary containing the parameter values necessary for the mass
            calculations.

        Raises
        ------
        NotImplementedError
            If the method has not been implemented by the subclass.
        """
        raise NotImplementedError

    def cell_volume(self, parameter_set: ParameterSet = None):
        """
        Calculate the cell volume in m3.

        This method must be implemented by subclasses.

        Parameters
        ----------
        parameter_set : dict, optional
            A dictionary containing the parameter values necessary for the volume
            calculation.

        Raises
        ------
        NotImplementedError
            If the method has not been implemented by the subclass.
        """
        raise NotImplementedError

    def approximate_capacity(self, inputs: Inputs):
        """
        Calculate a new estimate for the nominal capacity based on the theoretical energy density
        and an average voltage.

        This method must be implemented by subclasses.

        Parameters
        ----------
        inputs : Inputs
            The parameters that are the inputs of the model.

        Raises
        ------
        NotImplementedError
            If the method has not been implemented by the subclass.
        """
        raise NotImplementedError

    @property
    def built_model(self):
        return self._built_model

    @property
    def parameter_set(self):
        return self._parameter_set

    @parameter_set.setter
    def parameter_set(self, parameter_set):
        self._parameter_set = parameter_set.copy()

    @property
    def model_with_set_params(self):
        return self._model_with_set_params

    @property
    def geometry(self):
        return self._geometry

    @geometry.setter
    def geometry(self, geometry: Optional[pybamm.Geometry]):
        self._geometry = geometry.copy() if geometry is not None else None

    @property
    def submesh_types(self):
        return self._submesh_types

    @submesh_types.setter
    def submesh_types(self, submesh_types: Optional[dict[str, Any]]):
        self._submesh_types = (
            submesh_types.copy() if submesh_types is not None else None
        )

    @property
    def mesh(self):
        return self._mesh

    @property
    def var_pts(self):
        return self._var_pts

    @var_pts.setter
    def var_pts(self, var_pts: Optional[dict[str, int]]):
        self._var_pts = var_pts.copy() if var_pts is not None else None

    @property
    def spatial_methods(self):
        return self._spatial_methods

    @spatial_methods.setter
    def spatial_methods(self, spatial_methods: Optional[dict[str, Any]]):
        self._spatial_methods = (
            spatial_methods.copy() if spatial_methods is not None else None
        )

    @property
    def solver(self):
        return self._solver

    @solver.setter
    def solver(self, solver):
        self._solver = solver.copy() if solver is not None else None<|MERGE_RESOLUTION|>--- conflicted
+++ resolved
@@ -1,10 +1,6 @@
 import copy
 from dataclasses import dataclass
-<<<<<<< HEAD
-from typing import Any, Dict, Optional, Union, Callable
-=======
-from typing import Any, Optional, Union
->>>>>>> e6788e45
+from typing import Any, Optional, Union, Callable
 
 import casadi
 import numpy as np
