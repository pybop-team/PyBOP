--- conflicted
+++ resolved
@@ -334,17 +334,11 @@
             if requires_rebuild:
                 self.clear()
                 self._geometry = self.pybamm_model.default_geometry
+                # Update both the active and unprocessed parameter sets for consistency
                 self._parameter_set.update(rebuild_parameters)
                 self._unprocessed_parameter_set.update(rebuild_parameters)
 
-<<<<<<< HEAD
-        # Update both the active and unprocessed parameter sets for consistency
-        if self._parameter_set is not None:
-            self._parameter_set.update(parameter_dictionary)
-            self._unprocessed_parameter_set.update(parameter_dictionary)
-=======
         return standard_parameters
->>>>>>> f675e2e3
 
     def reinit(
         self, inputs: Inputs, t: float = 0.0, x: Optional[np.ndarray] = None
