import copy
from dataclasses import dataclass
from typing import Any, Optional, Union

import casadi
import numpy as np
import pybamm

from pybop import Dataset, Experiment, Parameters, ParameterSet
from pybop.parameters.parameter import Inputs


@dataclass
class TimeSeriesState:
    """
    The current state of a time series model that is a pybamm model.
    """

    sol: pybamm.Solution
    inputs: Inputs
    t: float = 0.0

    def as_ndarray(self) -> np.ndarray:
        ncol = self.sol.y.shape[1]
        if ncol > 1:
            y = self.sol.y[:, -1]
        else:
            y = self.sol.y
        if isinstance(y, casadi.DM):
            y = y.full()
        return y

    def __len__(self):
        return self.sol.y.shape[0]


class BaseModel:
    """
    A base class for constructing and simulating models using PyBaMM.

    This class serves as a foundation for building specific models in PyBaMM. It provides
    methods to set up the model, define parameters, and perform simulations. The class is
    designed to be subclassed for creating models with custom behaviour.

    """

    def __init__(
        self, name: str = "Base Model", parameter_set: Optional[ParameterSet] = None
    ):
        """
        Initialize the BaseModel with an optional name and a parameter set.

        Parameters
        ----------
        name : str, optional
            The name given to the model instance.
        parameter_set : pybop.ParameterSet, optional
            A PyBOP ParameterSet, PyBaMM ParameterValues object or a dictionary containing the
            parameter values.

        Additional Attributes
        ---------------------
        parameters : pybop.Parameters
            The input parameters.
        output_variables : list[str], optional
            A list of names of variables to include in the solution object.
        rebuild_parameters : dict
            A list of parameters which require the model to be rebuilt (default: {}).
        standard_parameters : dict
            A list of standard (i.e. not rebuild) parameters (default: {}).
        param_check_counter : int
            A counter for the number of parameter checks (default: 0).
        allow_infeasible_solutions : bool, optional
            If True, parameter values will be simulated whether or not they are feasible
            (default: True).
        """
        self.name = name
        if parameter_set is None:
            self._parameter_set = None
        elif isinstance(parameter_set, dict):
            self.parameter_set = pybamm.ParameterValues(parameter_set)
        elif isinstance(parameter_set, pybamm.ParameterValues):
            self.parameter_set = parameter_set
        else:  # a pybop parameter set
            self.parameter_set = pybamm.ParameterValues(parameter_set.params)

        self.pybamm_model = None
        self.parameters = Parameters()
        self.rebuild_parameters = {}
        self.standard_parameters = {}
        self.param_check_counter = 0
        self.allow_infeasible_solutions = True
        self.current_function = None

    def build(
        self,
        dataset: Optional[Dataset] = None,
        parameters: Union[Parameters, dict] = None,
        check_model: bool = True,
        initial_state: Optional[float] = None,
    ) -> None:
        """
        Construct the PyBaMM model if not already built, and set parameters.

        This method initializes the model components, applies the given parameters,
        sets up the mesh and discretisation if needed, and prepares the model
        for simulations.

        Parameters
        ----------
        dataset : pybamm.Dataset, optional
            The dataset to be used in the model construction.
        parameters : pybop.Parameters or Dict, optional
            A pybop Parameters class or dictionary containing parameter values to apply to the model.
        check_model : bool, optional
            If True, the model will be checked for correctness after construction.
        initial_state : float or str, optional
            If float, this value is used as the initial state of charge (as a decimal between 0
            and 1). If str ending in "V", this value is used as the initial open-circuit voltage.
            Defaults to None, indicating that the existing initial concentrations will be used.
        """
        if parameters is not None:
            self.parameters = parameters
            self.classify_and_update_parameters(self.parameters)

        if initial_state is not None:
            self.set_initial_state(initial_state)

        if self._built_model:
            return

        elif self.pybamm_model.is_discretised:
            self._model_with_set_params = self.pybamm_model
            self._built_model = self.pybamm_model

        else:
            if not self.pybamm_model._built:
                self.pybamm_model.build_model()
            self.set_params(dataset=dataset)

            self._mesh = pybamm.Mesh(self.geometry, self.submesh_types, self.var_pts)
            self._disc = pybamm.Discretisation(
                mesh=self.mesh,
                spatial_methods=self.spatial_methods,
                check_model=check_model,
            )
            self._built_model = self._disc.process_model(
                self._model_with_set_params, inplace=False
            )

            # Clear solver and setup model
            self._solver._model_set_up = {}

        self.n_states = self._built_model.len_rhs_and_alg  # len_rhs + len_alg

    def set_initial_state(self, initial_state: Optional[float] = None):
        """
        Set the initial concentrations for the battery model.

        Parameters
        ----------
        initial_state : float or str, optional
            If float, this value is used as the initial state of charge (as a decimal between 0
            and 1). If str ending in "V", this value is used as the initial open-circuit voltage.
            Defaults to None, indicating that the existing initial concentrations will be used.
        """
        if "Initial SoC" in self._unprocessed_parameter_set.keys():
            initial_soc = self.get_initial_state(initial_state)
            self._unprocessed_parameter_set.update({"Initial SoC": initial_soc})

        else:
            # Point pybamm variables at pybop variables
            self.model = self.pybamm_model
            self._model = self.pybamm_model
            self._unprocessed_parameter_values = self._unprocessed_parameter_set

            pybamm_set_initial_state = pybamm.Simulation.set_initial_soc
            pybamm_set_initial_state(self, initial_state, inputs=None)

            # Update the default parameter set for consistency
            self._unprocessed_parameter_set = self._parameter_values

            # Clear the pybamm variables
            del self.model
            del self._model
            del self._unprocessed_parameter_values
            del self._parameter_values

        # Use a copy of the updated default parameter set
        self.parameter_set = self._unprocessed_parameter_set

    def set_params(self, rebuild: bool = False, dataset: Dataset = None):
        """
        Assign the parameters to the model.

        This method processes the model with the given parameters, sets up
        the geometry, and updates the model instance.
        """
        if self.model_with_set_params and not rebuild:
            return

        # Mark any simulation inputs in the parameter set
        for key in self.standard_parameters.keys():
            self._parameter_set[key] = "[input]"

        if "Current function [A]" in self._parameter_set.keys():
            if dataset is not None and (not self.rebuild_parameters or not rebuild):
                if "Current function [A]" not in self.parameters.keys():
                    self.current_function = pybamm.Interpolant(
                        dataset["Time [s]"],
                        dataset["Current function [A]"],
                        pybamm.t,
                    )
                    self._parameter_set["Current function [A]"] = self.current_function
            elif rebuild and self.current_function is not None:
                self._parameter_set["Current function [A]"] = self.current_function

        self._model_with_set_params = self._parameter_set.process_model(
            self._unprocessed_model, inplace=False
        )
        if self.geometry is not None:
            self._parameter_set.process_geometry(self.geometry)
        self.pybamm_model = self._model_with_set_params

    def rebuild(
        self,
        dataset: Optional[Dataset] = None,
        parameters: Union[Parameters, dict] = None,
        check_model: bool = True,
        initial_state: Optional[float] = None,
    ) -> None:
        """
        Rebuild the PyBaMM model for a given set of inputs.

        This method requires the self.build() method to be called first, and
        then rebuilds the model for a given parameter set. Specifically,
        this method applies the given parameters, sets up the mesh and
        discretisation if needed, and prepares the model for simulations.

        Parameters
        ----------
        dataset : pybamm.Dataset, optional
            The dataset to be used in the model construction.
        parameters : pybop.Parameters or Dict, optional
            A pybop Parameters class or dictionary containing parameter values to apply to the model.
<<<<<<< HEAD
=======
        parameter_set : pybop.parameter_set, optional
            A PyBOP parameter set object or a dictionary containing the parameter values.
>>>>>>> 07644d46
        check_model : bool, optional
            If True, the model will be checked for correctness after construction.
        initial_state : float or str, optional
            If float, this value is used as the initial state of charge. If str ending in "V", this
            value is used as the initial open-circuit voltage. Defaults to None, indicating that the
            initial concentrations in the parameter set should be used.
        """
        if parameters is not None:
            self.classify_and_update_parameters(parameters)

        if initial_state is not None:
            self.set_initial_state(initial_state)

        if self._built_model is None:
            raise ValueError("Model must be built before calling rebuild")

        self.set_params(rebuild=True, dataset=dataset)
        self._mesh = pybamm.Mesh(self.geometry, self.submesh_types, self.var_pts)
        self._disc = pybamm.Discretisation(
            mesh=self.mesh,
            spatial_methods=self.spatial_methods,
            check_model=check_model,
        )
        self._built_model = self._disc.process_model(
            self._model_with_set_params, inplace=False
        )

        # Clear solver and setup model
        self._solver._model_set_up = {}

    def classify_and_update_parameters(self, parameters: Parameters):
        """
        Update the parameter values according to their classification as either
        'rebuild_parameters' which require a model rebuild and
        'standard_parameters' which do not.

        Parameters
        ----------
        parameters : pybop.Parameters
            The input parameters.
        """
        self.parameters = parameters or Parameters()

        parameter_dictionary = self.parameters.as_dict()

        rebuild_parameters = {
            param: parameter_dictionary[param]
            for param in parameter_dictionary
            if param in self.geometric_parameters
        }
        standard_parameters = {
            param: parameter_dictionary[param]
            for param in parameter_dictionary
            if param not in self.geometric_parameters
        }

        self.rebuild_parameters.update(rebuild_parameters)
        self.standard_parameters.update(standard_parameters)

        if self.rebuild_parameters:
            self.geometry = self.pybamm_model.default_geometry

        # Update both the active and unprocessed parameter sets for consistency
        if self._parameter_set is not None:
            self._parameter_set.update(parameter_dictionary)
            self._unprocessed_parameter_set = self._parameter_set

    def reinit(
        self, inputs: Inputs, t: float = 0.0, x: Optional[np.ndarray] = None
    ) -> TimeSeriesState:
        """
        Initialises the solver with the given inputs and returns the initial state of the problem
        """
        if self._built_model is None:
            raise ValueError("Model must be built before calling reinit")

        inputs = self.parameters.verify(inputs)

        self._solver.set_up(self._built_model, inputs=inputs)

        if x is None:
            x = self._built_model.y0

        return self.get_state(inputs, t, x)

    def get_state(self, inputs: Inputs, t: float, x: np.ndarray) -> TimeSeriesState:
        """
        Returns the given state for the problem (inputs are assumed constant since last reinit)
        """
        if self._built_model is None:
            raise ValueError("Model must be built before calling get_state")

        sol = pybamm.Solution([np.asarray([t])], [x], self._built_model, inputs)

        return TimeSeriesState(sol=sol, inputs=inputs, t=t)

    def step(self, state: TimeSeriesState, time: np.ndarray) -> TimeSeriesState:
        """
        Step forward in time from the given state until the given time.

        Parameters
        ----------
        state : TimeSeriesState
            The current state of the model
        time : np.ndarray
            The time to simulate the system until (in whatever time units the model is in)
        """
        dt = time - state.t
        new_sol = self._solver.step(
            state.sol, self._built_model, dt, npts=2, inputs=state.inputs, save=False
        )
        return TimeSeriesState(sol=new_sol, inputs=state.inputs, t=time)

    def simulate(
        self, inputs: Inputs, t_eval: np.array, initial_state: Optional[float] = None
    ):
        """
        Execute the forward model simulation and return the result.

        Parameters
        ----------
        inputs : Inputs
            The input parameters for the simulation.
        t_eval : array-like
            An array of time points at which to evaluate the solution.
        initial_state : float or str, optional
            If float, this value is used as the initial state of charge (as a decimal between 0
            and 1). If str ending in "V", this value is used as the initial open-circuit voltage.
            Defaults to None, indicating that the existing initial concentrations will be used.

        Returns
        -------
        pybamm.Solution or [np.inf]
            The solution object returned by a PyBaMM simulation, or [np.inf] in the case where
            the parameter values are infeasible and infeasible solutions are not allowed.

        Raises
        ------
        ValueError
            If the model has not been built before simulation.
        """
        inputs = self.parameters.verify(inputs)

        if self._built_model is None:
            raise ValueError("Model must be built before calling simulate")

        requires_rebuild = False
        # A rebuild is required if any of the rebuild parameter values have changed
        for key, value in inputs.items():
            if key in self.rebuild_parameters:
                if value != self.parameters[key].value:
                    requires_rebuild = True
        # Or if the simulation is set to start from a specific initial value
        if initial_state is not None:
            requires_rebuild = True

        if requires_rebuild:
            self.parameters.update(values=list(inputs.values()))
            self.rebuild(parameters=self.parameters, initial_state=initial_state)

        if self.check_params(
            inputs=inputs,
            allow_infeasible_solutions=self.allow_infeasible_solutions,
        ):
            try:
                return self.solver.solve(
                    self._built_model, inputs=inputs, t_eval=t_eval
                )
            except Exception as e:
                print(f"Error: {e}")
                return [np.inf]
        else:
            return [np.inf]

    def simulateS1(
        self, inputs: Inputs, t_eval: np.array, initial_state: Optional[float] = None
    ):
        """
        Perform the forward model simulation with sensitivities.

        Parameters
        ----------
        inputs : Inputs
            The input parameters for the simulation.
        t_eval : array-like
            An array of time points at which to evaluate the solution and its
            sensitivities.
        initial_state : float or str, optional
            If float, this value is used as the initial state of charge (as a decimal between 0
            and 1). If str ending in "V", this value is used as the initial open-circuit voltage.
            Defaults to None, indicating that the existing initial concentrations will be used.

        Returns
        -------
        pybamm.Solution or [np.inf]
            The solution object returned by a PyBaMM simulation, or [np.inf] in the case where
            the parameter values are infeasible and infeasible solutions are not allowed.

        Raises
        ------
        ValueError
            If the model has not been built before simulation.
        """
        inputs = self.parameters.verify(inputs)

        if self._built_model is None:
            raise ValueError("Model must be built before calling simulate")

        if self.rebuild_parameters or initial_state is not None:
            raise ValueError(
                "Cannot use sensitivies for parameters which require a model rebuild"
            )

        if self.check_params(
            inputs=inputs,
            allow_infeasible_solutions=self.allow_infeasible_solutions,
        ):
            try:
                return self._solver.solve(
                    self._built_model,
                    inputs=inputs,
                    t_eval=t_eval,
                    calculate_sensitivities=True,
                )

            except Exception as e:
                print(f"Error: {e}")
                return [np.inf]
        else:
            return [np.inf]

    def predict(
        self,
<<<<<<< HEAD
        inputs: Inputs = None,
        t_eval: np.array = None,
        parameter_set: ParameterSet = None,
        experiment: Experiment = None,
        initial_state: Optional[float] = None,
=======
        inputs: Optional[Inputs] = None,
        t_eval: Optional[np.array] = None,
        parameter_set: Optional[ParameterSet] = None,
        experiment: Optional[Experiment] = None,
        init_soc: Optional[float] = None,
>>>>>>> 07644d46
    ) -> dict[str, np.ndarray[np.float64]]:
        """
        Solve the model using PyBaMM's simulation framework and return the solution.

        This method sets up a PyBaMM simulation by configuring the model, parameters, experiment
        (if any), and initial state of charge (if provided). It then solves the simulation and
        returns the resulting solution object.

        Parameters
        ----------
        inputs : Inputs, optional
            Input parameters for the simulation. Defaults to None, indicating that the
            default parameters should be used.
        t_eval : array-like, optional
            An array of time points at which to evaluate the solution. Defaults to None,
            which means the time points need to be specified within experiment or elsewhere.
        parameter_set : pybamm.ParameterValues, optional
            A PyBaMM ParameterValues object or a dictionary containing the parameter values
            to use for the simulation. Defaults to the model's current ParameterValues if None.
        experiment : pybamm.Experiment, optional
            A PyBaMM Experiment object specifying the experimental conditions under which
            the simulation should be run. Defaults to None, indicating no experiment.
        initial_state : float or str, optional
            If float, this value is used as the initial state of charge (as a decimal between 0
            and 1). If str ending in "V", this value is used as the initial open-circuit voltage.
            Defaults to None, indicating that the existing initial concentrations will be used.

        Returns
        -------
        pybamm.Solution or [np.inf]
            The solution object returned by a PyBaMM simulation, or [np.inf] in the case where
            the parameter values are infeasible and infeasible solutions are not allowed.

        Raises
        ------
        ValueError
            If the model has not been configured properly before calling this method or
            if PyBaMM models are not supported by the current simulation method.

        """
        if self._unprocessed_model is None:
            raise ValueError(
                "The predict method currently only supports PyBaMM models."
            )
        elif not self._unprocessed_model._built:
            self._unprocessed_model.build_model()

        parameter_set = parameter_set or self._unprocessed_parameter_set.copy()
        if inputs is not None:
            inputs = self.parameters.verify(inputs)
            parameter_set.update(inputs)

<<<<<<< HEAD
        # Update the default initial state just for consistency
        if initial_state is not None:
            self.set_initial_state(initial_state)
=======
        if init_soc is not None and "Initial SoC" in parameter_set.keys():
            parameter_set["Initial SoC"] = init_soc
            init_soc = None
>>>>>>> 07644d46

        if self.check_params(
            parameter_set=parameter_set,
            allow_infeasible_solutions=self.allow_infeasible_solutions,
        ):
<<<<<<< HEAD
            if self._unprocessed_model is not None:
                if experiment is None:
                    return pybamm.Simulation(
                        self._unprocessed_model,
                        parameter_values=parameter_set,
                    ).solve(t_eval=t_eval, initial_soc=initial_state)
                else:
                    return pybamm.Simulation(
                        self._unprocessed_model,
                        experiment=experiment,
                        parameter_values=parameter_set,
                    ).solve(initial_soc=initial_state)
=======
            if experiment is not None:
                return pybamm.Simulation(
                    model=self._unprocessed_model,
                    experiment=experiment,
                    parameter_values=parameter_set,
                ).solve(initial_soc=init_soc)
            elif t_eval is not None:
                return pybamm.Simulation(
                    model=self._unprocessed_model,
                    parameter_values=parameter_set,
                ).solve(t_eval=t_eval, initial_soc=init_soc)
>>>>>>> 07644d46
            else:
                raise ValueError(
                    "The predict method requires either an experiment or "
                    "t_eval to be specified."
                )

        else:
            return [np.inf]

    def check_params(
        self,
        inputs: Optional[Inputs] = None,
        parameter_set: Optional[ParameterSet] = None,
        allow_infeasible_solutions: bool = True,
    ):
        """
        Check compatibility of the model parameters.

        Parameters
        ----------
        inputs : Inputs
            The input parameters for the simulation.
        parameter_set : pybop.parameter_set, optional
            A PyBOP parameter set object or a dictionary containing the parameter values.
        allow_infeasible_solutions : bool, optional
            If True, infeasible parameter values will be allowed in the optimisation (default: True).

        Returns
        -------
        bool
            A boolean which signifies whether the parameters are compatible.

        """
        inputs = self.parameters.verify(inputs) or {}
        parameter_set = parameter_set or self._parameter_set

        return self._check_params(
            inputs=inputs,
            parameter_set=parameter_set,
            allow_infeasible_solutions=allow_infeasible_solutions,
        )

    def _check_params(
        self,
        inputs: Inputs,
        parameter_set: ParameterSet,
        allow_infeasible_solutions: bool = True,
    ):
        """
        A compatibility check for the model parameters which can be implemented by subclasses
        if required, otherwise it returns True by default.

        Parameters
        ----------
        inputs : Inputs
            The input parameters for the simulation.
        parameter_set : pybop.parameter_set
            A PyBOP parameter set object or a dictionary containing the parameter values.
        allow_infeasible_solutions : bool, optional
            If True, infeasible parameter values will be allowed in the optimisation (default: True).

        Returns
        -------
        bool
            A boolean which signifies whether the parameters are compatible.
        """
        return True

    def copy(self):
        """
        Return a copy of the model.

        Returns
        -------
        BaseModel
            A copy of the model.
        """
        return copy.copy(self)

    def cell_mass(self, parameter_set: ParameterSet = None):
        """
        Calculate the cell mass in kilograms.

        This method must be implemented by subclasses.

        Parameters
        ----------
        parameter_set : dict, optional
            A dictionary containing the parameter values necessary for the mass
            calculations.

        Raises
        ------
        NotImplementedError
            If the method has not been implemented by the subclass.
        """
        raise NotImplementedError

    def cell_volume(self, parameter_set: ParameterSet = None):
        """
        Calculate the cell volume in m3.

        This method must be implemented by subclasses.

        Parameters
        ----------
        parameter_set : dict, optional
            A dictionary containing the parameter values necessary for the volume
            calculation.

        Raises
        ------
        NotImplementedError
            If the method has not been implemented by the subclass.
        """
        raise NotImplementedError

    def approximate_capacity(self, inputs: Inputs):
        """
        Calculate a new estimate for the nominal capacity based on the theoretical energy density
        and an average voltage.

        This method must be implemented by subclasses.

        Parameters
        ----------
        inputs : Inputs
            The parameters that are the inputs of the model.

        Raises
        ------
        NotImplementedError
            If the method has not been implemented by the subclass.
        """
        raise NotImplementedError

    @property
    def built_model(self):
        return self._built_model

    @property
    def parameter_set(self):
        return self._parameter_set

    @parameter_set.setter
    def parameter_set(self, parameter_set):
        self._parameter_set = parameter_set.copy()

    @property
    def model_with_set_params(self):
        return self._model_with_set_params

    @property
    def geometry(self):
        return self._geometry

    @geometry.setter
    def geometry(self, geometry: Optional[pybamm.Geometry]):
        self._geometry = geometry.copy() if geometry is not None else None

    @property
    def submesh_types(self):
        return self._submesh_types

    @submesh_types.setter
    def submesh_types(self, submesh_types: Optional[dict[str, Any]]):
        self._submesh_types = (
            submesh_types.copy() if submesh_types is not None else None
        )

    @property
    def mesh(self):
        return self._mesh

    @property
    def var_pts(self):
        return self._var_pts

    @var_pts.setter
    def var_pts(self, var_pts: Optional[dict[str, int]]):
        self._var_pts = var_pts.copy() if var_pts is not None else None

    @property
    def spatial_methods(self):
        return self._spatial_methods

    @spatial_methods.setter
    def spatial_methods(self, spatial_methods: Optional[dict[str, Any]]):
        self._spatial_methods = (
            spatial_methods.copy() if spatial_methods is not None else None
        )

    @property
    def solver(self):
        return self._solver

    @solver.setter
    def solver(self, solver):
        self._solver = solver.copy() if solver is not None else None<|MERGE_RESOLUTION|>--- conflicted
+++ resolved
@@ -243,11 +243,6 @@
             The dataset to be used in the model construction.
         parameters : pybop.Parameters or Dict, optional
             A pybop Parameters class or dictionary containing parameter values to apply to the model.
-<<<<<<< HEAD
-=======
-        parameter_set : pybop.parameter_set, optional
-            A PyBOP parameter set object or a dictionary containing the parameter values.
->>>>>>> 07644d46
         check_model : bool, optional
             If True, the model will be checked for correctness after construction.
         initial_state : float or str, optional
@@ -481,19 +476,11 @@
 
     def predict(
         self,
-<<<<<<< HEAD
-        inputs: Inputs = None,
-        t_eval: np.array = None,
-        parameter_set: ParameterSet = None,
-        experiment: Experiment = None,
-        initial_state: Optional[float] = None,
-=======
         inputs: Optional[Inputs] = None,
         t_eval: Optional[np.array] = None,
         parameter_set: Optional[ParameterSet] = None,
         experiment: Optional[Experiment] = None,
-        init_soc: Optional[float] = None,
->>>>>>> 07644d46
+        initial_state: Optional[float] = None,
     ) -> dict[str, np.ndarray[np.float64]]:
         """
         Solve the model using PyBaMM's simulation framework and return the solution.
@@ -546,46 +533,30 @@
             inputs = self.parameters.verify(inputs)
             parameter_set.update(inputs)
 
-<<<<<<< HEAD
-        # Update the default initial state just for consistency
         if initial_state is not None:
+            if "Initial SoC" in parameter_set.keys():
+                # Update the initial state in the parameter set
+                parameter_set["Initial SoC"] = initial_state
+                initial_state = None
+        else:
+            # Update the default initial state just for consistency
             self.set_initial_state(initial_state)
-=======
-        if init_soc is not None and "Initial SoC" in parameter_set.keys():
-            parameter_set["Initial SoC"] = init_soc
-            init_soc = None
->>>>>>> 07644d46
 
         if self.check_params(
             parameter_set=parameter_set,
             allow_infeasible_solutions=self.allow_infeasible_solutions,
         ):
-<<<<<<< HEAD
-            if self._unprocessed_model is not None:
-                if experiment is None:
-                    return pybamm.Simulation(
-                        self._unprocessed_model,
-                        parameter_values=parameter_set,
-                    ).solve(t_eval=t_eval, initial_soc=initial_state)
-                else:
-                    return pybamm.Simulation(
-                        self._unprocessed_model,
-                        experiment=experiment,
-                        parameter_values=parameter_set,
-                    ).solve(initial_soc=initial_state)
-=======
             if experiment is not None:
                 return pybamm.Simulation(
                     model=self._unprocessed_model,
                     experiment=experiment,
                     parameter_values=parameter_set,
-                ).solve(initial_soc=init_soc)
+                ).solve(initial_soc=initial_state)
             elif t_eval is not None:
                 return pybamm.Simulation(
                     model=self._unprocessed_model,
                     parameter_values=parameter_set,
-                ).solve(t_eval=t_eval, initial_soc=init_soc)
->>>>>>> 07644d46
+                ).solve(t_eval=t_eval, initial_soc=initial_state)
             else:
                 raise ValueError(
                     "The predict method requires either an experiment or "
