import pybamm
import numpy as np


class BaseModel:
    """
    A base class for constructing and simulating models using PyBaMM.

    This class serves as a foundation for building specific models in PyBaMM.
    It provides methods to set up the model, define parameters, and perform
    simulations. The class is designed to be subclassed for creating models
    with custom behavior.

    """

    def __init__(self, name="Base Model"):
        """
        Initialize the BaseModel with an optional name.

        Parameters
        ----------
        name : str, optional
            The name given to the model instance.
        """
        self.name = name
        self.pybamm_model = None
        self.parameters = None
        self.dataset = None
        self.signal = None
        self.param_check_counter = 0
        self.infeasible_locations = True

    def build(
        self,
        dataset=None,
        parameters=None,
        check_model=True,
        init_soc=None,
    ):
        """
        Construct the PyBaMM model if not already built, and set parameters.

        This method initializes the model components, applies the given parameters,
        sets up the mesh and discretization if needed, and prepares the model
        for simulations.

        Parameters
        ----------
        dataset : pybamm.Dataset, optional
            The dataset to be used in the model construction.
        parameters : dict, optional
            A dictionary containing parameter values to apply to the model.
        check_model : bool, optional
            If True, the model will be checked for correctness after construction.
        init_soc : float, optional
            The initial state of charge to be used in simulations.
        """
        self.dataset = dataset
        self.parameters = parameters
        if self.parameters is not None:
            self.fit_keys = [param.name for param in self.parameters]

        if init_soc is not None:
            self.set_init_soc(init_soc)

        if self._built_model:
            return

        elif self.pybamm_model.is_discretised:
            self._model_with_set_params = self.pybamm_model
            self._built_model = self.pybamm_model
        else:
            self.set_params()
            self._mesh = pybamm.Mesh(self.geometry, self.submesh_types, self.var_pts)
            self._disc = pybamm.Discretisation(self.mesh, self.spatial_methods)
            self._built_model = self._disc.process_model(
                self._model_with_set_params, inplace=False, check_model=check_model
            )

            # Clear solver
            self._solver._model_set_up = {}

    def set_init_soc(self, init_soc):
        """
        Set the initial state of charge for the battery model.

        Parameters
        ----------
        init_soc : float
            The initial state of charge to be used in the model.
        """
        if self._built_initial_soc != init_soc:
            # reset
            self._model_with_set_params = None
            self._built_model = None
            self.op_conds_to_built_models = None
            self.op_conds_to_built_solvers = None

        param = self.pybamm_model.param
        self._parameter_set = (
            self._unprocessed_parameter_set.set_initial_stoichiometries(
                init_soc, param=param, inplace=False
            )
        )
        # Save solved initial SOC in case we need to rebuild the model
        self._built_initial_soc = init_soc

    def set_params(self):
        """
        Assign the parameters to the model.

        This method processes the model with the given parameters, sets up
        the geometry, and updates the model instance.
        """
        if self.model_with_set_params:
            return

        # Mark any simulation inputs in the parameter set
        if self.parameters is not None:
            for i in self.fit_keys:
                self._parameter_set[i] = "[input]"

        if self.dataset is not None and self.parameters is not None:
            if "Current function [A]" not in self.fit_keys:
                self.parameter_set["Current function [A]"] = pybamm.Interpolant(
                    self.dataset["Time [s]"],
                    self.dataset["Current function [A]"],
                    pybamm.t,
                )
                # Set t_eval
                self.time_data = self._parameter_set["Current function [A]"].x[0]

        self._model_with_set_params = self._parameter_set.process_model(
            self._unprocessed_model, inplace=False
        )
        self._parameter_set.process_geometry(self.geometry)
        self.pybamm_model = self._model_with_set_params

    def simulate(self, inputs, t_eval):
        """
        Execute the forward model simulation and return the result.

        Parameters
        ----------
        inputs : dict or array-like
            The input parameters for the simulation. If array-like, it will be
            converted to a dictionary using the model's fit keys.
        t_eval : array-like
            An array of time points at which to evaluate the solution.

        Returns
        -------
        array-like
            The simulation result corresponding to the specified signal.

        Raises
        ------
        ValueError
            If the model has not been built before simulation.
        """

        if self._built_model is None:
            raise ValueError("Model must be built before calling simulate")
        else:
            if not isinstance(inputs, dict):
                inputs = {key: inputs[i] for i, key in enumerate(self.fit_keys)}

<<<<<<< HEAD
            if self.check_params(inputs=inputs):
=======
            if self.check_params(inputs, self.infeasible_locations):
>>>>>>> 8cf46b69
                sol = self.solver.solve(self.built_model, inputs=inputs, t_eval=t_eval)

                predictions = [sol[signal].data for signal in self.signal]

                return np.vstack(predictions).T

            else:
                return [np.inf]

    def simulateS1(self, inputs, t_eval):
        """
        Perform the forward model simulation with sensitivities.

        Parameters
        ----------
        inputs : dict or array-like
            The input parameters for the simulation. If array-like, it will be
            converted to a dictionary using the model's fit keys.
        t_eval : array-like
            An array of time points at which to evaluate the solution and its
            sensitivities.

        Returns
        -------
        tuple
            A tuple containing the simulation result and the sensitivities.

        Raises
        ------
        ValueError
            If the model has not been built before simulation.
        """

        if self._built_model is None:
            raise ValueError("Model must be built before calling simulate")
        else:
            if not isinstance(inputs, dict):
                inputs = {key: inputs[i] for i, key in enumerate(self.fit_keys)}

<<<<<<< HEAD
            if self.check_params(inputs=inputs):
=======
            if self.check_params(inputs, self.infeasible_locations):
>>>>>>> 8cf46b69
                sol = self.solver.solve(
                    self.built_model,
                    inputs=inputs,
                    t_eval=t_eval,
                    calculate_sensitivities=True,
                )

                predictions = [sol[signal].data for signal in self.signal]

                sensitivities = [
                    np.array(
                        [[sol[signal].sensitivities[key]] for signal in self.signal]
                    ).reshape(len(sol[self.signal[0]].data), self.n_outputs)
                    for key in self.fit_keys
                ]

                return np.vstack(predictions).T, np.dstack(sensitivities)

            else:
                return [np.inf], [np.inf]

    def predict(
        self,
        inputs=None,
        t_eval=None,
        parameter_set=None,
        experiment=None,
        init_soc=None,
    ):
        """
        Solve the model using PyBaMM's simulation framework and return the solution.

        This method sets up a PyBaMM simulation by configuring the model, parameters, experiment
        (if any), and initial state of charge (if provided). It then solves the simulation and
        returns the resulting solution object.

        Parameters
        ----------
        inputs : dict or array-like, optional
            Input parameters for the simulation. If the input is array-like, it is converted
            to a dictionary using the model's fitting keys. Defaults to None, indicating
            that the default parameters should be used.
        t_eval : array-like, optional
            An array of time points at which to evaluate the solution. Defaults to None,
            which means the time points need to be specified within experiment or elsewhere.
        parameter_set : pybamm.ParameterValues, optional
            A PyBaMM ParameterValues object or a dictionary containing the parameter values
            to use for the simulation. Defaults to the model's current ParameterValues if None.
        experiment : pybamm.Experiment, optional
            A PyBaMM Experiment object specifying the experimental conditions under which
            the simulation should be run. Defaults to None, indicating no experiment.
        init_soc : float, optional
            The initial state of charge for the simulation, as a fraction (between 0 and 1).
            Defaults to None.

        Returns
        -------
        pybamm.Solution
            The solution object returned after solving the simulation.

        Raises
        ------
        ValueError
            If the model has not been configured properly before calling this method or
            if PyBaMM models are not supported by the current simulation method.

        """
        parameter_set = parameter_set or self._parameter_set
        if inputs is not None:
            if not isinstance(inputs, dict):
                inputs = {key: inputs[i] for i, key in enumerate(self.fit_keys)}
            parameter_set.update(inputs)

<<<<<<< HEAD
        if self.check_params(inputs=inputs, parameter_set=parameter_set):
=======
        if self.check_params(inputs, self.infeasible_locations):
>>>>>>> 8cf46b69
            if self._unprocessed_model is not None:
                if experiment is None:
                    return pybamm.Simulation(
                        self._unprocessed_model,
                        parameter_values=parameter_set,
                    ).solve(t_eval=t_eval, initial_soc=init_soc)
                else:
                    return pybamm.Simulation(
                        self._unprocessed_model,
                        experiment=experiment,
                        parameter_values=parameter_set,
                    ).solve(initial_soc=init_soc)
            else:
                raise ValueError(
                    "This sim method currently only supports PyBaMM models"
                )

        else:
            return [np.inf]

<<<<<<< HEAD
    def check_params(self, inputs=None, parameter_set=None):
=======
    def check_params(self, inputs=None, infeasible_locations=True):
>>>>>>> 8cf46b69
        """
        A compatibility check for the model parameters which can be implemented by subclasses
        if required, otherwise it returns True by default.

        Parameters
        ----------
        inputs : dict
            The input parameters for the simulation.

        Returns
        -------
        bool
            A boolean which signifies whether the parameters are compatible.

        """
        if inputs is not None:
            if not isinstance(inputs, dict):
                inputs = {key: inputs[i] for i, key in enumerate(self.fit_keys)}

        return self._check_params(
            inputs=inputs, infeasible_locations=infeasible_locations
        )

    @property
    def built_model(self):
        return self._built_model

    @property
    def parameter_set(self):
        return self._parameter_set

    @parameter_set.setter
    def parameter_set(self, parameter_set):
        self._parameter_set = parameter_set.copy()

    @property
    def model_with_set_params(self):
        return self._model_with_set_params

    @property
    def geometry(self):
        return self._geometry

    @geometry.setter
    def geometry(self, geometry):
        self._geometry = geometry.copy()

    @property
    def submesh_types(self):
        return self._submesh_types

    @submesh_types.setter
    def submesh_types(self, submesh_types):
        self._submesh_types = submesh_types.copy()

    @property
    def mesh(self):
        return self._mesh

    @property
    def var_pts(self):
        return self._var_pts

    @var_pts.setter
    def var_pts(self, var_pts):
        self._var_pts = var_pts.copy()

    @property
    def spatial_methods(self):
        return self._spatial_methods

    @spatial_methods.setter
    def spatial_methods(self, spatial_methods):
        self._spatial_methods = spatial_methods.copy()

    @property
    def solver(self):
        return self._solver

    @solver.setter
    def solver(self, solver):
        self._solver = solver.copy()<|MERGE_RESOLUTION|>--- conflicted
+++ resolved
@@ -165,11 +165,9 @@
             if not isinstance(inputs, dict):
                 inputs = {key: inputs[i] for i, key in enumerate(self.fit_keys)}
 
-<<<<<<< HEAD
-            if self.check_params(inputs=inputs):
-=======
-            if self.check_params(inputs, self.infeasible_locations):
->>>>>>> 8cf46b69
+            if self.check_params(
+                inputs=inputs, infeasible_locations=self.infeasible_locations
+            ):
                 sol = self.solver.solve(self.built_model, inputs=inputs, t_eval=t_eval)
 
                 predictions = [sol[signal].data for signal in self.signal]
@@ -209,11 +207,9 @@
             if not isinstance(inputs, dict):
                 inputs = {key: inputs[i] for i, key in enumerate(self.fit_keys)}
 
-<<<<<<< HEAD
-            if self.check_params(inputs=inputs):
-=======
-            if self.check_params(inputs, self.infeasible_locations):
->>>>>>> 8cf46b69
+            if self.check_params(
+                inputs=inputs, infeasible_locations=self.infeasible_locations
+            ):
                 sol = self.solver.solve(
                     self.built_model,
                     inputs=inputs,
@@ -287,11 +283,11 @@
                 inputs = {key: inputs[i] for i, key in enumerate(self.fit_keys)}
             parameter_set.update(inputs)
 
-<<<<<<< HEAD
-        if self.check_params(inputs=inputs, parameter_set=parameter_set):
-=======
-        if self.check_params(inputs, self.infeasible_locations):
->>>>>>> 8cf46b69
+        if self.check_params(
+            inputs,
+            parameter_set=parameter_set,
+            infeasible_locations=self.infeasible_locations,
+        ):
             if self._unprocessed_model is not None:
                 if experiment is None:
                     return pybamm.Simulation(
@@ -312,11 +308,7 @@
         else:
             return [np.inf]
 
-<<<<<<< HEAD
-    def check_params(self, inputs=None, parameter_set=None):
-=======
-    def check_params(self, inputs=None, infeasible_locations=True):
->>>>>>> 8cf46b69
+    def check_params(self, inputs=None, parameter_set=None, infeasible_locations=True):
         """
         A compatibility check for the model parameters which can be implemented by subclasses
         if required, otherwise it returns True by default.
