from __future__ import annotations
from dataclasses import dataclass
from typing import Any, Dict, Optional
import pybamm
import copy
import numpy as np
import casadi

Inputs = Dict[str, float]


@dataclass
class TimeSeriesState(object):
    """
    The current state of a time series model that is a pybamm model
    """

    sol: pybamm.Solution
    inputs: Inputs
    t: float = 0.0

    def as_ndarray(self) -> np.ndarray:
        ncol = self.sol.y.shape[1]
        if ncol > 1:
            y = self.sol.y[:, -1]
        else:
            y = self.sol.y
        if isinstance(y, casadi.DM):
            y = y.full()
        return y

    def __len__(self):
        return self.sol.y.shape[0]


class BaseModel:
    """
    A base class for constructing and simulating models using PyBaMM.

    This class serves as a foundation for building specific models in PyBaMM.
    It provides methods to set up the model, define parameters, and perform
    simulations. The class is designed to be subclassed for creating models
    with custom behavior.

    """

    def __init__(self, name="Base Model"):
        """
        Initialize the BaseModel with an optional name.

        Parameters
        ----------
        name : str, optional
            The name given to the model instance.
        """
        self.name = name
        self.pybamm_model = None
        self.parameters = None
        self.dataset = None
        self.signal = None
        self.additional_variables = []
        self.matched_parameters = {}
        self.non_matched_parameters = {}
        self.fit_keys = []
        self.param_check_counter = 0
        self.allow_infeasible_solutions = True

    def build(
        self,
        dataset=None,
        parameters=None,
        check_model=True,
        init_soc=None,
    ):
        """
        Construct the PyBaMM model if not already built, and set parameters.

        This method initializes the model components, applies the given parameters,
        sets up the mesh and discretisation if needed, and prepares the model
        for simulations.

        Parameters
        ----------
        dataset : pybamm.Dataset, optional
            The dataset to be used in the model construction.
        parameters : dict, optional
            A dictionary containing parameter values to apply to the model.
        check_model : bool, optional
            If True, the model will be checked for correctness after construction.
        init_soc : float, optional
            The initial state of charge to be used in simulations.
        """
        self.dataset = dataset
        self.parameters = parameters
        if self.parameters is not None:
            self.classify_and_update_parameters(self.parameters)
            self.fit_keys = [param.name for param in self.parameters]
        else:
            self.fit_keys = []

        if init_soc is not None:
            self.set_init_soc(init_soc)

        if self._built_model:
            return

        elif self.pybamm_model.is_discretised:
            self._model_with_set_params = self.pybamm_model
            self._built_model = self.pybamm_model

        else:
            self.set_params()

            self._mesh = pybamm.Mesh(self.geometry, self.submesh_types, self.var_pts)
            self._disc = pybamm.Discretisation(self.mesh, self.spatial_methods)
            self._built_model = self._disc.process_model(
                self._model_with_set_params, inplace=False, check_model=check_model
            )

            # Clear solver and setup model
            self._solver._model_set_up = {}

        self.n_states = self._built_model.len_rhs_and_alg  # len_rhs + len_alg

    def set_init_soc(self, init_soc):
        """
        Set the initial state of charge for the battery model.

        Parameters
        ----------
        init_soc : float
            The initial state of charge to be used in the model.
        """
        if self._built_initial_soc != init_soc:
            # reset
            self._model_with_set_params = None
            self._built_model = None
            self.op_conds_to_built_models = None
            self.op_conds_to_built_solvers = None

        param = self.pybamm_model.param
        self._parameter_set = (
            self._unprocessed_parameter_set.set_initial_stoichiometries(
                init_soc, param=param, inplace=False
            )
        )
        # Save solved initial SOC in case we need to rebuild the model
        self._built_initial_soc = init_soc

    def set_params(self, rebuild=False):
        """
        Assign the parameters to the model.

        This method processes the model with the given parameters, sets up
        the geometry, and updates the model instance.
        """
        if self.model_with_set_params and not rebuild:
            return

        # Mark any simulation inputs in the parameter set
        for key in self.non_matched_parameters.keys():
            self._parameter_set[key] = "[input]"

        if self.dataset is not None and (not self.matched_parameters or not rebuild):
            if "Current function [A]" not in self.fit_keys:
                self._parameter_set["Current function [A]"] = pybamm.Interpolant(
                    self.dataset["Time [s]"],
                    self.dataset["Current function [A]"],
                    pybamm.t,
                )
                # Set t_eval
                self.time_data = self._parameter_set["Current function [A]"].x[0]

        self._model_with_set_params = self._parameter_set.process_model(
            self._unprocessed_model, inplace=False
        )
        if self.geometry is not None:
            self._parameter_set.process_geometry(self.geometry)
        self.pybamm_model = self._model_with_set_params

    def rebuild(
        self,
        dataset=None,
        parameters=None,
        parameter_set=None,
        check_model=True,
        init_soc=None,
    ):
        """
        Rebuild the PyBaMM model for a given parameter set.

        This method requires the self.build() method to be called first, and
        then rebuilds the model for a given parameter set. Specifically,
        this method applies the given parameters, sets up the mesh and
        discretisation if needed, and prepares the model for simulations.

        Parameters
        ----------
        dataset : pybamm.Dataset, optional
            The dataset to be used in the model construction.
        parameters : dict, optional
            A dictionary containing parameter values to apply to the model.
        parameter_set : pybop.parameter_set, optional
            A PyBOP parameter set object or a dictionary containing the parameter values
        check_model : bool, optional
            If True, the model will be checked for correctness after construction.
        init_soc : float, optional
            The initial state of charge to be used in simulations.
        """
        self.dataset = dataset
        self.parameters = parameters
        if parameters is not None:
            self.classify_and_update_parameters(parameters)

        if init_soc is not None:
            self.set_init_soc(init_soc)

        if self._built_model is None:
            raise ValueError("Model must be built before calling rebuild")

        self.set_params(rebuild=True)
        self._mesh = pybamm.Mesh(self.geometry, self.submesh_types, self.var_pts)
        self._disc = pybamm.Discretisation(self.mesh, self.spatial_methods)
        self._built_model = self._disc.process_model(
            self._model_with_set_params, inplace=False, check_model=check_model
        )

        # Clear solver and setup model
        self._solver._model_set_up = {}

    def classify_and_update_parameters(self, parameters):
        """
        Update the parameter values according to their classification as either
        'matched_parameters' which require a model rebuild and
        'non_matched_parameters' which are standard inputs.

        Parameters
        ----------
        parameters : pybop.ParameterSet

        """
        parameter_dictionary = {param.name: param.value for param in parameters}
        matched_parameters = {
            param: parameter_dictionary[param]
            for param in parameter_dictionary
            if param in self.rebuild_parameters
        }
        non_matched_parameters = {
            param: parameter_dictionary[param]
            for param in parameter_dictionary
            if param not in self.rebuild_parameters
        }

        self.matched_parameters.update(matched_parameters)
        self.non_matched_parameters.update(non_matched_parameters)

        if self.matched_parameters:
            self._parameter_set.update(self.matched_parameters)
            self._unprocessed_parameter_set = self._parameter_set
            self.geometry = self.pybamm_model.default_geometry

    def reinit(
        self, inputs: Inputs, t: float = 0.0, x: Optional[np.ndarray] = None
    ) -> TimeSeriesState:
        """
        Initialises the solver with the given inputs and returns the initial state of the problem
        """
        if self._built_model is None:
            raise ValueError("Model must be built before calling reinit")

        if not isinstance(inputs, dict):
            inputs = {key: inputs[i] for i, key in enumerate(self.fit_keys)}

        self._solver.set_up(self._built_model, inputs=inputs)

        if x is None:
            x = self._built_model.y0

        sol = pybamm.Solution([np.array([t])], [x], self._built_model, inputs)

        return TimeSeriesState(sol=sol, inputs=inputs, t=t)

    def get_state(self, inputs: Inputs, t: float, x: np.ndarray) -> TimeSeriesState:
        """
        Returns the given state for the problem (inputs are assumed constant since last reinit)
        """
        if self._built_model is None:
            raise ValueError("Model must be built before calling get_state")

        sol = pybamm.Solution([np.array([t])], [x], self._built_model, inputs)

        return TimeSeriesState(sol=sol, inputs=inputs, t=t)

    def step(self, state: TimeSeriesState, time: np.ndarray) -> TimeSeriesState:
        """
        Step forward in time from the given state until the given time.

        Parameters
        ----------
        state : TimeSeriesState
            The current state of the model
        time : np.ndarray
            The time to simulate the system until (in whatever time units the model is in)
        """
        dt = time - state.t
        new_sol = self._solver.step(
            state.sol, self.built_model, dt, npts=2, inputs=state.inputs, save=False
        )
        return TimeSeriesState(sol=new_sol, inputs=state.inputs, t=time)

    def simulate(self, inputs, t_eval) -> np.ndarray[np.float64]:
        """
        Execute the forward model simulation and return the result.

        Parameters
        ----------
        inputs : dict or array-like
            The input parameters for the simulation. If array-like, it will be
            converted to a dictionary using the model's fit keys.
        t_eval : array-like
            An array of time points at which to evaluate the solution.

        Returns
        -------
        array-like
            The simulation result corresponding to the specified signal.

        Raises
        ------
        ValueError
            If the model has not been built before simulation.
        """
        if self._built_model is None:
            raise ValueError("Model must be built before calling simulate")
        else:
            if self.matched_parameters and not self.non_matched_parameters:
                sol = self.solver.solve(self.built_model, t_eval=t_eval)

            else:
                if not isinstance(inputs, dict):
                    inputs = {key: inputs[i] for i, key in enumerate(self.fit_keys)}

                if self.check_params(
                    inputs=inputs,
                    allow_infeasible_solutions=self.allow_infeasible_solutions,
                ):
                    sol = self.solver.solve(
                        self.built_model, inputs=inputs, t_eval=t_eval
                    )
                else:
                    return {signal: [np.inf] for signal in self.signal}

<<<<<<< HEAD
            predictions = {
                signal: sol[signal].data
                for signal in (self.signal + self.additional_variables)
            }

            return predictions
=======
            simulation = [sol[signal].data for signal in self.signal]

            return np.vstack(simulation).T
>>>>>>> f9b10e88

    def simulateS1(self, inputs, t_eval):
        """
        Perform the forward model simulation with sensitivities.

        Parameters
        ----------
        inputs : dict or array-like
            The input parameters for the simulation. If array-like, it will be
            converted to a dictionary using the model's fit keys.
        t_eval : array-like
            An array of time points at which to evaluate the solution and its
            sensitivities.

        Returns
        -------
        tuple
            A tuple containing the simulation result and the sensitivities.

        Raises
        ------
        ValueError
            If the model has not been built before simulation.
        """

        if self._built_model is None:
            raise ValueError("Model must be built before calling simulate")
        else:
            if self.matched_parameters:
                raise ValueError(
                    "Cannot use sensitivies for parameters which require a model rebuild"
                )

            if not isinstance(inputs, dict):
                inputs = {key: inputs[i] for i, key in enumerate(self.fit_keys)}

            if self.check_params(
                inputs=inputs,
                allow_infeasible_solutions=self.allow_infeasible_solutions,
            ):
                sol = self._solver.solve(
                    self.built_model,
                    inputs=inputs,
                    t_eval=t_eval,
                    calculate_sensitivities=True,
                )
                predictions = {signal: sol[signal].data for signal in self.signal}

<<<<<<< HEAD
                dy = np.asarray(
                    [
                        sol[signal].sensitivities[key].toarray()
                        for signal in self.signal
                        for key in self.fit_keys
                    ]
                ).reshape(self.n_parameters, self.n_time_data, self.n_outputs)

                return predictions, dy
=======
                simulation = [sol[signal].data for signal in self.signal]

                sensitivities = [
                    np.array(
                        [[sol[signal].sensitivities[key]] for signal in self.signal]
                    ).reshape(len(sol[self.signal[0]].data), self.n_outputs)
                    for key in self.fit_keys
                ]

                return np.vstack(simulation).T, np.dstack(sensitivities)
>>>>>>> f9b10e88

            else:
                return {signal: [np.inf] for signal in self.signal}, [np.inf]

    def predict(
        self,
        inputs=None,
        t_eval=None,
        parameter_set=None,
        experiment=None,
        init_soc=None,
    ):
        """
        Solve the model using PyBaMM's simulation framework and return the solution.

        This method sets up a PyBaMM simulation by configuring the model, parameters, experiment
        (if any), and initial state of charge (if provided). It then solves the simulation and
        returns the resulting solution object.

        Parameters
        ----------
        inputs : dict or array-like, optional
            Input parameters for the simulation. If the input is array-like, it is converted
            to a dictionary using the model's fitting keys. Defaults to None, indicating
            that the default parameters should be used.
        t_eval : array-like, optional
            An array of time points at which to evaluate the solution. Defaults to None,
            which means the time points need to be specified within experiment or elsewhere.
        parameter_set : pybamm.ParameterValues, optional
            A PyBaMM ParameterValues object or a dictionary containing the parameter values
            to use for the simulation. Defaults to the model's current ParameterValues if None.
        experiment : pybamm.Experiment, optional
            A PyBaMM Experiment object specifying the experimental conditions under which
            the simulation should be run. Defaults to None, indicating no experiment.
        init_soc : float, optional
            The initial state of charge for the simulation, as a fraction (between 0 and 1).
            Defaults to None.

        Returns
        -------
        pybamm.Solution
            The solution object returned after solving the simulation.

        Raises
        ------
        ValueError
            If the model has not been configured properly before calling this method or
            if PyBaMM models are not supported by the current simulation method.

        """
        parameter_set = parameter_set or self._unprocessed_parameter_set
        if inputs is not None:
            if not isinstance(inputs, dict):
                inputs = {key: inputs[i] for i, key in enumerate(self.fit_keys)}
            parameter_set.update(inputs)

        if self.check_params(
            inputs=inputs,
            parameter_set=parameter_set,
            allow_infeasible_solutions=self.allow_infeasible_solutions,
        ):
            if self._unprocessed_model is not None:
                if experiment is None:
                    return pybamm.Simulation(
                        self._unprocessed_model,
                        parameter_values=parameter_set,
                    ).solve(t_eval=t_eval, initial_soc=init_soc)
                else:
                    return pybamm.Simulation(
                        self._unprocessed_model,
                        experiment=experiment,
                        parameter_values=parameter_set,
                    ).solve(initial_soc=init_soc)
            else:
                raise ValueError(
                    "This sim method currently only supports PyBaMM models"
                )

        else:
            return [np.inf]

    def check_params(
        self, inputs=None, parameter_set=None, allow_infeasible_solutions=True
    ):
        """
        Check compatibility of the model parameters.

        Parameters
        ----------
        inputs : dict
            The input parameters for the simulation.
        allow_infeasible_solutions : bool, optional
            If True, infeasible parameter values will be allowed in the optimisation (default: True).

        Returns
        -------
        bool
            A boolean which signifies whether the parameters are compatible.

        """
        if inputs is not None:
            if not isinstance(inputs, dict):
                if isinstance(inputs, list):
                    for entry in inputs:
                        if not isinstance(entry, (int, float)):
                            raise ValueError(
                                "Expecting inputs in the form of a dictionary, numeric list"
                                + f" or None, but received a list with type: {type(inputs)}"
                            )
                else:
                    inputs = {key: inputs[i] for i, key in enumerate(self.fit_keys)}

        return self._check_params(
            inputs=inputs, allow_infeasible_solutions=allow_infeasible_solutions
        )

    def _check_params(self, inputs=None, allow_infeasible_solutions=True):
        """
        A compatibility check for the model parameters which can be implemented by subclasses
        if required, otherwise it returns True by default.

        Parameters
        ----------
        inputs : dict
            The input parameters for the simulation.
        allow_infeasible_solutions : bool, optional
            If True, infeasible parameter values will be allowed in the optimisation (default: True).

        Returns
        -------
        bool
            A boolean which signifies whether the parameters are compatible.
        """
        return True

    def copy(self):
        """
        Return a copy of the model.

        Returns
        -------
        BaseModel
            A copy of the model.
        """
        return copy.copy(self)

    def cell_mass(self, parameter_set=None):
        """
        Calculate the cell mass in kilograms.

        This method must be implemented by subclasses.

        Parameters
        ----------
        parameter_set : dict, optional
            A dictionary containing the parameter values necessary for the mass
            calculations.

        Raises
        ------
        NotImplementedError
            If the method has not been implemented by the subclass.
        """
        raise NotImplementedError

    def cell_volume(self, parameter_set=None):
        """
        Calculate the cell volume in m3.

        This method must be implemented by subclasses.

        Parameters
        ----------
        parameter_set : dict, optional
            A dictionary containing the parameter values necessary for the volume
            calculation.

        Raises
        ------
        NotImplementedError
            If the method has not been implemented by the subclass.
        """
        raise NotImplementedError

    def approximate_capacity(self, x):
        """
        Calculate a new estimate for the nominal capacity based on the theoretical energy density
        and an average voltage.

        This method must be implemented by subclasses.

        Parameters
        ----------
        x : array-like
            An array of values representing the model inputs.

        Raises
        ------
        NotImplementedError
            If the method has not been implemented by the subclass.
        """
        raise NotImplementedError

    @property
    def built_model(self):
        return self._built_model

    @property
    def parameter_set(self):
        return self._parameter_set

    @parameter_set.setter
    def parameter_set(self, parameter_set):
        self._parameter_set = parameter_set.copy()

    @property
    def model_with_set_params(self):
        return self._model_with_set_params

    @property
    def geometry(self):
        return self._geometry

    @geometry.setter
    def geometry(self, geometry: Optional[pybamm.Geometry]):
        self._geometry = geometry.copy() if geometry is not None else None

    @property
    def submesh_types(self):
        return self._submesh_types

    @submesh_types.setter
    def submesh_types(self, submesh_types: Optional[Dict[str, Any]]):
        self._submesh_types = (
            submesh_types.copy() if submesh_types is not None else None
        )

    @property
    def mesh(self):
        return self._mesh

    @property
    def var_pts(self):
        return self._var_pts

    @var_pts.setter
    def var_pts(self, var_pts: Optional[Dict[str, int]]):
        self._var_pts = var_pts.copy() if var_pts is not None else None

    @property
    def spatial_methods(self):
        return self._spatial_methods

    @spatial_methods.setter
    def spatial_methods(self, spatial_methods: Optional[Dict[str, Any]]):
        self._spatial_methods = (
            spatial_methods.copy() if spatial_methods is not None else None
        )

    @property
    def solver(self):
        return self._solver

    @solver.setter
    def solver(self, solver):
        self._solver = solver.copy() if solver is not None else None<|MERGE_RESOLUTION|>--- conflicted
+++ resolved
@@ -350,18 +350,12 @@
                 else:
                     return {signal: [np.inf] for signal in self.signal}
 
-<<<<<<< HEAD
-            predictions = {
+            y = {
                 signal: sol[signal].data
                 for signal in (self.signal + self.additional_variables)
             }
 
-            return predictions
-=======
-            simulation = [sol[signal].data for signal in self.signal]
-
-            return np.vstack(simulation).T
->>>>>>> f9b10e88
+            return y
 
     def simulateS1(self, inputs, t_eval):
         """
@@ -408,9 +402,8 @@
                     t_eval=t_eval,
                     calculate_sensitivities=True,
                 )
-                predictions = {signal: sol[signal].data for signal in self.signal}
-
-<<<<<<< HEAD
+                y = {signal: sol[signal].data for signal in self.signal}
+
                 dy = np.asarray(
                     [
                         sol[signal].sensitivities[key].toarray()
@@ -419,19 +412,7 @@
                     ]
                 ).reshape(self.n_parameters, self.n_time_data, self.n_outputs)
 
-                return predictions, dy
-=======
-                simulation = [sol[signal].data for signal in self.signal]
-
-                sensitivities = [
-                    np.array(
-                        [[sol[signal].sensitivities[key]] for signal in self.signal]
-                    ).reshape(len(sol[self.signal[0]].data), self.n_outputs)
-                    for key in self.fit_keys
-                ]
-
-                return np.vstack(simulation).T, np.dstack(sensitivities)
->>>>>>> f9b10e88
+                return y, dy
 
             else:
                 return {signal: [np.inf] for signal in self.signal}, [np.inf]
