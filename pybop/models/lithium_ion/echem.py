--- conflicted
+++ resolved
@@ -71,11 +71,9 @@
 
         self._electrode_soh = pybamm.lithium_ion.electrode_soh
 
-<<<<<<< HEAD
-    def _check_params(self, inputs=None, parameter_set=None, infeasible_locations=True):
-=======
-    def _check_params(self, inputs=None, allow_infeasible_solutions=True):
->>>>>>> 5f0ba35b
+    def _check_params(
+        self, inputs=None, parameter_set=None, allow_infeasible_solutions=True
+    ):
         """
         Check compatibility of the model parameters.
 
@@ -194,11 +192,9 @@
 
         self._electrode_soh = pybamm.lithium_ion.electrode_soh
 
-<<<<<<< HEAD
-    def _check_params(self, inputs=None, parameter_set=None, infeasible_locations=True):
-=======
-    def _check_params(self, inputs=None, allow_infeasible_solutions=True):
->>>>>>> 5f0ba35b
+    def _check_params(
+        self, inputs=None, parameter_set=None, allow_infeasible_solutions=True
+    ):
         """
         Check compatibility of the model parameters.
 
