import warnings

import numpy as np
from pybamm import DummySolver, Parameter, ParameterValues, citations
from pybamm import lithium_ion as pybamm_lithium_ion
from pybamm import t as pybamm_t


<<<<<<< HEAD
class BaseWeppnerHuggins(pybamm_lithium_ion.BaseModel):
    """WeppnerHuggins Model for GITT. Credit: pybamm-param team.
=======
class BaseWeppnerHuggins(pybamm.lithium_ion.BaseModel):
    """
    WeppnerHuggins Model for GITT. Credit: pybamm-param team.

    This model can be used with PyBOP through the `pybop.WeppnerHuggins` class.
>>>>>>> 04b78af9

    Parameters
    ----------
    name : str, optional
        The name of the model.
    **model_kwargs : optional
        Valid PyBaMM model option keys and their values, for example:
        parameter_set : pybamm.ParameterValues or dict, optional
            The parameters for the model. If None, default parameters provided by PyBaMM are used.
        geometry : dict, optional
            The geometry definitions for the model. If None, default geometry from PyBaMM is used.
        submesh_types : dict, optional
            The types of submeshes to use. If None, default submesh types from PyBaMM are used.
        var_pts : dict, optional
            The discretization points for each variable in the model. If None, default points from PyBaMM are used.
        spatial_methods : dict, optional
            The spatial methods used for discretization. If None, default spatial methods from PyBaMM are used.
        solver : pybamm.Solver, optional
            The solver to use for simulating the model. If None, the default solver from PyBaMM is used.
    """

    def __init__(self, name="Weppner & Huggins model", **model_kwargs):
        # Model kwargs (build, options) are not implemented, keeping here for consistent interface
        if model_kwargs is not dict(build=True):
            unused_kwargs_warning = "The input model_kwargs are not currently used by the Weppner & Huggins model."
            warnings.warn(unused_kwargs_warning, UserWarning)

        super().__init__({}, name)

        citations.register("""
            @article{Weppner1977,
            title={{Determination of the kinetic parameters
            of mixed-conducting electrodes and application to the system Li3Sb}},
            author={Weppner, W and Huggins, R A},
            journal={Journal of The Electrochemical Society},
            volume={124},
            number={10},
            pages={1569},
            year={1977},
            publisher={IOP Publishing}
            }
        """)

        # `self.param` is a class containing all the relevant parameters and functions for
        # this model. These are purely symbolic at this stage, and will be set by the
        # `ParameterValues` class when the model is processed.
        self.options["working electrode"] = "positive"
        self._summary_variables = []

        t = pybamm_t
        ######################
        # Parameters
        ######################

        d_s = Parameter("Positive electrode diffusivity [m2.s-1]")

        c_s_max = Parameter("Maximum concentration in positive electrode [mol.m-3]")

        i_app = self.param.current_density_with_time

        U = Parameter("Reference OCP [V]")

        U_prime = Parameter("Derivative of the OCP wrt stoichiometry [V]")

        epsilon = Parameter("Positive electrode active material volume fraction")

        r_particle = Parameter("Positive particle radius [m]")

        a = 3 * (epsilon / r_particle)

        l_w = self.param.p.L

        ######################
        # Governing equations
        ######################
        u_surf = (
            (2 / (np.pi**0.5))
            * (i_app / ((d_s**0.5) * a * self.param.F * l_w))
            * (t**0.5)
        )
        # Linearised voltage
        V = U + (U_prime * u_surf) / c_s_max
        ######################
        # (Some) variables
        ######################
        self.variables = {
            "Voltage [V]": V,
            "Time [s]": t,
        }

        # Set the built property on creation to prevent unnecessary model rebuilds
        self._built = True

    @property
    def default_geometry(self):
        return {}

    @property
    def default_parameter_values(self):
        parameter_values = ParameterValues("Xu2019")
        parameter_values.update(
            {
                "Reference OCP [V]": 4.1821,
                "Derivative of the OCP wrt stoichiometry [V]": -1.38636,
            },
            check_already_exists=False,
        )
        return parameter_values

    @property
    def default_submesh_types(self):
        return {}

    @property
    def default_var_pts(self):
        return {}

    @property
    def default_spatial_methods(self):
        return {}

    @property
    def default_solver(self):
        return DummySolver()<|MERGE_RESOLUTION|>--- conflicted
+++ resolved
@@ -6,16 +6,11 @@
 from pybamm import t as pybamm_t
 
 
-<<<<<<< HEAD
 class BaseWeppnerHuggins(pybamm_lithium_ion.BaseModel):
-    """WeppnerHuggins Model for GITT. Credit: pybamm-param team.
-=======
-class BaseWeppnerHuggins(pybamm.lithium_ion.BaseModel):
     """
     WeppnerHuggins Model for GITT. Credit: pybamm-param team.
 
     This model can be used with PyBOP through the `pybop.WeppnerHuggins` class.
->>>>>>> 04b78af9
 
     Parameters
     ----------
