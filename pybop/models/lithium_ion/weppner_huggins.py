import numpy as np
import pybamm
from pybamm import DummySolver, Parameter, ParameterValues, citations, lithium_ion

from pybop import ParameterSet


class WeppnerHuggins(lithium_ion.BaseModel):
    """
    Represents the Weppner & Huggins model to fit diffusion coefficients to GITT data.

    Parameters
    ----------
    name : str, optional
        The name of the model.
    **model_kwargs : optional
        Valid PyBaMM model option keys and their values, for example:
        parameter_set : pybamm.ParameterValues or dict, optional
            The parameters for the model. If None, default parameters provided by PyBaMM are used.
        options : dict, optional
            A dictionary of options to customise the behaviour of the PyBaMM model.
    """

<<<<<<< HEAD
    def __init__(self, name="Weppner & Huggins model", **model_kwargs):
        unused_keys = []
        for key in model_kwargs.keys():
            if key not in ["build", "parameter_set", "options"]:
                unused_keys.append(key)
        options = {"working electrode": "positive"}
        if model_kwargs.get("options", None) is not None:
            for key, value in model_kwargs["options"].items():
                if key in ["working electrode"]:
                    options[key] = value
                else:
                    unused_keys.append("options[" + key + "]")
        if any(unused_keys):
            unused_kwargs_warning = f"The input model_kwargs {unused_keys} are not currently used by the Weppner & Huggins model."
            warnings.warn(unused_kwargs_warning, UserWarning, stacklevel=2)

        super().__init__(options=options, name=name, build=True)
        self._summary_variables = []
=======
    def __init__(self, name="Weppner & Huggins model", options=None):
        super().__init__(options, name, build=False)
>>>>>>> 643181c2

        citations.register("""
            @article{Weppner1977,
            title={{Determination of the kinetic parameters
            of mixed-conducting electrodes and application to the system Li3Sb}},
            author={Weppner, W and Huggins, R A},
            journal={Journal of The Electrochemical Society},
            volume={124},
            number={10},
            pages={1569},
            year={1977},
            publisher={IOP Publishing}
            }
        """)

<<<<<<< HEAD
=======
        # `self.param` is a class containing all the relevant parameters and functions for
        # this model. These are purely symbolic at this stage, and will be set by the
        # `ParameterValues` class when the model is processed.
        self.options["working electrode"] = "positive"
        self._summary_variables = []

>>>>>>> 643181c2
        ######################
        # Parameters
        ######################
        # Parameters are purely symbolic at this stage, and will be set by the
        # `ParameterValues` class when the model is processed.

        Q_th = Parameter("Theoretical electrode capacity [A.s]")

        U = Parameter("Reference voltage [V]")
        U_prime = Parameter("Derivative of the OCP wrt stoichiometry [V]")

        tau_d = Parameter("Particle diffusion time scale [s]")

        ######################
        # Input current (positive on discharge)
        ######################
        I = self.param.current_with_time

        ######################
        # Governing equations
        ######################
<<<<<<< HEAD
        # Surface stoichiometry
        sto_surf = 2 * I / (3 * Q_th) * (pybamm_t * tau_d / np.pi) ** 0.5
=======
        u_surf = (
            (2 / (np.pi**0.5))
            * (i_app / ((d_s**0.5) * a * self.param.F * l_w))
            * (pybamm.t**0.5)
        )
>>>>>>> 643181c2
        # Linearised voltage
        V = U + U_prime * sto_surf

        ######################
        # (Some) variables
        ######################
        I = self.param.current_with_time
        self.variables = {
            "Voltage [V]": V,
<<<<<<< HEAD
            "Time [s]": pybamm_t,
=======
            "Terminal voltage [V]": V,
            "Time [s]": pybamm.t,
>>>>>>> 643181c2
            "Current [A]": I,
            "Current variable [A]": I,  # for compatibility with pybamm.Experiment
        }

        # Set the built property on creation to prevent unnecessary model rebuilds
        self._built = True

    @property
    def default_geometry(self):
        return {}

    @property
    def default_parameter_values(self):
        parameter_dictionary = {
            "Current function [A]": 0.0024,
            "Reference voltage [V]": 0.0024,
            "Derivative of the OCP wrt stoichiometry [V]": -1,
            "Theoretical electrode capacity [A.s]": 15,
            "Particle diffusion time scale [s]": 3000,
        }
        return ParameterValues(values=parameter_dictionary)

    @property
    def default_submesh_types(self):
        return {}

    @property
    def default_var_pts(self):
        return {}

    @property
    def default_spatial_methods(self):
        return {}

    @property
    def default_solver(self):
        return DummySolver()

    @staticmethod
    def apply_parameter_grouping(parameter_set, electrode) -> dict:
        """
        A function to create an electrode parameter set from a standard
        PyBaMM parameter set.

        Parameters
        ----------
        parameter_set : Union[dict, pybop.ParameterSet, pybamm.ParameterValues]
            A dict-like object containing the parameter values.
        electrode : str
            Either "positive" or "negative" for the type of electrode.

        Returns
        -------
        dict
            A dictionary of the grouped parameters.
        """
        parameter_set = ParameterSet.to_pybamm(parameter_set)

        # Unpack physical parameters
        F = parameter_set["Faraday constant [C.mol-1]"]
        if electrode == "positive":
            alpha = parameter_set["Positive electrode active material volume fraction"]
            c_max = parameter_set[
                "Maximum concentration in positive electrode [mol.m-3]"
            ]
            L = parameter_set["Positive electrode thickness [m]"]
            R = parameter_set["Positive particle radius [m]"]
            D = parameter_set["Positive particle diffusivity [m2.s-1]"]
        elif electrode == "negative":
            alpha = parameter_set["Negative electrode active material volume fraction"]
            c_max = parameter_set[
                "Maximum concentration in negative electrode [mol.m-3]"
            ]
            L = parameter_set["Negative electrode thickness [m]"]
            R = parameter_set["Negative particle radius [m]"]
            D = parameter_set["Negative particle diffusivity [m2.s-1]"]
        else:
            raise ValueError(
                f"Unrecognised electrode type: {electrode}, "
                'expecting either "positive" or "negative".'
            )

        # Compute the cell area
        A = parameter_set["Electrode height [m]"] * parameter_set["Electrode width [m]"]

        # Grouped parameters
        Q_th = F * alpha * c_max * L * A
        tau_d = R**2 / D

        return {
            "Current function [A]": parameter_set["Current function [A]"],
            "Reference voltage [V]": 4,
            "Derivative of the OCP wrt stoichiometry [V]": -1,
            "Theoretical electrode capacity [A.s]": Q_th,
            "Particle diffusion time scale [s]": tau_d,
        }<|MERGE_RESOLUTION|>--- conflicted
+++ resolved
@@ -1,8 +1,6 @@
 import numpy as np
 import pybamm
 from pybamm import DummySolver, Parameter, ParameterValues, citations, lithium_ion
-
-from pybop import ParameterSet
 
 
 class WeppnerHuggins(lithium_ion.BaseModel):
@@ -21,7 +19,6 @@
             A dictionary of options to customise the behaviour of the PyBaMM model.
     """
 
-<<<<<<< HEAD
     def __init__(self, name="Weppner & Huggins model", **model_kwargs):
         unused_keys = []
         for key in model_kwargs.keys():
@@ -40,10 +37,6 @@
 
         super().__init__(options=options, name=name, build=True)
         self._summary_variables = []
-=======
-    def __init__(self, name="Weppner & Huggins model", options=None):
-        super().__init__(options, name, build=False)
->>>>>>> 643181c2
 
         citations.register("""
             @article{Weppner1977,
@@ -59,15 +52,13 @@
             }
         """)
 
-<<<<<<< HEAD
-=======
         # `self.param` is a class containing all the relevant parameters and functions for
         # this model. These are purely symbolic at this stage, and will be set by the
         # `ParameterValues` class when the model is processed.
         self.options["working electrode"] = "positive"
         self._summary_variables = []
 
->>>>>>> 643181c2
+        t = pybamm_t
         ######################
         # Parameters
         ######################
@@ -89,16 +80,11 @@
         ######################
         # Governing equations
         ######################
-<<<<<<< HEAD
-        # Surface stoichiometry
-        sto_surf = 2 * I / (3 * Q_th) * (pybamm_t * tau_d / np.pi) ** 0.5
-=======
         u_surf = (
             (2 / (np.pi**0.5))
             * (i_app / ((d_s**0.5) * a * self.param.F * l_w))
-            * (pybamm.t**0.5)
+            * (t**0.5)
         )
->>>>>>> 643181c2
         # Linearised voltage
         V = U + U_prime * sto_surf
 
@@ -108,14 +94,8 @@
         I = self.param.current_with_time
         self.variables = {
             "Voltage [V]": V,
-<<<<<<< HEAD
-            "Time [s]": pybamm_t,
-=======
-            "Terminal voltage [V]": V,
-            "Time [s]": pybamm.t,
->>>>>>> 643181c2
-            "Current [A]": I,
-            "Current variable [A]": I,  # for compatibility with pybamm.Experiment
+            "Time [s]": t,
+            "Current [A]": self.param.current_with_time,
         }
 
         # Set the built property on creation to prevent unnecessary model rebuilds
