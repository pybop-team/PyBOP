--- conflicted
+++ resolved
@@ -119,13 +119,8 @@
         )
 
         # Spatial variables
-<<<<<<< HEAD
-        x_n = SpatialVariable("x_n", ["negative electrode"])
-        x_p = SpatialVariable("x_p", ["positive electrode"])
-=======
         x_n = SpatialVariable("x_n", domain=["negative electrode"])
         x_p = SpatialVariable("x_p", domain=["positive electrode"])
->>>>>>> 83d954cf
 
         # Surf takes the surface value of a variable, i.e. its boundary value on the
         # right side. This is also accessible via `boundary_value(x, "right")`, with
