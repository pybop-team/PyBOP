--- conflicted
+++ resolved
@@ -230,12 +230,6 @@
                 model_bounds["lower"][i],
                 model_bounds["upper"][i],
             ]
-<<<<<<< HEAD
-        simulators = [
-            lambda inputs: problem._simulator.solve(inputs)["Voltage [V]"].data
-            for problem in self.problem.problems
-        ]  # noqa: SLF001
-=======
         # Use the first output variable to pass to EP-BOLFI; define separate simulators
         # for multiple output variables.
         simulators = [
@@ -244,7 +238,6 @@
             ].data
             for problem in self.problem.problems
         ]
->>>>>>> 7a97f178
         experimental_datasets = [
             problem.target_data for problem in self.problem.problems
         ]
