--- conflicted
+++ resolved
@@ -689,14 +689,8 @@
     """
     Adapter for the Random Search optimiser in PyBOP.
 
-<<<<<<< HEAD
     Random Search is a simple optimisation algorithm that samples parameter sets randomly
     within the given boundaries and identifies the best solution based on fitness.
-=======
-    Random Search is a simple optimisation algorithm that samples parameter
-    sets randomly within the given boundaries and identifies the best solution
-    based on fitness.
->>>>>>> 3dc64bfc
 
     Parameters
     ----------
