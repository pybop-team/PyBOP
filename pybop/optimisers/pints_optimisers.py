--- conflicted
+++ resolved
@@ -239,8 +239,7 @@
                 "CMAES requires optimisation of >= 2 parameters at once. "
                 + "Please choose another optimiser."
             )
-<<<<<<< HEAD
-        super().__init__(cost, pints.CMAES, **optimiser_kwargs)
+        super().__init__(cost, PintsCMAES, **optimiser_kwargs)
 
 
 class CuckooSearch(BasePintsOptimiser):
@@ -268,7 +267,4 @@
     """
 
     def __init__(self, cost, **optimiser_kwargs):
-        super().__init__(cost, _CuckooSearch, **optimiser_kwargs)
-=======
-        super().__init__(cost, PintsCMAES, **optimiser_kwargs)
->>>>>>> fd171d00
+        super().__init__(cost, _CuckooSearch, **optimiser_kwargs)