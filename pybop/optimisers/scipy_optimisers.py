--- conflicted
+++ resolved
@@ -251,14 +251,10 @@
             scipy_result=result,
         )
 
-<<<<<<< HEAD
-    def __name__(self):
-=======
     @property
     def name(self):
->>>>>>> 19ba6eb0
         """Provides the name of the optimisation strategy."""
-        return "SciPy Minimize"
+        return "SciPyMinimize"
 
 
 @dataclass
@@ -473,11 +469,7 @@
             scipy_result=result,
         )
 
-<<<<<<< HEAD
-    def __name__(self):
-=======
     @property
     def name(self):
->>>>>>> 19ba6eb0
         """Provides the name of the optimisation strategy."""
-        return "SciPy Differential Evolution"+        return "SciPyDifferentialEvolution"