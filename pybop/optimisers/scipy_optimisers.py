from scipy.optimize import minimize, differential_evolution
from .base_optimiser import BaseOptimiser
import numpy as np


class SciPyMinimize(BaseOptimiser):
    """
    Adapts SciPy's minimize function for use as an optimization strategy.

    This class provides an interface to various scalar minimization algorithms implemented in SciPy, allowing fine-tuning of the optimization process through method selection and option configuration.

    Parameters
    ----------
    method : str, optional
        The type of solver to use. If not specified, defaults to 'Nelder-Mead'.
        Options: 'Nelder-Mead', 'Powell', 'CG', 'BFGS', 'Newton-CG', 'L-BFGS-B', 'TNC', 'COBYLA', 'SLSQP', 'trust-constr', 'dogleg', 'trust-ncg', 'trust-exact', 'trust-krylov'.
    bounds : sequence or ``Bounds``, optional
        Bounds for variables as supported by the selected method.
    maxiter : int, optional
        Maximum number of iterations to perform.
    """

    def __init__(self, method=None, bounds=None, maxiter=None):
        super().__init__()
        self.method = method
        self.bounds = bounds
        self.options = {}
        self._max_iterations = maxiter

        if self.method is None:
            self.method = "Nelder-Mead"

    def _runoptimise(self, cost_function, x0):
        """
        Executes the optimization process using SciPy's minimize function.

        Parameters
        ----------
        cost_function : callable
            The objective function to minimize.
        x0 : array_like
            Initial guess for the parameters.

        Returns
        -------
        tuple
            A tuple (x, final_cost) containing the optimized parameters and the value of `cost_function` at the optimum.
        """

        self.log = [[x0]]
        self.options = {"maxiter": self._max_iterations}

        # Add callback storing history of parameter values
        def callback(x):
            self.log.append([x])

        # Scale the cost function and eliminate nan values
        self.cost0 = cost_function(x0)
        self.inf_count = 0
        if np.isinf(self.cost0):
            raise Exception("The initial parameter values return an infinite cost.")

        def cost_wrapper(x):
            cost = cost_function(x) / self.cost0
            if np.isinf(cost):
                self.inf_count += 1
                cost = 1 + 0.9**self.inf_count  # for fake finite gradient
            return cost

        # Reformat bounds
        if self.bounds is not None:
            bounds = (
                (lower, upper)
                for lower, upper in zip(self.bounds["lower"], self.bounds["upper"])
            )

        result = minimize(
            cost_wrapper,
            x0,
            method=self.method,
            bounds=bounds,
            options=self.options,
            callback=callback,
        )

        return result

    def needs_sensitivities(self):
        """
        Determines if the optimization algorithm requires gradient information.

        Returns
        -------
        bool
            False, indicating that gradient information is not required.
        """
        return False

    def name(self):
        """
        Provides the name of the optimization strategy.

        Returns
        -------
        str
            The name 'SciPyMinimize'.
        """
        return "SciPyMinimize"


class SciPyDifferentialEvolution(BaseOptimiser):
    """
    Adapts SciPy's differential_evolution function for global optimization.

    This class provides a global optimization strategy based on differential evolution, useful for problems involving continuous parameters and potentially multiple local minima.

    Parameters
    ----------
    bounds : sequence or ``Bounds``
        Bounds for variables. Must be provided as it is essential for differential evolution.
    strategy : str, optional
        The differential evolution strategy to use. Defaults to 'best1bin'.
    maxiter : int, optional
        Maximum number of iterations to perform. Defaults to 1000.
    popsize : int, optional
        The number of individuals in the population. Defaults to 15.
    """

    def __init__(self, bounds=None, strategy="best1bin", maxiter=1000, popsize=15):
        super().__init__()
        self.strategy = strategy
        self._max_iterations = maxiter
        self._population_size = popsize

        if bounds is None:
            raise ValueError("Bounds must be specified for differential_evolution.")
        elif not all(
            np.isfinite(value) for sublist in bounds.values() for value in sublist
        ):
            raise ValueError("Bounds must be specified for differential_evolution.")
        elif isinstance(bounds, dict):
            bounds = [
                (lower, upper) for lower, upper in zip(bounds["lower"], bounds["upper"])
            ]
        self.bounds = bounds

    def _runoptimise(self, cost_function, x0=None):
        """
        Executes the optimization process using SciPy's differential_evolution function.

        Parameters
        ----------
        cost_function : callable
            The objective function to minimize.
        x0 : array_like, optional
            Ignored parameter, provided for API consistency.

        Returns
        -------
        tuple
            A tuple (x, final_cost) containing the optimized parameters and the value of ``cost_function`` at the optimum.
        """

<<<<<<< HEAD
        self.log = []

        if bounds is None:
            raise ValueError("Bounds must be specified for differential_evolution.")

=======
>>>>>>> 6c6494aa
        if x0 is not None:
            print(
                "Ignoring x0. Initial conditions are not used for differential_evolution."
            )

        # Add callback storing history of parameter values
        def callback(x, convergence):
            self.log.append([x])

<<<<<<< HEAD
        # Reformat bounds if necessary
        if isinstance(bounds, dict):
            bounds = [
                (lower, upper) for lower, upper in zip(bounds["lower"], bounds["upper"])
            ]

        result = differential_evolution(
=======
        output = differential_evolution(
>>>>>>> 6c6494aa
            cost_function,
            self.bounds,
            strategy=self.strategy,
            maxiter=self._max_iterations,
            popsize=self._population_size,
            callback=callback,
        )

        return result

    def set_population_size(self, population_size=None):
        """
        Sets a population size to use in this optimisation.
        Credit: PINTS

        """
        # Check population size or set using heuristic
        if population_size is not None:
            population_size = int(population_size)
            if population_size < 1:
                raise ValueError("Population size must be at least 1.")
            self._population_size = population_size

    def needs_sensitivities(self):
        """
        Determines if the optimization algorithm requires gradient information.

        Returns
        -------
        bool
            False, indicating that gradient information is not required for differential evolution.
        """
        return False

    def name(self):
        """
        Provides the name of the optimization strategy.

        Returns
        -------
        str
            The name 'SciPyDifferentialEvolution'.
        """
        return "SciPyDifferentialEvolution"<|MERGE_RESOLUTION|>--- conflicted
+++ resolved
@@ -161,14 +161,8 @@
             A tuple (x, final_cost) containing the optimized parameters and the value of ``cost_function`` at the optimum.
         """
 
-<<<<<<< HEAD
         self.log = []
 
-        if bounds is None:
-            raise ValueError("Bounds must be specified for differential_evolution.")
-
-=======
->>>>>>> 6c6494aa
         if x0 is not None:
             print(
                 "Ignoring x0. Initial conditions are not used for differential_evolution."
@@ -178,17 +172,7 @@
         def callback(x, convergence):
             self.log.append([x])
 
-<<<<<<< HEAD
-        # Reformat bounds if necessary
-        if isinstance(bounds, dict):
-            bounds = [
-                (lower, upper) for lower, upper in zip(bounds["lower"], bounds["upper"])
-            ]
-
         result = differential_evolution(
-=======
-        output = differential_evolution(
->>>>>>> 6c6494aa
             cost_function,
             self.bounds,
             strategy=self.strategy,
