--- conflicted
+++ resolved
@@ -395,20 +395,14 @@
                 else None
             )
 
-<<<<<<< HEAD
-        self.pybamm_solution = pybamm_solution
-
-        # Check that the parameters produce finite cost, and are physically viable
-        self._validate_parameters()
-        self.check_physical_viability(self.x)
-=======
             # Calculate Fisher Information if JAX Likelihood
             fisher = (
                 self.cost.observed_fisher(x)
                 if isinstance(self.cost, BaseJaxCost)
                 else None
             )
->>>>>>> 844e7804
+
+            self.pybamm_solution = pybamm_solution
 
             self._extend(
                 x=[x],
@@ -512,17 +506,6 @@
         """
         return (
             f"OptimisationResult:\n"
-<<<<<<< HEAD
-            f"  Initial parameters: {self.x0}\n"
-            f"  Optimised parameters: {self.x}\n"
-            f"  Diagonal Fisher Information entries: {self.fisher}\n"
-            f"  Final cost: {self.final_cost}\n"
-            f"  Optimisation time: {self.time} seconds\n"
-            f"  Number of iterations: {self.n_iterations}\n"
-            f"  Number of evaluations: {self.n_evaluations}\n"
-            f"  SciPy result available: {'Yes' if self.scipy_result else 'No'}\n"
-            f"  PyBaMM Solution available: {'Yes' if self.pybamm_solution else 'No'}"
-=======
             f"  Best result from {self.n_runs} run(s).\n"
             f"  Initial parameters: {self.x0_best}\n"
             f"  Optimised parameters: {self.x_best}\n"
@@ -531,8 +514,8 @@
             f"  Optimisation time: {self.time_best} seconds\n"
             f"  Number of iterations: {self.n_iterations_best}\n"
             f"  Number of evaluations: {self.n_evaluations_best}\n"
-            f"  SciPy result available: {'Yes' if self.scipy_result_best else 'No'}"
->>>>>>> 844e7804
+            f"  SciPy result available: {'Yes' if self.scipy_result_best else 'No'}\n"
+            f"  PyBaMM Solution available: {'Yes' if self.pybamm_solution else 'No'}"
         )
 
     def average_iterations(self) -> Optional[float]:
