import warnings
from copy import deepcopy
from typing import Optional, Union

import jax.numpy as jnp
import numpy as np
from pybamm import Solution

from pybop import BaseCost, BaseLikelihood, Inputs, Parameter, Parameters


class BaseOptimiser:
    """
    A base class for defining optimisation methods.

    This class serves as a base class for creating optimisers. It provides a basic structure for
    an optimisation algorithm, including the initial setup and a method stub for performing the
    optimisation process. Child classes should override _set_up_optimiser and the _run method with
    a specific algorithm.

    Parameters
    ----------
    cost : pybop.BaseCost or pints.ErrorMeasure
        An objective function to be optimised, which can be either a pybop.Cost or PINTS error measure
    **optimiser_kwargs : optional
            Valid option keys and their values.

    Attributes
    ----------
    x0 : numpy.ndarray
        Initial parameter values for the optimisation.
    bounds : dict
        Dictionary containing the parameter bounds with keys 'lower' and 'upper'.
    sigma0 : float or sequence
        Initial step size or standard deviation around ``x0``. Either a scalar value (one
        standard deviation for all coordinates) or an array with one entry per dimension.
        Not all methods will use this information.
    verbose : bool, optional
        If True, the optimisation progress is printed (default: False).
    physical_viability : bool, optional
        If True, the feasibility of the optimised parameters is checked (default: False).
    allow_infeasible_solutions : bool, optional
        If True, infeasible parameter values will be allowed in the optimisation (default: True).
    log : dict
        A log of the parameter values tried during the optimisation and associated costs.
    """

    def __init__(
        self,
        cost,
        **optimiser_kwargs,
    ):
        # First set attributes to default values
        self.parameters = Parameters()
        self.x0 = optimiser_kwargs.get("x0", [])
        self.log = dict(x=[], x_best=[], x_search=[], x0=[], cost=[], cost_best=[])
        self.bounds = None
        self.sigma0 = 0.02
        self.verbose = True
        self._transformation = None
        self._needs_sensitivities = False
        self._minimising = True
        self.physical_viability = False
        self.allow_infeasible_solutions = False
        self.default_max_iterations = 1000
        self.result = None

        if isinstance(cost, BaseCost):
            self.cost = cost
            self.parameters = deepcopy(self.cost.parameters)
            self._transformation = self.cost.transformation
            self.set_allow_infeasible_solutions()
            self._minimising = self.cost.minimising

        else:
            try:
                cost_test = cost(self.x0)
                warnings.warn(
                    "The cost is not an instance of pybop.BaseCost, but let's continue "
                    "assuming that it is a callable function to be minimised.",
                    UserWarning,
                    stacklevel=2,
                )
                self.cost = cost
                for i, value in enumerate(self.x0):
                    self.parameters.add(
                        Parameter(name=f"Parameter {i}", initial_value=value)
                    )

            except Exception as e:
                raise Exception(
                    "The cost is not a recognised cost object or function."
                ) from e

            if not np.isscalar(cost_test) or not np.isreal(cost_test):
                raise TypeError(
                    f"Cost returned {type(cost_test)}, not a scalar numeric value."
                )

        if len(self.parameters) == 0:
            raise ValueError("There are no parameters to optimise.")

        self.unset_options = optimiser_kwargs
        self.unset_options_store = optimiser_kwargs.copy()
        self.set_base_options()
        self._set_up_optimiser()

        # Throw a warning if any options remain
        if self.unset_options:
            warnings.warn(
                f"Unrecognised keyword arguments: {self.unset_options} will not be used.",
                UserWarning,
                stacklevel=2,
            )

    def set_base_options(self):
        """
        Update the base optimiser options and remove them from the options dictionary.
        """
        # Set initial values, if x0 is None, initial values are unmodified.
        self.parameters.update(initial_values=self.unset_options.pop("x0", None))
        self.log_update(x0=self.parameters.reset_initial_value())
        self.x0 = self.parameters.reset_initial_value(apply_transform=True)

        # Set default bounds (for all or no parameters)
        bounds = self.unset_options.pop(
            "bounds", self.parameters.get_bounds(apply_transform=True)
        )
        if isinstance(bounds, (np.ndarray, list)):
            self.parameters.update(bounds=bounds)
            bounds = self.parameters.get_bounds(apply_transform=True)
        self.bounds = bounds

        # Set default initial standard deviation (for all or no parameters)
        self.sigma0 = self.unset_options.pop(
            "sigma0", self.parameters.get_sigma0(apply_transform=True) or self.sigma0
        )

        # Set other options
        self.verbose = self.unset_options.pop("verbose", self.verbose)
        if "allow_infeasible_solutions" in self.unset_options.keys():
            self.set_allow_infeasible_solutions(
                self.unset_options.pop("allow_infeasible_solutions")
            )

        # Set multistart
        self.multistart = self.unset_options.pop("multistart", 1)

    def _set_up_optimiser(self):
        """
        Parse optimiser options and prepare the optimiser.

        This method should be implemented by child classes.

        Raises
        ------
        NotImplementedError
            If the method has not been implemented by the subclass.
        """
        raise NotImplementedError

    def cost_call(
        self,
        x: Union[Inputs, list],
        calculate_grad: bool = False,
    ) -> Union[float, tuple[float, np.ndarray]]:
        """
        Call the cost function to minimise, applying any given transformation to the
        input parameters.

        Parameters
        ----------
        x : Inputs or list-like
            The input parameters for which the cost and optionally the gradient
            will be computed.
        calculate_grad : bool, optional, default=False
            If True, both the cost and gradient will be computed. Otherwise, only the
            cost is computed.

        Returns
        -------
        float or tuple
            - If `calculate_grad` is False, returns the computed cost (float).
            - If `calculate_grad` is True, returns a tuple containing the cost (float)
              and the gradient (np.ndarray).
        """
        return self.cost(
            x,
            calculate_grad=calculate_grad,
            apply_transform=True,
            for_optimiser=True,
        )

    def run(self):
        """
        Run the optimisation and return the optimised parameters and final cost.

        Returns
        -------
        results: OptimisationResult
            The pybop optimisation result class.
        """
        self.result = OptimisationResult(optim=self)

        for i in range(self.multistart):
            if i >= 1:
                self.unset_options = self.unset_options_store.copy()
                self.x0 = self.parameters.rvs(1, apply_transform=True)
                self.parameters.update(initial_values=self.x0)
                self._set_up_optimiser()

            self.result.add_result(self._run())

        # Store the optimised parameters
        self.parameters.update(values=self.result.x_best)

        if self.verbose:
            print(self.result)

        return self.result

    def _run(self):
        """
        Contains the logic for the optimisation algorithm.

        This method should be implemented by child classes to perform the actual optimisation.

        Raises
        ------
        NotImplementedError
            If the method has not been implemented by the subclass.
        """
        raise NotImplementedError

    def log_update(self, x=None, x_best=None, cost=None, cost_best=None, x0=None):
        """
        Update the log with new values.

        Parameters
        ----------
        x : list or array-like, optional
            Parameter values (default: None).
        x_best : list or array-like, optional
            Parameter values corresponding to the best cost yet (default: None).
        cost : list, optional
            Cost values corresponding to x (default: None).
        cost_best
            Cost values corresponding to x_best (default: None).
        """

        def convert_to_list(array_like):
            """Helper function to convert input to a list, if necessary."""
            if isinstance(array_like, (list, tuple, np.ndarray, jnp.ndarray)):
                return list(array_like)
            elif isinstance(array_like, (int, float)):
                return [array_like]
            else:
                raise TypeError("Input must be a list, tuple, or numpy array")

        def apply_transformation(values):
            """Apply transformation if it exists."""
            if self._transformation:
                return [self._transformation.to_model(value) for value in values]
            return values

        if x is not None:
            x = convert_to_list(x)
            self.log["x_search"].extend(x)
            x = apply_transformation(x)
            self.log["x"].extend(x)

        if x_best is not None:
            x_best = apply_transformation([x_best])
            self.log["x_best"].extend(x_best)

        if cost is not None:
            cost = convert_to_list(cost)
            cost = [
                internal_cost * (1 if self.minimising else -1) for internal_cost in cost
            ]
            self.log["cost"].extend(cost)

        if cost_best is not None:
            cost_best = convert_to_list(cost_best)
            cost_best = [
                internal_cost * (1 if self.minimising else -1)
                for internal_cost in cost_best
            ]
            self.log["cost_best"].extend(cost_best)

        if x0 is not None:
            self.log["x0"].extend(x0)

    def name(self):
        """
        Returns the name of the optimiser, to be overwritten by child classes.

        Returns
        -------
        str
            The name of the optimiser
        """
        raise NotImplementedError  # pragma: no cover

    def set_allow_infeasible_solutions(self, allow: bool = True):
        """
        Set whether to allow infeasible solutions or not.

        Parameters
        ----------
        iterations : bool, optional
            Whether to allow infeasible solutions.
        """
        # Set whether to allow infeasible locations
        self.physical_viability = allow
        self.allow_infeasible_solutions = allow

        if (
            isinstance(self.cost, BaseCost)
            and self.cost.problem is not None
            and self.cost.problem.model is not None
        ):
            self.cost.problem.model.allow_infeasible_solutions = (
                self.allow_infeasible_solutions
            )
        else:
            # Turn off this feature as there is no model
            self.physical_viability = False
            self.allow_infeasible_solutions = False

    @property
    def needs_sensitivities(self):
        return self._needs_sensitivities

    @property
    def transformation(self):
        return self._transformation

    @property
    def minimising(self):
        return self._minimising


class OptimisationResult:
    """
    Stores the result of the optimisation.

    Attributes
    ----------
    x : ndarray
        The solution of the optimisation.
    final_cost : float
        The cost associated with the solution x.
    n_iterations : int
        Number of iterations performed by the optimiser.
    scipy_result : scipy.optimize.OptimizeResult, optional
        The result obtained from a SciPy optimiser.
    pybamm_solution: pybamm.Solution or list[pybamm.Solution], optional
        The best solution object(s) obtained from the optimisation.
    """

    def __init__(
        self,
        optim: BaseOptimiser,
        x: Union[Inputs, np.ndarray] = None,
        final_cost: Optional[float] = None,
        n_iterations: Optional[int] = None,
        n_evaluations: Optional[int] = None,
        time: Optional[float] = None,
        scipy_result=None,
    ):
        self.optim = optim
        self.cost = self.optim.cost
        self.minimising = self.optim.minimising
        self._transformation = self.optim.transformation
        self.n_runs = 0
        self._best_run = None
        self._x = []
        self._final_cost = []
        self._fisher = []
        self._n_iterations = []
        self._n_evaluations = []
        self._scipy_result = []
        self._time = []
        self._x0 = []
        self._pybamm_solution = []

        if x is not None:
            # Transform the parameter values and update the sign of any final cost
            # coming directly from an optimiser
            x = self._transformation.to_model(x) if self._transformation else x
            final_cost = (
                final_cost * (1 if self.minimising else -1)
                if final_cost is not None
                else self.cost(x)
            )
            x0 = (
                self.optim.parameters.initial_value()
                if isinstance(self.optim, BaseOptimiser)
                else None
            )

<<<<<<< HEAD
            # Calculate Fisher Information if Likelihood
            if isinstance(self.cost, BaseLikelihood):
                fisher = self.cost.observed_fisher(x)
                diag_fish = np.diag(fisher) if fisher is not None else None
            else:
                diag_fish = None
=======
            # Evaluate the problem once more to update the solution
            try:
                self.cost(x)
                pybamm_solution = self.cost.pybamm_solution
            except Exception:
                warnings.warn(
                    "Failed to evaluate the model with best fit parameters.",
                    UserWarning,
                    stacklevel=2,
                )
                pybamm_solution = None

            # Calculate Fisher Information if JAX Likelihood
            fisher = (
                self.cost.observed_fisher(x)
                if isinstance(self.cost, BaseJaxCost)
                else None
            )
>>>>>>> 1a7ce81f

            self._extend(
                x=[x],
                final_cost=[final_cost],
                fisher=[diag_fish],
                n_iterations=[n_iterations],
                n_evaluations=[n_evaluations],
                time=[time],
                scipy_result=[scipy_result],
                x0=[x0],
                pybamm_solution=[pybamm_solution],
            )

    def add_result(self, result):
        """Add a preprocessed OptimisationResult."""
        self._extend(
            x=result._x,  # noqa: SLF001
            final_cost=result._final_cost,  # noqa: SLF001
            fisher=result._fisher,  # noqa: SLF001
            n_iterations=result._n_iterations,  # noqa: SLF001
            n_evaluations=result._n_evaluations,  # noqa: SLF001
            time=result._time,  # noqa: SLF001
            scipy_result=result._scipy_result,  # noqa: SLF001
            x0=result._x0,  # noqa: SLF001
            pybamm_solution=result._pybamm_solution,  # noqa: SLF001
        )

    def _extend(
        self,
        x: Union[list[Inputs], list[np.ndarray]],
        final_cost: list[float],
        fisher: list,
        n_iterations: list[int],
        n_evaluations: list[int],
        time: list[float],
        scipy_result: list,
        x0: list,
        pybamm_solution: list[Solution],
    ):
        self.n_runs += len(final_cost)
        self._x.extend(x)
        self._final_cost.extend(final_cost)
        self._fisher.extend(fisher)
        self._n_iterations.extend(n_iterations)
        self._n_evaluations.extend(n_evaluations)
        self._scipy_result.extend(scipy_result)
        self._time.extend(time)
        self._x0.extend(x0)
        self._pybamm_solution.extend(pybamm_solution)

        # Check that there is a finite cost and update best run
        self.check_for_finite_cost()
        self._best_run = self._final_cost.index(
            min(self._final_cost) if self.minimising else max(self._final_cost)
        )

        # Check that the best parameters are physically viable
        self.check_physical_viability(self.x_best)

    def check_for_finite_cost(self) -> None:
        """
        Validate the optimised parameters and ensure they produce a finite cost value.

        Raises:
            ValueError: If the optimised parameters do not produce a finite cost value.
        """
        if not any(np.isfinite(self._final_cost)):
            raise ValueError("Optimised parameters do not produce a finite cost value")

    def check_physical_viability(self, x):
        """
        Check if the optimised parameters are physically viable.

        Parameters
        ----------
        x : array-like
            Optimised parameter values.
        """
        if (
            not isinstance(self.cost, BaseCost)
            or self.cost.problem is None
            or self.cost.problem.model is None
        ):
            warnings.warn(
                "No model within problem class, can't check physical viability.",
                UserWarning,
                stacklevel=2,
            )
            return

        if self.cost.problem.model.check_params(
            inputs=x, allow_infeasible_solutions=False
        ):
            return
        else:
            warnings.warn(
                "Optimised parameters are not physically viable! \nConsider retrying the optimisation"
                " with a non-gradient-based optimiser and the option allow_infeasible_solutions=False",
                UserWarning,
                stacklevel=2,
            )

    def __str__(self) -> str:
        """
        A string representation of the OptimisationResult object.

        Returns:
            str: A formatted string containing optimisation result information.
        """
        return (
            f"OptimisationResult:\n"
            f"  Best result from {self.n_runs} run(s).\n"
            f"  Initial parameters: {self.x0_best}\n"
            f"  Optimised parameters: {self.x_best}\n"
            f"  Diagonal Fisher Information entries: {self.fisher_best}\n"
            f"  Final cost: {self.final_cost_best}\n"
            f"  Optimisation time: {self.time_best} seconds\n"
            f"  Number of iterations: {self.n_iterations_best}\n"
            f"  Number of evaluations: {self.n_evaluations_best}\n"
            f"  SciPy result available: {'Yes' if self.scipy_result_best else 'No'}\n"
            f"  PyBaMM Solution available: {'Yes' if self.pybamm_solution else 'No'}"
        )

    def average_iterations(self) -> Optional[float]:
        """Calculates the average number of iterations across all runs."""
        return np.mean(self._n_iterations)

    def total_runtime(self) -> Optional[float]:
        """Calculates the total runtime across all runs."""
        return np.sum(self._time)

    def _get_single_or_all(self, attr):
        value = getattr(self, attr)
        return value[0] if len(value) == 1 else value

    @property
    def x_best(self):
        return self._x[self._best_run] if self._best_run is not None else None

    @property
    def x(self):
        return self._get_single_or_all("_x")

    @property
    def x0(self):
        return self._get_single_or_all("_x0")

    @property
    def x0_best(self):
        return self._x0[self._best_run] if self._best_run is not None else None

    @property
    def final_cost(self):
        return self._get_single_or_all("_final_cost")

    @property
    def final_cost_best(self):
        return self._final_cost[self._best_run] if self._best_run is not None else None

    @property
    def fisher(self):
        return self._get_single_or_all("_fisher")

    @property
    def fisher_best(self):
        return self._fisher[self._best_run] if self._best_run is not None else None

    @property
    def n_iterations(self):
        return self._get_single_or_all("_n_iterations")

    @property
    def n_iterations_best(self):
        return (
            self._n_iterations[self._best_run] if self._best_run is not None else None
        )

    @property
    def n_evaluations(self):
        return self._get_single_or_all("_n_evaluations")

    @property
    def n_evaluations_best(self):
        return (
            self._n_evaluations[self._best_run] if self._best_run is not None else None
        )

    @property
    def scipy_result(self):
        return self._get_single_or_all("_scipy_result")

    @property
    def scipy_result_best(self):
        return (
            self._scipy_result[self._best_run] if self._best_run is not None else None
        )

    @property
    def pybamm_solution(self):
        return self._get_single_or_all("_pybamm_solution")

    @property
    def pybamm_solution_best(self):
        return (
            self._pybamm_solution[self._best_run]
            if self._best_run is not None
            else None
        )

    @property
    def time(self):
        return self._get_single_or_all("_time")

    @property
    def time_best(self):
        return self._time[self._best_run] if self._best_run is not None else None<|MERGE_RESOLUTION|>--- conflicted
+++ resolved
@@ -400,14 +400,6 @@
                 else None
             )
 
-<<<<<<< HEAD
-            # Calculate Fisher Information if Likelihood
-            if isinstance(self.cost, BaseLikelihood):
-                fisher = self.cost.observed_fisher(x)
-                diag_fish = np.diag(fisher) if fisher is not None else None
-            else:
-                diag_fish = None
-=======
             # Evaluate the problem once more to update the solution
             try:
                 self.cost(x)
@@ -420,13 +412,12 @@
                 )
                 pybamm_solution = None
 
-            # Calculate Fisher Information if JAX Likelihood
-            fisher = (
-                self.cost.observed_fisher(x)
-                if isinstance(self.cost, BaseJaxCost)
-                else None
-            )
->>>>>>> 1a7ce81f
+            # Calculate Fisher Information if Likelihood
+            if isinstance(self.cost, BaseLikelihood):
+                fisher = self.cost.observed_fisher(x)
+                diag_fish = np.diag(fisher) if fisher is not None else None
+            else:
+                diag_fish = None
 
             self._extend(
                 x=[x],
