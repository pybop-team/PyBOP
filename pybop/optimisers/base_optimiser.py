import warnings
from copy import deepcopy

import jax.numpy as jnp
import numpy as np

from pybop import (
    BaseCost,
    CostInterface,
    OptimisationResult,
    Parameter,
    Parameters,
)


class BaseOptimiser(CostInterface):
    """
    A base class for defining optimisation methods. Optimisers perform minimisation of the cost
    function; maximisation may be performed instead using the option invert_cost=True.

    This class serves as a base class for creating optimisers. It provides a basic structure for
    an optimisation algorithm, including the initial setup and a method stub for performing the
    optimisation process. Child classes should override _set_up_optimiser and the _run method with
    a specific algorithm.

    Parameters
    ----------
    cost : pybop.BaseCost or callable
        An objective function to be optimised, which can be either a pybop.Cost or callable function.
    **optimiser_kwargs : optional
        Valid option keys and their values, for example:
        x0 : numpy.ndarray
            Initial values of the parameters for the optimisation.
        bounds : dict
            Dictionary containing bounds for the parameters with keys 'lower' and 'upper'.
        sigma0 : float or sequence
            Initial step size or standard deviation in the (search) parameters. Either a scalar value
            (same for all coordinates) or an array with one entry per dimension.
            Not all methods will use this information.
        verbose : bool, optional
            If True, the optimisation progress is printed (default: False).
        physical_viability : bool, optional
            If True, the feasibility of the optimised parameters is checked (default: False).
        allow_infeasible_solutions : bool, optional
            If True, infeasible parameter values will be allowed in the optimisation (default: True).

    Attributes
    ----------
    log : dict
        A log of the parameter values tried during the optimisation and associated costs.
    """

    def __init__(
        self,
        cost,
        **optimiser_kwargs,
    ):
        # First set attributes to default values
        self.parameters = Parameters()
        self.x0 = optimiser_kwargs.get("x0", None)
        self.log = dict(x=[], x_best=[], x_search=[], cost=[], cost_best=[])
        self.bounds = None
        self.sigma0 = 0.02
        self.verbose = True
        self._needs_sensitivities = False
        self.physical_viability = False
        self.allow_infeasible_solutions = False
        self.default_max_iterations = 1000
        self.result = None
        transformation = None
        invert_cost = False

        if isinstance(cost, BaseCost):
            self.cost = cost
            self.parameters = deepcopy(self.cost.parameters)
            transformation = self.parameters.construct_transformation()
            self.set_allow_infeasible_solutions()
            invert_cost = not self.cost.minimising

        else:
            try:
                x0 = optimiser_kwargs.get("x0", [])
                for i, value in enumerate(x0):
                    self.parameters.add(
                        Parameter(name=f"Parameter {i}", initial_value=value)
                    )
                cost_test = cost(x0)
                warnings.warn(
                    "The cost is not an instance of pybop.BaseCost, but let's continue "
                    "assuming that it is a callable function to be minimised.",
                    UserWarning,
                    stacklevel=2,
                )
                self.cost = cost

            except Exception as e:
                raise Exception(
                    "The cost is not a recognised cost object or function."
                ) from e

            if not np.isscalar(cost_test) or not np.isreal(cost_test):
                raise TypeError(
                    f"Cost returned {type(cost_test)}, not a scalar numeric value."
                )

        if len(self.parameters) == 0:
            raise ValueError("There are no parameters to optimise.")

        super().__init__(transformation=transformation, invert_cost=invert_cost)

        self.unset_options = optimiser_kwargs
        self.unset_options_store = optimiser_kwargs.copy()
        self.set_base_options()
        self._set_up_optimiser()

        # Throw a warning if any options remain
        if self.unset_options:
            warnings.warn(
                f"Unrecognised keyword arguments: {self.unset_options} will not be used.",
                UserWarning,
                stacklevel=2,
            )

    def set_base_options(self):
        """
        Update the base optimiser options and remove them from the options dictionary.
        """
        # Set initial search-space parameter values
        x0 = self.unset_options.pop("x0", None)
        if x0 is not None:
            self.parameters.update(initial_values=x0)
        self.x0 = self.parameters.reset_initial_value(apply_transform=True)

        # Set the search-space parameter bounds (for all or no parameters)
        bounds = self.unset_options.pop("bounds", self.parameters.get_bounds())
        if bounds is not None:
            self.parameters.update(bounds=bounds)
            bounds = self.parameters.get_bounds(apply_transform=True)
        self.bounds = bounds  # can be None or current parameter bounds

        # Set default initial standard deviation (for all or no parameters)
        self.sigma0 = self.unset_options.pop(
            "sigma0", self.parameters.get_sigma0(apply_transform=True) or self.sigma0
        )

        # Set other options
        self.verbose = self.unset_options.pop("verbose", self.verbose)
        if "allow_infeasible_solutions" in self.unset_options.keys():
            self.set_allow_infeasible_solutions(
                self.unset_options.pop("allow_infeasible_solutions")
            )

        # Set multistart
        self.multistart = self.unset_options.pop("multistart", 1)

        # Parameter sensitivities
        self.compute_sensitivities = self.unset_options.pop(
            "compute_sensitivities", False
        )
        self.n_samples_sensitivity = self.unset_options.pop(
            "n_sensitivity_samples", 256
        )

    def _set_up_optimiser(self):
        """
        Parse optimiser options and prepare the optimiser.

        This method should be implemented by child classes.

        Raises
        ------
        NotImplementedError
            If the method has not been implemented by the subclass.
        """
        raise NotImplementedError

    def run(self):
        """
        Run the optimisation and return the optimised parameters and final cost.

        Returns
        -------
        results: OptimisationResult
            The pybop optimisation result class.
        """
        self.result = OptimisationResult(optim=self)

        for i in range(self.multistart):
            if i >= 1:
                self.unset_options = self.unset_options_store.copy()
                self.parameters.update(initial_values=self.parameters.rvs(1))
                self.x0 = self.parameters.reset_initial_value(apply_transform=True)
                self._set_up_optimiser()

            self.result.add_result(self._run())

        # Store the optimised parameters
        self.parameters.update(values=self.result.x_best)

        # Compute sensitivities
        self.result.sensitivities = self._parameter_sensitivities()

        if self.verbose:
            print(self.result)

        return self.result

    def _run(self):
        """
        Contains the logic for the optimisation algorithm.

        This method should be implemented by child classes to perform the actual optimisation.

        Raises
        ------
        NotImplementedError
            If the method has not been implemented by the subclass.
        """
        raise NotImplementedError

    def _parameter_sensitivities(self):
        if not self.compute_sensitivities:
            return None

        return self.cost.sensitivity_analysis(self.n_samples_sensitivity)

    def log_update(self, x=None, x_best=None, cost=None, cost_best=None):
        """
        Update the log with new values.

        Parameters
        ----------
        x : list or array-like, optional
            Parameter values (default: None).
        x_best : list or array-like, optional
            Parameter values corresponding to the best cost yet (default: None).
        cost : list, optional
            Cost values corresponding to x (default: None).
        cost_best
            Cost values corresponding to x_best (default: None).
        """

        def convert_to_list(array_like):
            """Helper function to convert input to a list, if necessary."""
            if isinstance(array_like, (list, tuple, np.ndarray, jnp.ndarray)):
                return list(array_like)
            elif isinstance(array_like, (int, float)):
                return [array_like]
            else:
                raise TypeError("Input must be a list, tuple, or numpy array")

        if x is not None:
            x = convert_to_list(x)
            self.log["x_search"].extend(x)
            x = self.transform_list_of_values(x)
            self.log["x"].extend(x)

        if x_best is not None:
            x_best = self.transform_values(x_best)
            self.log["x_best"].append(x_best)

        if cost is not None:
            cost = convert_to_list(cost)
            cost = [
                internal_cost * (-1 if self.invert_cost else 1)
                for internal_cost in cost
            ]
            self.log["cost"].extend(cost)

        if cost_best is not None:
            cost_best = convert_to_list(cost_best)
            cost_best = [
                internal_cost * (-1 if self.invert_cost else 1)
                for internal_cost in cost_best
            ]
            self.log["cost_best"].extend(cost_best)

    def name(self):
        """
        Returns the name of the optimiser, to be overwritten by child classes.

        Returns
        -------
        str
            The name of the optimiser
        """
        raise NotImplementedError  # pragma: no cover

    def set_allow_infeasible_solutions(self, allow: bool = True):
        """
        Set whether to allow infeasible solutions or not.

        Parameters
        ----------
        iterations : bool, optional
            Whether to allow infeasible solutions.
        """
        # Set whether to allow infeasible locations
        self.physical_viability = allow
        self.allow_infeasible_solutions = allow

        if (
            isinstance(self.cost, BaseCost)
            and self.cost.problem is not None
            and self.cost.problem.model is not None
        ):
            self.cost.problem.model.allow_infeasible_solutions = (
                self.allow_infeasible_solutions
            )
        else:
            # Turn off this feature as there is no model
            self.physical_viability = False
            self.allow_infeasible_solutions = False

    @property
    def needs_sensitivities(self):
<<<<<<< HEAD
        return self._needs_sensitivities

    @property
    def transformation(self):
        return self._transformation

    @property
    def minimising(self):
        return self._minimising


class OptimisationResult:
    """
    Stores the result of the optimisation.

    Attributes
    ----------
    x : ndarray
        The solution of the optimisation.
    final_cost : float
        The cost associated with the solution x.
    n_iterations : int
        Number of iterations performed by the optimiser.
    scipy_result : scipy.optimize.OptimizeResult, optional
        The result obtained from a SciPy optimiser.
    pybamm_solution: pybamm.Solution or list[pybamm.Solution], optional
        The best solution object(s) obtained from the optimisation.
    """

    def __init__(
        self,
        optim: BaseOptimiser,
        x: Union[Inputs, np.ndarray] = None,
        final_cost: Optional[float] = None,
        sensitivities: Optional[dict] = None,
        n_iterations: Optional[int] = None,
        n_evaluations: Optional[int] = None,
        time: Optional[float] = None,
        scipy_result=None,
    ):
        self.optim = optim
        self.cost = self.optim.cost
        self.minimising = self.optim.minimising
        self._transformation = self.optim.transformation
        self.n_runs = 0
        self._best_run = None
        self._x = []
        self._final_cost = []
        self._sensitivities = None
        self._fisher = []
        self._n_iterations = []
        self._n_evaluations = []
        self._scipy_result = []
        self._time = []
        self._x0 = []
        self._pybamm_solution = []

        if x is not None:
            # Transform the parameter values and update the sign of any final cost
            # coming directly from an optimiser
            x = self._transformation.to_model(x) if self._transformation else x
            final_cost = (
                final_cost * (1 if self.minimising else -1)
                if final_cost is not None
                else self.cost(x)
            )
            x0 = (
                self.optim.parameters.initial_value()
                if isinstance(self.optim, BaseOptimiser)
                else None
            )

            # Evaluate the problem once more to update the solution
            try:
                self.cost(x)
                pybamm_solution = self.cost.pybamm_solution
            except Exception:
                warnings.warn(
                    "Failed to evaluate the model with best fit parameters.",
                    UserWarning,
                    stacklevel=2,
                )
                pybamm_solution = None

            # Calculate Fisher Information if Likelihood
            if isinstance(self.cost, BaseLikelihood):
                fisher = self.cost.observed_fisher(x)
                diag_fish = np.diag(fisher) if fisher is not None else None
            else:
                diag_fish = None

            self._extend(
                x=[x],
                final_cost=[final_cost],
                fisher=[diag_fish],
                n_iterations=[n_iterations],
                n_evaluations=[n_evaluations],
                time=[time],
                scipy_result=[scipy_result],
                x0=[x0],
                pybamm_solution=[pybamm_solution],
            )

    def add_result(self, result):
        """Add a preprocessed OptimisationResult."""
        self._extend(
            x=result._x,  # noqa: SLF001
            final_cost=result._final_cost,  # noqa: SLF001
            fisher=result._fisher,  # noqa: SLF001
            n_iterations=result._n_iterations,  # noqa: SLF001
            n_evaluations=result._n_evaluations,  # noqa: SLF001
            time=result._time,  # noqa: SLF001
            scipy_result=result._scipy_result,  # noqa: SLF001
            x0=result._x0,  # noqa: SLF001
            pybamm_solution=result._pybamm_solution,  # noqa: SLF001
        )

    def _extend(
        self,
        x: Union[list[Inputs], list[np.ndarray]],
        final_cost: list[float],
        fisher: list,
        n_iterations: list[int],
        n_evaluations: list[int],
        time: list[float],
        scipy_result: list,
        x0: list,
        pybamm_solution: list[Solution],
    ):
        self.n_runs += len(final_cost)
        self._x.extend(x)
        self._final_cost.extend(final_cost)
        self._fisher.extend(fisher)
        self._n_iterations.extend(n_iterations)
        self._n_evaluations.extend(n_evaluations)
        self._scipy_result.extend(scipy_result)
        self._time.extend(time)
        self._x0.extend(x0)
        self._pybamm_solution.extend(pybamm_solution)

        # Check that there is a finite cost and update best run
        self.check_for_finite_cost()
        self._best_run = self._final_cost.index(
            min(self._final_cost) if self.minimising else max(self._final_cost)
        )

        # Check that the best parameters are physically viable
        self.check_physical_viability(self.x_best)

    def check_for_finite_cost(self) -> None:
        """
        Validate the optimised parameters and ensure they produce a finite cost value.

        Raises:
            ValueError: If the optimised parameters do not produce a finite cost value.
        """
        if not any(np.isfinite(self._final_cost)):
            raise ValueError(
                f"Optimised parameters {self.cost.parameters.as_dict()} do not produce a finite cost value"
            )

    def check_physical_viability(self, x):
        """
        Check if the optimised parameters are physically viable.

        Parameters
        ----------
        x : array-like
            Optimised parameter values.
        """
        if (
            not isinstance(self.cost, BaseCost)
            or self.cost.problem is None
            or self.cost.problem.model is None
        ):
            warnings.warn(
                "No model within problem class, can't check physical viability.",
                UserWarning,
                stacklevel=2,
            )
            return

        if self.cost.problem.model.check_params(
            inputs=x, allow_infeasible_solutions=False
        ):
            return
        else:
            warnings.warn(
                "Optimised parameters are not physically viable! \nConsider retrying the optimisation"
                " with a non-gradient-based optimiser and the option allow_infeasible_solutions=False",
                UserWarning,
                stacklevel=2,
            )

    def __str__(self) -> str:
        """
        A string representation of the OptimisationResult object.

        Returns:
            str: A formatted string containing optimisation result information.
        """
        # Format the sensitivities
        self.sense_format = ""
        if self._sensitivities:
            self.sense_format = ""
            for value, conf in zip(
                self._sensitivities["ST"], self._sensitivities["ST_conf"]
            ):
                self.sense_format += f" {value:.3f} ± {conf:.3f},"

        return (
            f"OptimisationResult:\n"
            f"  Best result from {self.n_runs} run(s).\n"
            f"  Initial parameters: {self.x0_best}\n"
            f"  Optimised parameters: {self.x_best}\n"
            f"  Total-order sensitivities:{self.sense_format}\n"
            f"  Diagonal Fisher Information entries: {self.fisher_best}\n"
            f"  Final cost: {self.final_cost_best}\n"
            f"  Optimisation time: {self.time_best} seconds\n"
            f"  Number of iterations: {self.n_iterations_best}\n"
            f"  Number of evaluations: {self.n_evaluations_best}\n"
            f"  SciPy result available: {'Yes' if self.scipy_result_best else 'No'}\n"
            f"  PyBaMM Solution available: {'Yes' if self.pybamm_solution else 'No'}"
        )

    def average_iterations(self) -> Optional[float]:
        """Calculates the average number of iterations across all runs."""
        return np.mean(self._n_iterations)

    def total_runtime(self) -> Optional[float]:
        """Calculates the total runtime across all runs."""
        return np.sum(self._time)

    def _get_single_or_all(self, attr):
        value = getattr(self, attr)
        return value[0] if len(value) == 1 else value

    @property
    def x(self):
        return self._get_single_or_all("_x")

    @property
    def x_best(self):
        return self._x[self._best_run] if self._best_run is not None else None

    @property
    def x0(self):
        return self._get_single_or_all("_x0")

    @property
    def x0_best(self):
        return self._x0[self._best_run] if self._best_run is not None else None

    @property
    def final_cost(self):
        return self._get_single_or_all("_final_cost")

    @property
    def final_cost_best(self):
        return self._final_cost[self._best_run] if self._best_run is not None else None

    @property
    def fisher(self):
        return self._get_single_or_all("_fisher")

    @property
    def sensitivities(self):
        return self._get_single_or_all("_sensitivities")

    @sensitivities.setter
    def sensitivities(self, obj: dict):
        self._sensitivities = obj

    @property
    def fisher_best(self):
        return self._fisher[self._best_run] if self._best_run is not None else None

    @property
    def n_iterations(self):
        return self._get_single_or_all("_n_iterations")

    @property
    def n_iterations_best(self):
        return (
            self._n_iterations[self._best_run] if self._best_run is not None else None
        )

    @property
    def n_evaluations(self):
        return self._get_single_or_all("_n_evaluations")

    @property
    def n_evaluations_best(self):
        return (
            self._n_evaluations[self._best_run] if self._best_run is not None else None
        )

    @property
    def scipy_result(self):
        return self._get_single_or_all("_scipy_result")

    @property
    def scipy_result_best(self):
        return (
            self._scipy_result[self._best_run] if self._best_run is not None else None
        )

    @property
    def pybamm_solution(self):
        return self._get_single_or_all("_pybamm_solution")

    @property
    def pybamm_solution_best(self):
        return (
            self._pybamm_solution[self._best_run]
            if self._best_run is not None
            else None
        )

    @property
    def time(self):
        return self._get_single_or_all("_time")

    @property
    def time_best(self):
        return self._time[self._best_run] if self._best_run is not None else None
=======
        return self._needs_sensitivities
>>>>>>> ab276e3e
<|MERGE_RESOLUTION|>--- conflicted
+++ resolved
@@ -314,333 +314,4 @@
 
     @property
     def needs_sensitivities(self):
-<<<<<<< HEAD
-        return self._needs_sensitivities
-
-    @property
-    def transformation(self):
-        return self._transformation
-
-    @property
-    def minimising(self):
-        return self._minimising
-
-
-class OptimisationResult:
-    """
-    Stores the result of the optimisation.
-
-    Attributes
-    ----------
-    x : ndarray
-        The solution of the optimisation.
-    final_cost : float
-        The cost associated with the solution x.
-    n_iterations : int
-        Number of iterations performed by the optimiser.
-    scipy_result : scipy.optimize.OptimizeResult, optional
-        The result obtained from a SciPy optimiser.
-    pybamm_solution: pybamm.Solution or list[pybamm.Solution], optional
-        The best solution object(s) obtained from the optimisation.
-    """
-
-    def __init__(
-        self,
-        optim: BaseOptimiser,
-        x: Union[Inputs, np.ndarray] = None,
-        final_cost: Optional[float] = None,
-        sensitivities: Optional[dict] = None,
-        n_iterations: Optional[int] = None,
-        n_evaluations: Optional[int] = None,
-        time: Optional[float] = None,
-        scipy_result=None,
-    ):
-        self.optim = optim
-        self.cost = self.optim.cost
-        self.minimising = self.optim.minimising
-        self._transformation = self.optim.transformation
-        self.n_runs = 0
-        self._best_run = None
-        self._x = []
-        self._final_cost = []
-        self._sensitivities = None
-        self._fisher = []
-        self._n_iterations = []
-        self._n_evaluations = []
-        self._scipy_result = []
-        self._time = []
-        self._x0 = []
-        self._pybamm_solution = []
-
-        if x is not None:
-            # Transform the parameter values and update the sign of any final cost
-            # coming directly from an optimiser
-            x = self._transformation.to_model(x) if self._transformation else x
-            final_cost = (
-                final_cost * (1 if self.minimising else -1)
-                if final_cost is not None
-                else self.cost(x)
-            )
-            x0 = (
-                self.optim.parameters.initial_value()
-                if isinstance(self.optim, BaseOptimiser)
-                else None
-            )
-
-            # Evaluate the problem once more to update the solution
-            try:
-                self.cost(x)
-                pybamm_solution = self.cost.pybamm_solution
-            except Exception:
-                warnings.warn(
-                    "Failed to evaluate the model with best fit parameters.",
-                    UserWarning,
-                    stacklevel=2,
-                )
-                pybamm_solution = None
-
-            # Calculate Fisher Information if Likelihood
-            if isinstance(self.cost, BaseLikelihood):
-                fisher = self.cost.observed_fisher(x)
-                diag_fish = np.diag(fisher) if fisher is not None else None
-            else:
-                diag_fish = None
-
-            self._extend(
-                x=[x],
-                final_cost=[final_cost],
-                fisher=[diag_fish],
-                n_iterations=[n_iterations],
-                n_evaluations=[n_evaluations],
-                time=[time],
-                scipy_result=[scipy_result],
-                x0=[x0],
-                pybamm_solution=[pybamm_solution],
-            )
-
-    def add_result(self, result):
-        """Add a preprocessed OptimisationResult."""
-        self._extend(
-            x=result._x,  # noqa: SLF001
-            final_cost=result._final_cost,  # noqa: SLF001
-            fisher=result._fisher,  # noqa: SLF001
-            n_iterations=result._n_iterations,  # noqa: SLF001
-            n_evaluations=result._n_evaluations,  # noqa: SLF001
-            time=result._time,  # noqa: SLF001
-            scipy_result=result._scipy_result,  # noqa: SLF001
-            x0=result._x0,  # noqa: SLF001
-            pybamm_solution=result._pybamm_solution,  # noqa: SLF001
-        )
-
-    def _extend(
-        self,
-        x: Union[list[Inputs], list[np.ndarray]],
-        final_cost: list[float],
-        fisher: list,
-        n_iterations: list[int],
-        n_evaluations: list[int],
-        time: list[float],
-        scipy_result: list,
-        x0: list,
-        pybamm_solution: list[Solution],
-    ):
-        self.n_runs += len(final_cost)
-        self._x.extend(x)
-        self._final_cost.extend(final_cost)
-        self._fisher.extend(fisher)
-        self._n_iterations.extend(n_iterations)
-        self._n_evaluations.extend(n_evaluations)
-        self._scipy_result.extend(scipy_result)
-        self._time.extend(time)
-        self._x0.extend(x0)
-        self._pybamm_solution.extend(pybamm_solution)
-
-        # Check that there is a finite cost and update best run
-        self.check_for_finite_cost()
-        self._best_run = self._final_cost.index(
-            min(self._final_cost) if self.minimising else max(self._final_cost)
-        )
-
-        # Check that the best parameters are physically viable
-        self.check_physical_viability(self.x_best)
-
-    def check_for_finite_cost(self) -> None:
-        """
-        Validate the optimised parameters and ensure they produce a finite cost value.
-
-        Raises:
-            ValueError: If the optimised parameters do not produce a finite cost value.
-        """
-        if not any(np.isfinite(self._final_cost)):
-            raise ValueError(
-                f"Optimised parameters {self.cost.parameters.as_dict()} do not produce a finite cost value"
-            )
-
-    def check_physical_viability(self, x):
-        """
-        Check if the optimised parameters are physically viable.
-
-        Parameters
-        ----------
-        x : array-like
-            Optimised parameter values.
-        """
-        if (
-            not isinstance(self.cost, BaseCost)
-            or self.cost.problem is None
-            or self.cost.problem.model is None
-        ):
-            warnings.warn(
-                "No model within problem class, can't check physical viability.",
-                UserWarning,
-                stacklevel=2,
-            )
-            return
-
-        if self.cost.problem.model.check_params(
-            inputs=x, allow_infeasible_solutions=False
-        ):
-            return
-        else:
-            warnings.warn(
-                "Optimised parameters are not physically viable! \nConsider retrying the optimisation"
-                " with a non-gradient-based optimiser and the option allow_infeasible_solutions=False",
-                UserWarning,
-                stacklevel=2,
-            )
-
-    def __str__(self) -> str:
-        """
-        A string representation of the OptimisationResult object.
-
-        Returns:
-            str: A formatted string containing optimisation result information.
-        """
-        # Format the sensitivities
-        self.sense_format = ""
-        if self._sensitivities:
-            self.sense_format = ""
-            for value, conf in zip(
-                self._sensitivities["ST"], self._sensitivities["ST_conf"]
-            ):
-                self.sense_format += f" {value:.3f} ± {conf:.3f},"
-
-        return (
-            f"OptimisationResult:\n"
-            f"  Best result from {self.n_runs} run(s).\n"
-            f"  Initial parameters: {self.x0_best}\n"
-            f"  Optimised parameters: {self.x_best}\n"
-            f"  Total-order sensitivities:{self.sense_format}\n"
-            f"  Diagonal Fisher Information entries: {self.fisher_best}\n"
-            f"  Final cost: {self.final_cost_best}\n"
-            f"  Optimisation time: {self.time_best} seconds\n"
-            f"  Number of iterations: {self.n_iterations_best}\n"
-            f"  Number of evaluations: {self.n_evaluations_best}\n"
-            f"  SciPy result available: {'Yes' if self.scipy_result_best else 'No'}\n"
-            f"  PyBaMM Solution available: {'Yes' if self.pybamm_solution else 'No'}"
-        )
-
-    def average_iterations(self) -> Optional[float]:
-        """Calculates the average number of iterations across all runs."""
-        return np.mean(self._n_iterations)
-
-    def total_runtime(self) -> Optional[float]:
-        """Calculates the total runtime across all runs."""
-        return np.sum(self._time)
-
-    def _get_single_or_all(self, attr):
-        value = getattr(self, attr)
-        return value[0] if len(value) == 1 else value
-
-    @property
-    def x(self):
-        return self._get_single_or_all("_x")
-
-    @property
-    def x_best(self):
-        return self._x[self._best_run] if self._best_run is not None else None
-
-    @property
-    def x0(self):
-        return self._get_single_or_all("_x0")
-
-    @property
-    def x0_best(self):
-        return self._x0[self._best_run] if self._best_run is not None else None
-
-    @property
-    def final_cost(self):
-        return self._get_single_or_all("_final_cost")
-
-    @property
-    def final_cost_best(self):
-        return self._final_cost[self._best_run] if self._best_run is not None else None
-
-    @property
-    def fisher(self):
-        return self._get_single_or_all("_fisher")
-
-    @property
-    def sensitivities(self):
-        return self._get_single_or_all("_sensitivities")
-
-    @sensitivities.setter
-    def sensitivities(self, obj: dict):
-        self._sensitivities = obj
-
-    @property
-    def fisher_best(self):
-        return self._fisher[self._best_run] if self._best_run is not None else None
-
-    @property
-    def n_iterations(self):
-        return self._get_single_or_all("_n_iterations")
-
-    @property
-    def n_iterations_best(self):
-        return (
-            self._n_iterations[self._best_run] if self._best_run is not None else None
-        )
-
-    @property
-    def n_evaluations(self):
-        return self._get_single_or_all("_n_evaluations")
-
-    @property
-    def n_evaluations_best(self):
-        return (
-            self._n_evaluations[self._best_run] if self._best_run is not None else None
-        )
-
-    @property
-    def scipy_result(self):
-        return self._get_single_or_all("_scipy_result")
-
-    @property
-    def scipy_result_best(self):
-        return (
-            self._scipy_result[self._best_run] if self._best_run is not None else None
-        )
-
-    @property
-    def pybamm_solution(self):
-        return self._get_single_or_all("_pybamm_solution")
-
-    @property
-    def pybamm_solution_best(self):
-        return (
-            self._pybamm_solution[self._best_run]
-            if self._best_run is not None
-            else None
-        )
-
-    @property
-    def time(self):
-        return self._get_single_or_all("_time")
-
-    @property
-    def time_best(self):
-        return self._time[self._best_run] if self._best_run is not None else None
-=======
-        return self._needs_sensitivities
->>>>>>> ab276e3e
+        return self._needs_sensitivities