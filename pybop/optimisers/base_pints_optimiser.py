--- conflicted
+++ resolved
@@ -477,9 +477,6 @@
             evaluations = int(evaluations)
             if evaluations < 0:
                 raise ValueError("Maximum number of evaluations cannot be negative.")
-<<<<<<< HEAD
-        self._max_evaluations = evaluations
-=======
         self._max_evaluations = evaluations
 
     def set_threshold(self, threshold=None):
@@ -522,5 +519,4 @@
     def __init__(self, x=None, final_cost=None, nit=None):
         self.x = x
         self.final_cost = final_cost
-        self.nit = nit
->>>>>>> 02cbb142
+        self.nit = nit