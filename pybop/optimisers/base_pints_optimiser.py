--- conflicted
+++ resolved
@@ -8,23 +8,11 @@
 from pints import RectangularBoundaries as PintsRectangularBoundaries
 from pints import strfloat as PintsStrFloat
 
-<<<<<<< HEAD
-from pybop import (
-    AdamWImpl,
-    GradientDescentImpl,
-    OptimisationResult,
-    PopulationEvaluator,
-    SequentialEvaluator,
-)
-from pybop._logging import Logger
-from pybop.optimisers.base_optimiser import BaseOptimiser, OptimiserOptions
-=======
-import pybop
 from pybop import OptimisationResult, PopulationEvaluator, SequentialEvaluator
 from pybop._logging import Logger
 from pybop.optimisers._adamw import AdamWImpl
 from pybop.optimisers._gradient_descent import GradientDescentImpl
->>>>>>> 6d7374de
+from pybop.optimisers.base_optimiser import BaseOptimiser, OptimiserOptions
 from pybop.problems.base_problem import Problem
 
 
