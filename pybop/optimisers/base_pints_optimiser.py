from time import time

import numpy as np
from pints import PSO as PintsPSO
from pints import NelderMead as PintsNelderMead
from pints import Optimiser as PintsOptimiser
from pints import ParallelEvaluator as PintsParallelEvaluator
from pints import PopulationBasedOptimiser
from pints import PopulationBasedOptimiser as PintsPopulationBasedOptimiser
from pints import RectangularBoundaries as PintsRectangularBoundaries
from pints import SequentialEvaluator as PintsSequentialEvaluator
from pints import strfloat as PintsStrFloat

<<<<<<< HEAD
from pybop import (
    BaseJaxCost,
    BaseOptimiser,
    GradientDescentImpl,
    OptimisationResult,
    SequentialJaxEvaluator,
)
=======
from pybop import AdamWImpl, BaseOptimiser, GradientDescentImpl, OptimisationResult
>>>>>>> ebc15e2e


class BasePintsOptimiser(BaseOptimiser):
    """
    A base class for defining optimisation methods from the PINTS library.

    Parameters
    ----------
    cost : callable
        The cost function to be minimized.
    pints_optimiser : class
        The PINTS optimiser class to be used.
    max_iterations : int, optional
        Maximum number of iterations for the optimisation.
    min_iterations : int, optional (default=2)
        Minimum number of iterations before termination.
    max_unchanged_iterations : int, optional (default=15)
        Maximum number of iterations without improvement before termination.
    parallel : bool, optional (default=False)
        Whether to run the optimisation in parallel.
    **optimiser_kwargs : optional
        Valid PINTS option keys and their values, for example:
        x0 : array_like
            Initial position from which optimization will start.
        sigma0 : float
            Initial step size or standard deviation depending on the optimiser.
        bounds : dict
            A dictionary with 'lower' and 'upper' keys containing arrays for lower and
            upper bounds on the parameters.
        use_f_guessed : bool
            Whether to track guessed function values.
        absolute_tolerance : float
            Absolute tolerance for convergence checking.
        relative_tolerance : float
            Relative tolerance for convergence checking.
        max_evaluations : int
            Maximum number of function evaluations.
        threshold : float
            Threshold value for early termination.
    """

    def __init__(
        self,
        cost,
        pints_optimiser,
        max_iterations: int = None,
        min_iterations: int = 2,
        max_unchanged_iterations: int = 15,
        multistart: int = 1,
        parallel: bool = False,
        **optimiser_kwargs,
    ):
        # First set attributes to default values
        self._boundaries = None
        self._needs_sensitivities = None
        self._use_f_guessed = None
        self._n_workers = 1
        self._callback = None
        self.set_parallel(parallel)
        self.set_max_iterations(max_iterations)
        self.set_min_iterations(min_iterations)
        self._unchanged_max_iterations = max_unchanged_iterations
        self._absolute_tolerance = 1e-5
        self._relative_tolerance = 1e-2
        self._max_evaluations = None
        self._threshold = None
        self._evaluations = None
        self._iterations = None
        self.option_methods = {
            "use_f_guessed": self.set_f_guessed_tracking,
            "max_evaluations": self.set_max_evaluations,
            "threshold": self.set_threshold,
        }

        self._pints_optimiser = pints_optimiser
        optimiser_kwargs["multistart"] = multistart
        super().__init__(cost, **optimiser_kwargs)

    def _set_up_optimiser(self):
        """
        Parse optimiser options and create an instance of the PINTS optimiser.
        """
        # Check and remove any duplicate keywords in self.unset_options
        self._sanitise_inputs()

        # Create an instance of the PINTS optimiser class
        if issubclass(self._pints_optimiser, PintsOptimiser):
            self.optimiser = self._pints_optimiser(
                self.x0, sigma0=self.sigma0, boundaries=self._boundaries
            )
        else:
            raise ValueError("The optimiser is not a recognised PINTS optimiser class.")

        # Check if sensitivities are required
        self._needs_sensitivities = self.optimiser.needs_sensitivities()

        # Apply additional options and remove them from options
        max_unchanged_kwargs = {"iterations": self._unchanged_max_iterations}
        for key, method in self.option_methods.items():
            if key in self.unset_options:
                method(self.unset_options.pop(key))

        # Capture tolerance options
        for tol_key in ["absolute_tolerance", "relative_tolerance"]:
            if tol_key in self.unset_options:
                max_unchanged_kwargs[tol_key] = self.unset_options.pop(tol_key)

        # Set population size (if applicable)
        if "population_size" in self.unset_options:
            population_size = self.unset_options.pop("population_size")
            self.set_population_size(population_size)

    def _sanitise_inputs(self):
        """
        Check and remove any duplicate optimiser options.
        """
        # Unpack values from any nested options dictionary
        if "options" in self.unset_options.keys():
            key_list = list(self.unset_options["options"].keys())
            for key in key_list:
                if key not in self.unset_options.keys():
                    self.unset_options[key] = self.unset_options["options"].pop(key)
                else:
                    raise Exception(
                        f"A duplicate {key} option was found in the options dictionary."
                    )
            self.unset_options.pop("options")

        # Convert bounds to PINTS boundaries
        if self.bounds is not None:
            ignored_optimisers = (GradientDescentImpl, AdamWImpl, PintsNelderMead)
            if issubclass(self._pints_optimiser, ignored_optimisers):
                print(f"NOTE: Boundaries ignored by {self._pints_optimiser}")
                self.bounds = None
            else:
                if issubclass(self._pints_optimiser, PintsPSO):
                    if not all(
                        np.isfinite(value)
                        for sublist in self.bounds.values()
                        for value in sublist
                    ):
                        raise ValueError(
                            f"Either all bounds or no bounds must be set for {self._pints_optimiser.__name__}."
                        )
                self._boundaries = PintsRectangularBoundaries(
                    self.bounds["lower"], self.bounds["upper"]
                )

    def name(self):
        """Returns the name of the PINTS optimisation strategy."""
        return self.optimiser.name()

    def _run(self):
        """
        Internal method to run the optimization using a PINTS optimiser.

        Returns
        -------
        result : pybop.Result
            The result of the optimisation including the optimised parameter values and cost.

        See Also
        --------
        This method is heavily based on the run method in the PINTS.OptimisationController class.
        """
        # Timing
        start_time = time()

        # Check stopping criteria
        has_stopping_criterion = False
        has_stopping_criterion |= self._max_iterations is not None
        has_stopping_criterion |= self._unchanged_max_iterations is not None
        has_stopping_criterion |= self._max_evaluations is not None
        has_stopping_criterion |= self._threshold is not None
        if not has_stopping_criterion:
            raise ValueError("At least one stopping criterion must be set.")

        # Iterations and function evaluations
        iteration = 0
        evaluations = 0

        # Unchanged iterations counter
        unchanged_iterations = 0

        # Choose method to evaluate
        def fun(x):
            return self.cost_call(x, calculate_grad=self._needs_sensitivities)

        # Create evaluator object
        if isinstance(self.cost, BaseJaxCost):
            evaluator = SequentialJaxEvaluator(fun)
        else:
            if self._parallel:
                # Get number of workers
                n_workers = self._n_workers

                # For population based optimisers, don't use more workers than
                # particles!
                if isinstance(self.optimiser, PintsPopulationBasedOptimiser):
                    n_workers = min(n_workers, self.optimiser.population_size())
                evaluator = PintsParallelEvaluator(fun, n_workers=n_workers)
            else:
                evaluator = PintsSequentialEvaluator(fun)

        # Keep track of current best and best-guess scores.
        fb = fg = np.inf

        # Keep track of the last significant change
        f_sig = np.inf

        # Run the ask-and-tell loop
        running = True
        try:
            while running:
                # Ask optimiser for new points
                xs = self.optimiser.ask()

                # Evaluate points
                fs = evaluator.evaluate(xs)

                # Tell optimiser about function values
                self.optimiser.tell(fs)

                # Update the scores
                fb = self.optimiser.f_best()
                fg = self.optimiser.f_guessed()

                # Check for significant changes against the absolute and relative tolerance
                f_new = fg if self._use_f_guessed else fb
                if np.abs(f_new - f_sig) >= np.maximum(
                    self._absolute_tolerance, self._relative_tolerance * np.abs(f_sig)
                ):
                    unchanged_iterations = 0
                    f_sig = f_new
                else:
                    unchanged_iterations += 1

                # Update counts
                evaluations += len(fs)
                iteration += 1
                _fs = [x[0] for x in fs] if self._needs_sensitivities else fs
                self.log_update(
                    x=xs,
                    x_best=self.optimiser.x_best(),
<<<<<<< HEAD
                    cost=_fs if self.minimising else [-x for x in _fs],
                    cost_best=[fb] if self.minimising else [-fb],
=======
                    cost=_fs,
                    cost_best=fb,
>>>>>>> ebc15e2e
                )

                # Check stopping criteria:
                # Maximum number of iterations
                if (
                    self._max_iterations is not None
                    and iteration >= self._max_iterations
                ):
                    running = False
                    halt_message = (
                        "Maximum number of iterations (" + str(iteration) + ") reached."
                    )

                # Maximum number of iterations without significant change
                halt = (
                    self._unchanged_max_iterations is not None
                    and unchanged_iterations >= self._unchanged_max_iterations
                    and iteration >= self._min_iterations
                )
                if running and halt:
                    running = False
                    halt_message = (
                        "No significant change for "
                        + str(unchanged_iterations)
                        + " iterations."
                    )

                # Maximum number of evaluations
                if (
                    self._max_evaluations is not None
                    and evaluations >= self._max_evaluations
                ):
                    running = False
                    halt_message = (
                        "Maximum number of evaluations ("
                        + str(self._max_evaluations)
                        + ") reached."
                    )

                # Threshold value
                halt = self._threshold is not None and f_new < self._threshold
                if running and halt:
                    running = False
                    halt_message = (
                        "Objective function crossed threshold: "
                        + str(self._threshold)
                        + "."
                    )

                # Error in optimiser
                error = self.optimiser.stop()
                if error:
                    running = False
                    halt_message = str(error)

                elif self._callback is not None:
                    self._callback(iteration - 1, self)

        except (Exception, SystemExit, KeyboardInterrupt):
            # Show last result and exit
            print("\n" + "-" * 40)
            print("Unexpected termination.")
            print("Current score: " + str((fb, fg)))
            print("Current position:")

            # Show current parameters (with any transformation applied)
            for p in self.optimiser.x_guessed():
                print(PintsStrFloat(p))
            print("-" * 40)
            raise

        total_time = time() - start_time
        if self.verbose:
            print("Halt: " + halt_message)

        # Save post-run statistics
        self._evaluations = evaluations
        self._iterations = iteration

        # Get best parameters
        if self._use_f_guessed:
            x = self.optimiser.x_guessed()
            f = self.optimiser.f_guessed()
        else:
            x = self.optimiser.x_best()
            f = self.optimiser.f_best()

        return OptimisationResult(
            optim=self,
            x=x,
            final_cost=f,
            n_iterations=self._iterations,
            time=total_time,
        )

    def f_guessed_tracking(self):
        """
        Check if f_guessed instead of f_best is being tracked.
        Credit: PINTS

        Returns
        -------
        bool
            True if f_guessed is being tracked, False otherwise.
        """
        return self._use_f_guessed

    def set_f_guessed_tracking(self, use_f_guessed=False):
        """
        Set the method used to track the optimiser progress.
        Credit: PINTS

        Parameters
        ----------
        use_f_guessed : bool, optional
            If True, track f_guessed; otherwise, track f_best (default: False).
        """
        self._use_f_guessed = bool(use_f_guessed)

    def set_parallel(self, parallel=False):
        """
        Enable or disable parallel evaluation.
        Credit: PINTS

        Parameters
        ----------
        parallel : bool or int, optional
            If True, use as many worker processes as there are CPU cores. If an integer, use that many workers.
            If False or 0, disable parallelism (default: False).
        """
        if parallel is True:
            self._parallel = True
            self._n_workers = PintsParallelEvaluator.cpu_count()
        elif parallel >= 1:
            self._parallel = True
            self._n_workers = int(parallel)
        else:
            self._parallel = False
            self._n_workers = 1

    def set_max_iterations(self, iterations="default"):
        """
        Set the maximum number of iterations as a stopping criterion.
        Credit: PINTS

        Parameters
        ----------
        iterations : int, optional
            The maximum number of iterations to run.
            Set to `None` to remove this stopping criterion.
        """
        if iterations == "default":
            iterations = self.default_max_iterations
        if iterations is not None:
            iterations = int(iterations)
            if iterations < 0:
                raise ValueError("Maximum number of iterations cannot be negative.")
        self._max_iterations = iterations

    def set_min_iterations(self, iterations=2):
        """
        Set the minimum number of iterations as a stopping criterion.

        Parameters
        ----------
        iterations : int, optional
            The minimum number of iterations to run (default: 2).
            Set to `None` to remove this stopping criterion.
        """
        if iterations is not None:
            iterations = int(iterations)
            if iterations < 0:
                raise ValueError("Minimum number of iterations cannot be negative.")
        self._min_iterations = iterations

    def set_max_unchanged_iterations(
        self, iterations=15, absolute_tolerance=1e-5, relative_tolerance=1e-2
    ):
        """
        Set the maximum number of iterations without significant change as a stopping criterion.
        Credit: PINTS

        Parameters
        ----------
        iterations : int, optional
            The maximum number of unchanged iterations to run (default: 15).
            Set to `None` to remove this stopping criterion.
        absolute_tolerance : float, optional
            The minimum significant change (absolute tolerance) in the objective function value
            that resets the unchanged iteration counter (default: 1e-5).
        relative_tolerance : float, optional
            The minimum significant proportional change (relative tolerance) in the objective function
            value that resets the unchanged iteration counter (default: 1e-2).
        """
        if iterations is not None:
            iterations = int(iterations)
            if iterations < 0:
                raise ValueError("Maximum number of iterations cannot be negative.")

        absolute_tolerance = float(absolute_tolerance)
        if absolute_tolerance < 0:
            raise ValueError("Absolute tolerance cannot be negative.")

        relative_tolerance = float(relative_tolerance)
        if relative_tolerance < 0:
            raise ValueError("Relative tolerance cannot be negative.")

        self._unchanged_max_iterations = iterations
        self._absolute_tolerance = absolute_tolerance
        self._relative_tolerance = relative_tolerance

    def set_max_evaluations(self, evaluations=None):
        """
        Set a maximum number of evaluations stopping criterion.
        Credit: PINTS

        Parameters
        ----------
        evaluations : int, optional
            The maximum number of evaluations after which to stop the optimisation
            (default: None).
        """
        if evaluations is not None:
            evaluations = int(evaluations)
            if evaluations < 0:
                raise ValueError("Maximum number of evaluations cannot be negative.")
        self._max_evaluations = evaluations

    def set_threshold(self, threshold=None):
        """
        Adds a stopping criterion, allowing the routine to halt once the
        objective function goes below a set ``threshold``.

        This criterion is disabled by default, but can be enabled by calling
        this method with a valid ``threshold``. To disable it, use
        ``set_threshold(None)``.
        Credit: PINTS

        Parameters
        ----------
        threshold : float, optional
            The threshold below which the objective function value is considered optimal
            (default: None).
        """
        if threshold is None:
            self._threshold = None
        else:
            self._threshold = float(threshold)

    def set_population_size(self, population_size=None):
        """
        Set the population size for population-based optimisers, if specified.
        """
        if isinstance(self.optimiser, PopulationBasedOptimiser):
            self.optimiser.set_population_size(population_size)<|MERGE_RESOLUTION|>--- conflicted
+++ resolved
@@ -11,17 +11,14 @@
 from pints import SequentialEvaluator as PintsSequentialEvaluator
 from pints import strfloat as PintsStrFloat
 
-<<<<<<< HEAD
 from pybop import (
+    AdamWImpl,
     BaseJaxCost,
     BaseOptimiser,
     GradientDescentImpl,
     OptimisationResult,
     SequentialJaxEvaluator,
 )
-=======
-from pybop import AdamWImpl, BaseOptimiser, GradientDescentImpl, OptimisationResult
->>>>>>> ebc15e2e
 
 
 class BasePintsOptimiser(BaseOptimiser):
@@ -266,13 +263,8 @@
                 self.log_update(
                     x=xs,
                     x_best=self.optimiser.x_best(),
-<<<<<<< HEAD
-                    cost=_fs if self.minimising else [-x for x in _fs],
-                    cost_best=[fb] if self.minimising else [-fb],
-=======
                     cost=_fs,
-                    cost_best=fb,
->>>>>>> ebc15e2e
+                    cost_best=fb,  # TODO: check shape, [fb]?
                 )
 
                 # Check stopping criteria:
