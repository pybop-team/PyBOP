--- conflicted
+++ resolved
@@ -18,14 +18,8 @@
 
     References:
     - The Random Search algorithm implemented in this work is based on principles outlined
-<<<<<<< HEAD
     in "Introduction to Stochastic Search and Optimization: Estimation, Simulation, and
     Control" by Spall, J. C. (2003).
-=======
-    in:
-    Introduction to Stochastic Search and Optimization: Estimation, Simulation, and Control
-    - by Spall, J. C. (2003).
->>>>>>> 3dc64bfc
     The implementation leverages the pints library framework, which provides tools for
     population-based optimization methods.
     """
@@ -35,6 +29,7 @@
         self._dim = len(x0)  # Initialize _dim first
 
         super().__init__(x0, sigma0, boundaries=boundaries)
+
 
         # Population size, defaulting to a suggested value
         self._population_size = population_size or self._suggested_population_size()
@@ -76,6 +71,7 @@
         if not self._ready_for_tell:
             raise RuntimeError("Optimiser not ready for tell()")
 
+
         self._iterations += 1
         self._ready_for_tell = False
 
