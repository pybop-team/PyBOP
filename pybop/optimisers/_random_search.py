import numpy as np
from pints import PopulationBasedOptimiser


class RandomSearchImpl(PopulationBasedOptimiser):
    """
    Random Search (RS) optimisation algorithm.
    This algorithm explores the parameter space by randomly sampling points.

    The algorithm is simple:
    1. Initialise a population of solutions.
    2. At each iteration, generate new random solutions within boundaries.
    3. Evaluate the quality/fitness of the solutions.
    4. Update the best solution found so far.

    Parameters:
    - population_size (optional): Number of solutions to evaluate per iteration.

    References:
    - The Random Search algorithm implemented in this work is based on principles outlined
    in "Introduction to Stochastic Search and Optimization: Estimation, Simulation, and
    Control" by Spall, J. C. (2003).
    The implementation leverages the pints library framework, which provides tools for
    population-based optimization methods.
    """

    def __init__(self, x0, sigma0=0.05, boundaries=None):
        # Problem dimensionality
        self._dim = len(x0)  # Initialize _dim first

        super().__init__(x0, sigma0, boundaries=boundaries)

        # Optimisation parameters
        self._n = self._population_size
        self._iterations = 0

        # Set boundaries
        self._boundaries = boundaries

        # Initialise population
<<<<<<< HEAD
        self._candidates = np.random.uniform(
            low=self._boundaries.lower(),
            high=self._boundaries.upper(),
            size=(self._n, self._dim),
        ) if self._boundaries else np.random.normal(
            self._x0, self._sigma0, size=(self._n, self._dim)
=======
        self._candidates = (
            np.random.uniform(
                low=self._boundaries.lower(),
                high=self._boundaries.upper(),
                size=(self._population_size, self._dim),
            )
            if self._boundaries
            else np.random.normal(self._x0, self._sigma0, size=(self._n, self._dim))
>>>>>>> d3d146cc
        )

        # Initialise best solution
        self._x_best = np.copy(x0)
        self._f_best = np.inf
        self._running = False
        self._ready_for_tell = False

    def ask(self):
        """
        Returns a list of next points in the parameter-space
        to evaluate from the optimiser.
        """
        self._ready_for_tell = True
        self._running = True

        # Generate random solutions within the boundaries
        if self._boundaries:
            self._candidates = np.random.uniform(
                low=self._boundaries.lower(),
                high=self._boundaries.upper(),
                size=(self._n, self._dim),
            )
        else:
            self._candidates = np.random.normal(
                self._x0, self._sigma0, size=(self._n, self._dim)
            )
        return self.clip_candidates(self._candidates)

    def tell(self, replies):
        """
        Receives a list of function values from the cost function from points
        previously specified by `self.ask()`, and updates the optimiser state
        accordingly.
        """
        if not self._ready_for_tell:
            raise RuntimeError("ask() must be called before tell().")

        self._iterations += 1

        # Evaluate solutions and update the best
        for i in range(self._n):
            f_new = replies[i]
            if f_new < self._f_best:
                self._f_best = f_new
                self._x_best = self._candidates[i]

    def running(self):
        """
        Returns ``True`` if the optimisation is in progress.
        """
        return self._running

    def x_best(self):
        """
        Returns the best parameter values found so far.
        """
        return self._x_best

    def f_best(self):
        """
        Returns the best score found so far.
        """
        return self._f_best

    def name(self):
        """
        Returns the name of the optimiser.
        """
        return "Random Search"

    def clip_candidates(self, x):
        """
        Clip the input array to the boundaries if available.
        """
        if self._boundaries:
            x = np.clip(x, self._boundaries.lower(), self._boundaries.upper())
        return x

    def _suggested_population_size(self):
        """
        Returns a suggested population size based on the dimension of the parameter space.
        """
        return 4 + int(3 * np.log(self._n_parameters))<|MERGE_RESOLUTION|>--- conflicted
+++ resolved
@@ -38,23 +38,12 @@
         self._boundaries = boundaries
 
         # Initialise population
-<<<<<<< HEAD
         self._candidates = np.random.uniform(
             low=self._boundaries.lower(),
             high=self._boundaries.upper(),
             size=(self._n, self._dim),
         ) if self._boundaries else np.random.normal(
             self._x0, self._sigma0, size=(self._n, self._dim)
-=======
-        self._candidates = (
-            np.random.uniform(
-                low=self._boundaries.lower(),
-                high=self._boundaries.upper(),
-                size=(self._population_size, self._dim),
-            )
-            if self._boundaries
-            else np.random.normal(self._x0, self._sigma0, size=(self._n, self._dim))
->>>>>>> d3d146cc
         )
 
         # Initialise best solution
