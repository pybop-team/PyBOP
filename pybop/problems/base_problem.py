--- conflicted
+++ resolved
@@ -17,12 +17,8 @@
             self._param_names = []
         self._params = pybop_params
         self._param_names = pybop_params.keys()
-<<<<<<< HEAD
         self._n_params = len(pybop_params)
-        self._has_sensitivities = False
         self.is_posterior = is_posterior
-=======
->>>>>>> 22e9e080
 
     def get_finite_initial_cost(self):
         """
