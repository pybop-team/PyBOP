--- conflicted
+++ resolved
@@ -29,7 +29,6 @@
         Additional variables to observe and store in the solution (default additions are: ["Time [s]"]).
     initial_state : dict, optional
         A valid initial state, e.g. the initial open-circuit voltage (default: None).
-<<<<<<< HEAD
 
     Additional Attributes
     ---------------------
@@ -41,8 +40,6 @@
         The number of time points.
     target : np.ndarray
         The target values of the signals.
-=======
->>>>>>> 15d21b18
     """
 
     def __init__(
@@ -96,7 +93,6 @@
                 parameters=self.parameters,
                 check_model=self.check_model,
                 initial_state=self.initial_state,
-<<<<<<< HEAD
             )
 
     def evaluate(
@@ -147,6 +143,7 @@
             dy/dx(t) evaluated with given inputs.
         """
         inputs = self.parameters.verify(inputs)
+        self.parameters.update(values=list(inputs.values()))
 
         try:
             sol = self._model.simulateS1(
@@ -239,13 +236,6 @@
         self.set_target(combined_dataset)
 
     def evaluate(self, inputs: Inputs, **kwargs):
-=======
-            )
-
-    def evaluate(
-        self, inputs: Inputs, update_capacity=False
-    ) -> dict[str, np.ndarray[np.float64]]:
->>>>>>> 15d21b18
         """
         Evaluate the model with the given parameters and return the signal.
 
@@ -262,7 +252,6 @@
         inputs = self.parameters.verify(inputs)
         self.parameters.update(values=list(inputs.values()))
 
-<<<<<<< HEAD
         combined_signal = []
 
         for problem in self.problems:
@@ -274,21 +263,6 @@
                 combined_signal.extend(signal_values[signal])
 
         return {"Combined signal": np.asarray(combined_signal)}
-=======
-        try:
-            sol = self._model.simulate(
-                inputs=inputs, t_eval=self._time_data, initial_state=self.initial_state
-            )
-        except Exception as e:
-            if self.verbose:
-                print(f"Simulation error: {e}")
-            return {signal: [np.inf] for signal in self.signal}
-
-        return {
-            signal: sol[signal].data
-            for signal in (self.signal + self.additional_variables)
-        }
->>>>>>> 15d21b18
 
     def evaluateS1(self, inputs: Inputs):
         """
@@ -305,11 +279,9 @@
             A tuple containing the simulation result y(t) as a dictionary and the sensitivities
             dy/dx(t) evaluated with given inputs.
         """
-
         inputs = self.parameters.verify(inputs)
         self.parameters.update(values=list(inputs.values()))
 
-<<<<<<< HEAD
         combined_signal = []
         all_derivatives = []
 
@@ -325,35 +297,4 @@
         y = {"Combined signal": np.asarray(combined_signal)}
         dy = np.concatenate(all_derivatives) if all_derivatives else None
 
-        return (y, dy)
-=======
-        try:
-            sol = self._model.simulateS1(
-                inputs=inputs, t_eval=self._time_data, initial_state=self.initial_state
-            )
-        except Exception as e:
-            print(f"Error: {e}")
-            return {signal: [np.inf] for signal in self.signal}, [np.inf]
-
-        y = {signal: sol[signal].data for signal in self.signal}
-
-        # Extract the sensitivities and stack them along a new axis for each signal
-        dy = np.empty(
-            (
-                sol[self.signal[0]].data.shape[0],
-                self.n_outputs,
-                self._n_parameters,
-            )
-        )
-
-        for i, signal in enumerate(self.signal):
-            dy[:, i, :] = np.stack(
-                [
-                    sol[signal].sensitivities[key].toarray()[:, 0]
-                    for key in self.parameters.keys()
-                ],
-                axis=-1,
-            )
-
-        return (y, np.asarray(dy))
->>>>>>> 15d21b18
+        return (y, dy)