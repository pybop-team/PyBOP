--- conflicted
+++ resolved
@@ -10,51 +10,51 @@
 
 class FittingProblem(BaseProblem):
     """
-    Problem class for fitting (parameter estimation) problems.
-
-    Extends `BaseProblem` with specifics for fitting a model to a dataset.
-
-    Parameters
-    ----------
-    model : object
-        The model to fit.
-    parameters : pybop.Parameter or pybop.Parameters
-        An object or list of the parameters for the problem.
-    dataset : Dataset
-        Dataset object containing the data to fit the model to.
-    check_model : bool, optional
-        Flag to indicate if the model should be checked (default: True).
-    signal : list[str], optional
-        A list of variables to fit (default: ["Voltage [V]"]).
-    domain : str, optional
-        The name of the domain (default: "Time [s]").
-    additional_variables : list[str], optional
-        Additional variables to observe and store in the solution (default additions are: ["Time [s]"]).
-    initial_state : dict, optional
-<<<<<<< HEAD
-        A valid initial state, e.g. the initial open-circuit voltage (default: None).
-    parallelizable : bool, optional
-        Set to True to use the following workaround to enable parallel
-        model evaluation: deepcopy the model before every evaluation.
-        Note that this means no sensitivities are ever stored. If you
-        wish to compute them, set `parallelizable` to False again and
-        evaluate once more.
-=======
-        A valid initial state, e.g. the initial open-circuit voltage (default: None) which will trigger
-        a model rebuild on each evaluation. Example: {"Initial open-circuit potential [V]": 4.1}
-        NOTE: Sensitivities are not support with this arg due to the model rebuilding.
->>>>>>> 66cf26c3
-
-    Additional Attributes
-    ---------------------
-    dataset : dictionary
-        The dictionary from a Dataset object containing the signal keys and values to fit the model to.
-    domain_data : np.ndarray
-        The domain points in the dataset.
-    n_domain_data : int
-        The number of domain points.
-    target : np.ndarray
-        The target values of the signals.
+        Problem class for fitting (parameter estimation) problems.
+
+        Extends `BaseProblem` with specifics for fitting a model to a dataset.
+
+        Parameters
+        ----------
+        model : object
+            The model to fit.
+        parameters : pybop.Parameter or pybop.Parameters
+            An object or list of the parameters for the problem.
+        dataset : Dataset
+            Dataset object containing the data to fit the model to.
+        check_model : bool, optional
+            Flag to indicate if the model should be checked (default: True).
+        signal : list[str], optional
+            A list of variables to fit (default: ["Voltage [V]"]).
+        domain : str, optional
+            The name of the domain (default: "Time [s]").
+        additional_variables : list[str], optional
+            Additional variables to observe and store in the solution (default additions are: ["Time [s]"]).
+        initial_state : dict, optional
+    <<<<<<< HEAD
+            A valid initial state, e.g. the initial open-circuit voltage (default: None).
+        parallelizable : bool, optional
+            Set to True to use the following workaround to enable parallel
+            model evaluation: deepcopy the model before every evaluation.
+            Note that this means no sensitivities are ever stored. If you
+            wish to compute them, set `parallelizable` to False again and
+            evaluate once more.
+    =======
+            A valid initial state, e.g. the initial open-circuit voltage (default: None) which will trigger
+            a model rebuild on each evaluation. Example: {"Initial open-circuit potential [V]": 4.1}
+            NOTE: Sensitivities are not support with this arg due to the model rebuilding.
+    >>>>>>> develop
+
+        Additional Attributes
+        ---------------------
+        dataset : dictionary
+            The dictionary from a Dataset object containing the signal keys and values to fit the model to.
+        domain_data : np.ndarray
+            The domain points in the dataset.
+        n_domain_data : int
+            The number of domain points.
+        target : np.ndarray
+            The target values of the signals.
     """
 
     def __init__(
