--- conflicted
+++ resolved
@@ -63,13 +63,8 @@
         self._dataset = dataset.data
         self._n_parameters = len(self.parameters)
 
-<<<<<<< HEAD
-        # Check that the dataset contains time and current
-        dataset.check(signal=[*self.signal, "Current function [A]"])
-=======
         # Check that the dataset contains necessary variables
         dataset.check([*self.signal, "Current function [A]"])
->>>>>>> 2042cf4b
 
         # Unpack time and target data
         self._domain_data = self._dataset["Time [s]"]
@@ -77,14 +72,6 @@
         self.set_target(dataset)
 
         if model is not None:
-<<<<<<< HEAD
-            self._model.signal = self.signal
-            self._model.additional_variables = self.additional_variables
-            self._model.n_outputs = self.n_outputs
-            self._model.n_data = self.n_data
-
-=======
->>>>>>> 2042cf4b
             # Build the model from scratch
             if self._model.built_model is not None:
                 self._model.clear()
@@ -137,29 +124,16 @@
         """
         inputs = self.parameters.verify(inputs)
 
-<<<<<<< HEAD
-        requires_rebuild = False
-        for key, value in inputs.items():
-            if key in self._model.rebuild_parameters:
-                current_value = self.parameters[key].value
-                if value != current_value:
-                    self.parameters[key].update(value=value)
-                    requires_rebuild = True
-
-        if requires_rebuild:
-            self._model.rebuild(parameters=self.parameters)
-
-        y = self._model.simulate(inputs=inputs, t_eval=self._domain_data)
-=======
         try:
             sol = self._model.simulate(
-                inputs=inputs, t_eval=self._time_data, initial_state=self.initial_state
+                inputs=inputs,
+                t_eval=self._domain_data,
+                initial_state=self.initial_state,
             )
         except Exception as e:
             if self.verbose:
                 print(f"Simulation error: {e}")
             return {signal: self.failure_output for signal in self.signal}
->>>>>>> 2042cf4b
 
         return {
             signal: sol[signal].data
@@ -186,7 +160,9 @@
 
         try:
             sol = self._model.simulateS1(
-                inputs=inputs, t_eval=self._time_data, initial_state=self.initial_state
+                inputs=inputs,
+                t_eval=self._domain_data,
+                initial_state=self.initial_state,
             )
         except Exception as e:
             print(f"Error: {e}")
@@ -203,13 +179,6 @@
                 self.n_outputs,
                 self._n_parameters,
             )
-<<<<<<< HEAD
-
-        y, dy = self._model.simulateS1(
-            inputs=inputs,
-            t_eval=self._domain_data,
-=======
->>>>>>> 2042cf4b
         )
 
         for i, signal in enumerate(self.signal):
@@ -221,4 +190,4 @@
                 axis=-1,
             )
 
-        return (y, np.asarray(dy))+        return y, np.asarray(dy)