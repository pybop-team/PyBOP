from typing import Optional

import numpy as np

from pybop import BaseModel, BaseProblem
from pybop._dataset import Dataset
from pybop.parameters.parameter import Inputs, Parameters


class FittingProblem(BaseProblem):
    """
    Problem class for fitting (parameter estimation) problems.

    Extends `BaseProblem` with specifics for fitting a model to a dataset.

    Parameters
    ----------
    model : object
        The model to fit.
    parameters : pybop.Parameter or pybop.Parameters
        An object or list of the parameters for the problem.
    dataset : Dataset
        Dataset object containing the data to fit the model to.
    signal : str, optional
        The variable used for fitting (default: "Voltage [V]").
    additional_variables : list[str], optional
        Additional variables to observe and store in the solution (default additions are: ["Time [s]"]).
    init_ocv : float, optional
        Initial open-circuit voltage (default: None).
    """

    def __init__(
        self,
        model: BaseModel,
        parameters: Parameters,
        dataset: Dataset,
        check_model: bool = True,
        signal: Optional[list[str]] = None,
        additional_variables: Optional[list[str]] = None,
        init_ocv=None,
    ):
        # Add time and remove duplicates
        additional_variables = additional_variables or []
        additional_variables.extend(["Time [s]"])
        additional_variables = list(set(additional_variables))

        super().__init__(parameters, model, check_model, signal, additional_variables)
        self._dataset = dataset.data
        self.parameters.initial_value()
        self._n_parameters = len(self.parameters)
        self._init_ocv = None
        if init_ocv is not None:
            self.init_ocv = init_ocv

        # Check that the dataset contains necessary variables
        dataset.check([*self.signal, "Current function [A]"])

        # Unpack time and target data
        self._time_data = self._dataset["Time [s]"]
        self.n_time_data = len(self._time_data)
        self.set_target(dataset)

        if model is not None:
            # Build the model from scratch
            if self._model._built_model is not None:
                self._model._model_with_set_params = None
                self._model._built_model = None
                self._model._built_initial_soc = None
                self._model._mesh = None
                self._model._disc = None
            self._model.build(
                dataset=self._dataset,
                parameters=self.parameters,
                check_model=self.check_model,
                initial_state=self._init_ocv,
            )

<<<<<<< HEAD
    def evaluate(self, inputs: Inputs) -> dict[str, np.ndarray[np.float64]]:
=======
    def evaluate(self, inputs: Inputs, update_capacity=False):
>>>>>>> 86f1d174
        """
        Evaluate the model with the given parameters and return the signal.

        Parameters
        ----------
        inputs : Inputs
            Parameters for evaluation of the model.

        Returns
        -------
        y : np.ndarray
            The model output y(t) simulated with given inputs.
        """
        inputs = self.parameters.verify(inputs)

        sol = self._model.simulate(
            inputs=inputs, t_eval=self._time_data, initial_state=self._init_ocv
        )

        if sol == [np.inf]:
            return {signal: [np.inf] for signal in self.signal}

        else:
            return {
                signal: sol[signal].data
                for signal in (self.signal + self.additional_variables)
            }

    def evaluateS1(self, inputs: Inputs):
        """
        Evaluate the model with the given parameters and return the signal and its derivatives.

        Parameters
        ----------
        inputs : Inputs
            Parameters for evaluation of the model.

        Returns
        -------
        tuple[dict, np.ndarray]
            A tuple containing the simulation result y(t) as a dictionary and the sensitivities
            dy/dx(t) evaluated with given inputs.
        """
        inputs = self.parameters.verify(inputs)

        sol = self._model.simulateS1(
            inputs=inputs, t_eval=self._time_data, initial_state=self._init_ocv
        )

        if sol == [np.inf]:
            return {signal: [np.inf] for signal in self.signal}, [np.inf]

        else:
            y = {signal: sol[signal].data for signal in self.signal}

            # Extract the sensitivities and stack them along a new axis for each signal
            dy = np.empty(
                (
                    sol[self.signal[0]].data.shape[0],
                    self.n_outputs,
                    self._n_parameters,
                )
            )

            for i, signal in enumerate(self.signal):
                dy[:, i, :] = np.stack(
                    [
                        sol[signal].sensitivities[key].toarray()[:, 0]
                        for key in self.parameters.keys()
                    ],
                    axis=-1,
                )

            return (y, np.asarray(dy))

    @property
    def init_ocv(self):
        return self._init_ocv

    @init_ocv.setter
    def init_ocv(self, initial_state):
        self._init_ocv = str(initial_state) + "V"<|MERGE_RESOLUTION|>--- conflicted
+++ resolved
@@ -75,11 +75,7 @@
                 initial_state=self._init_ocv,
             )
 
-<<<<<<< HEAD
-    def evaluate(self, inputs: Inputs) -> dict[str, np.ndarray[np.float64]]:
-=======
-    def evaluate(self, inputs: Inputs, update_capacity=False):
->>>>>>> 86f1d174
+    def evaluate(self, inputs: Inputs, update_capacity=False) -> dict[str, np.ndarray[np.float64]]:
         """
         Evaluate the model with the given parameters and return the signal.
 
