import warnings
from typing import Optional

import numpy as np

<<<<<<< HEAD
from pybop import BaseProblem
from pybop._dataset import Dataset
=======
from pybop import BaseModel, BaseProblem, Dataset
>>>>>>> db09455b
from pybop.parameters.parameter import Inputs, Parameters


class FittingProblem(BaseProblem):
    """
    Problem class for fitting (parameter estimation) problems.

    Extends `BaseProblem` with specifics for fitting a model to a dataset.

    Parameters
    ----------
    model : object
        The model to fit.
    parameters : pybop.Parameter or pybop.Parameters
        An object or list of the parameters for the problem.
    dataset : Dataset
        Dataset object containing the data to fit the model to.
    check_model : bool, optional
        Flag to indicate if the model should be checked (default: True).
    signal : str, optional
        The variable used for fitting (default: "Voltage [V]").
    additional_variables : list[str], optional
        Additional variables to observe and store in the solution (default additions are: ["Time [s]"]).
<<<<<<< HEAD
    init_soc : float, optional
        Initial state of charge (default: None).

    Additional Attributes
    ---------------------
    _dataset : dictionary
        The dictionary from a Dataset object containing the signal keys and values to fit the model to.
    _time_data : np.ndarray
        The time points in the dataset.
    n_time_data : int
        The number of time points.
    _target : np.ndarray
        The target values of the signals.
=======
    initial_state : dict, optional
        A valid initial state, e.g. the initial open-circuit voltage (default: None).
>>>>>>> db09455b
    """

    def __init__(
        self,
        model: BaseModel,
        parameters: Parameters,
        dataset: Dataset,
        check_model: bool = True,
        signal: Optional[list[str]] = None,
        additional_variables: Optional[list[str]] = None,
        initial_state: Optional[dict] = None,
    ):
        # Add time and remove duplicates
        additional_variables = additional_variables or []
        additional_variables.extend(["Time [s]"])
        additional_variables = list(set(additional_variables))

        if initial_state is not None and "Initial SoC" in initial_state.keys():
            warnings.warn(
                "It is usually better to define an initial open-circuit voltage as the "
                "initial_state for a FittingProblem because this value can typically be "
                "obtained from the data, unlike the intrinsic initial state of charge. "
                "In the case where the fitting parameters do not change the OCV-SOC "
                "relationship, the initial state of charge may be passed to the model "
                'using, for example, `model.set_initial_state({"Initial SoC": 1.0})` '
                "before constructing the FittingProblem.",
                UserWarning,
                stacklevel=1,
            )

        super().__init__(
            parameters, model, check_model, signal, additional_variables, initial_state
        )
        self._dataset = dataset.data
        self._n_parameters = len(self.parameters)

        # Check that the dataset contains necessary variables
        dataset.check([*self.signal, "Current function [A]"])

        # Unpack time and target data
        self._time_data = self._dataset["Time [s]"]
        self.n_time_data = len(self._time_data)
        self.set_target(dataset)

        if model is not None:
            # Build the model from scratch
            if self._model.built_model is not None:
                self._model.clear()
            self._model.build(
                dataset=self._dataset,
                parameters=self.parameters,
                check_model=self.check_model,
                initial_state=self.initial_state,
            )

    def evaluate(
        self, inputs: Inputs, update_capacity=False
    ) -> dict[str, np.ndarray[np.float64]]:
        """
        Evaluate the model with the given parameters and return the signal.

        Parameters
        ----------
        inputs : Inputs
            Parameters for evaluation of the model.

        Returns
        -------
        y : np.ndarray
            The model output y(t) simulated with given inputs.
        """
        inputs = self.parameters.verify(inputs)

        try:
            sol = self._model.simulate(
                inputs=inputs, t_eval=self._time_data, initial_state=self.initial_state
            )
        except Exception as e:
            if self.verbose:
                print(f"Simulation error: {e}")
            return {signal: [np.inf] for signal in self.signal}

        return {
            signal: sol[signal].data
            for signal in (self.signal + self.additional_variables)
        }

    def evaluateS1(self, inputs: Inputs):
        """
        Evaluate the model with the given parameters and return the signal and its derivatives.

        Parameters
        ----------
        inputs : Inputs
            Parameters for evaluation of the model.

        Returns
        -------
        tuple[dict, np.ndarray]
            A tuple containing the simulation result y(t) as a dictionary and the sensitivities
            dy/dx(t) evaluated with given inputs.
        """
        inputs = self.parameters.verify(inputs)

        try:
            sol = self._model.simulateS1(
                inputs=inputs, t_eval=self._time_data, initial_state=self.initial_state
            )
        except Exception as e:
            print(f"Error: {e}")
            return {signal: [np.inf] for signal in self.signal}, [np.inf]

        y = {signal: sol[signal].data for signal in self.signal}

        # Extract the sensitivities and stack them along a new axis for each signal
        dy = np.empty(
            (
                sol[self.signal[0]].data.shape[0],
                self.n_outputs,
                self._n_parameters,
            )
        )

<<<<<<< HEAD
        return (y, np.asarray(dy))


class MultiFittingProblem(BaseProblem):
    """
    Problem class for joining mulitple fitting problems into one combined fitting problem.

    Extends `BaseProblem` in a similar way to FittingProblem but for multiple parameter
    estimation problems, which must first be defined individually.

    Additional Attributes
    ---------------------
    problems : List[pybop.FittingProblem]
        A list of PyBOP fitting problems.
    """

    def __init__(self, *args):
        self.problems = []
        for problem in args:
            if problem._model is not None:
                # Take a copy of the model and build from scratch
                problem._model = problem._model.new_copy()
                problem._model.build(
                    dataset=problem._dataset,
                    parameters=problem.parameters,
                    check_model=problem.check_model,
                    init_soc=problem.init_soc,
                )
            self.problems.append(problem)

        # Compile the set of parameters, ignoring duplicates
        combined_parameters = Parameters()
        for problem in self.problems:
            combined_parameters.join(problem.parameters)

        # Combine the target datasets
        combined_time_data = []
        combined_signal = []
        for problem in self.problems:
            for signal in problem.signal:
                combined_time_data.extend(problem._time_data)
                combined_signal.extend(problem._target[signal])
        combined_dataset = Dataset(
            {
                "Time [s]": np.asarray(combined_time_data),
                "Combined signal": np.asarray(combined_signal),
            }
        )

        super().__init__(
            parameters=combined_parameters,
            model=None,
            signal=["Combined signal"],
        )
        self._dataset = combined_dataset.data
        self.parameters.initial_value()

        # Unpack time and target data
        self._time_data = self._dataset["Time [s]"]
        self.n_time_data = len(self._time_data)
        self.set_target(combined_dataset)

    def evaluate(self, inputs: Inputs, **kwargs):
        """
        Evaluate the model with the given parameters and return the signal.

        Parameters
        ----------
        inputs : Inputs
            Parameters for evaluation of the model.

        Returns
        -------
        y : np.ndarray
            The model output y(t) simulated with given inputs.
        """
        inputs = self.parameters.verify(inputs)
        self.parameters.update(values=list(inputs.values()))

        combined_signal = []

        for problem in self.problems:
            problem_inputs = problem.parameters.as_dict()
            signal_values = problem.evaluate(problem_inputs, **kwargs)

            # Collect signals
            for signal in problem.signal:
                combined_signal.extend(signal_values[signal])

        return {"Combined signal": np.asarray(combined_signal)}

    def evaluateS1(self, inputs: Inputs):
        """
        Evaluate the model with the given parameters and return the signal and its derivatives.

        Parameters
        ----------
        inputs : Inputs
            Parameters for evaluation of the model.

        Returns
        -------
        tuple
            A tuple containing the simulation result y(t) and the sensitivities dy/dx(t) evaluated
            with given inputs.
        """

        inputs = self.parameters.verify(inputs)
        self.parameters.update(values=list(inputs.values()))

        combined_signal = []
        all_derivatives = []

        for problem in self.problems:
            problem_inputs = problem.parameters.as_dict()
            signal_values, dyi = problem.evaluateS1(problem_inputs)

            # Collect signals and derivatives
            for signal in problem.signal:
                combined_signal.extend(signal_values[signal])
            all_derivatives.append(dyi)

        y = {"Combined signal": np.asarray(combined_signal)}
        dy = np.concatenate(all_derivatives) if all_derivatives else None

        return (y, dy)
=======
        for i, signal in enumerate(self.signal):
            dy[:, i, :] = np.stack(
                [
                    sol[signal].sensitivities[key].toarray()[:, 0]
                    for key in self.parameters.keys()
                ],
                axis=-1,
            )

        return (y, np.asarray(dy))
>>>>>>> db09455b
<|MERGE_RESOLUTION|>--- conflicted
+++ resolved
@@ -3,12 +3,7 @@
 
 import numpy as np
 
-<<<<<<< HEAD
-from pybop import BaseProblem
-from pybop._dataset import Dataset
-=======
 from pybop import BaseModel, BaseProblem, Dataset
->>>>>>> db09455b
 from pybop.parameters.parameter import Inputs, Parameters
 
 
@@ -32,24 +27,19 @@
         The variable used for fitting (default: "Voltage [V]").
     additional_variables : list[str], optional
         Additional variables to observe and store in the solution (default additions are: ["Time [s]"]).
-<<<<<<< HEAD
-    init_soc : float, optional
-        Initial state of charge (default: None).
+    initial_state : dict, optional
+        A valid initial state, e.g. the initial open-circuit voltage (default: None).
 
     Additional Attributes
     ---------------------
-    _dataset : dictionary
+    dataset : dictionary
         The dictionary from a Dataset object containing the signal keys and values to fit the model to.
-    _time_data : np.ndarray
+    time_data : np.ndarray
         The time points in the dataset.
     n_time_data : int
         The number of time points.
-    _target : np.ndarray
+    target : np.ndarray
         The target values of the signals.
-=======
-    initial_state : dict, optional
-        A valid initial state, e.g. the initial open-circuit voltage (default: None).
->>>>>>> db09455b
     """
 
     def __init__(
@@ -173,7 +163,15 @@
             )
         )
 
-<<<<<<< HEAD
+        for i, signal in enumerate(self.signal):
+            dy[:, i, :] = np.stack(
+                [
+                    sol[signal].sensitivities[key].toarray()[:, 0]
+                    for key in self.parameters.keys()
+                ],
+                axis=-1,
+            )
+
         return (y, np.asarray(dy))
 
 
@@ -299,16 +297,4 @@
         y = {"Combined signal": np.asarray(combined_signal)}
         dy = np.concatenate(all_derivatives) if all_derivatives else None
 
-        return (y, dy)
-=======
-        for i, signal in enumerate(self.signal):
-            dy[:, i, :] = np.stack(
-                [
-                    sol[signal].sensitivities[key].toarray()[:, 0]
-                    for key in self.parameters.keys()
-                ],
-                axis=-1,
-            )
-
-        return (y, np.asarray(dy))
->>>>>>> db09455b
+        return (y, dy)