import warnings

import numpy as np

from pybop import BaseProblem
from pybop.parameters.parameter import Inputs


class DesignProblem(BaseProblem):
    """
    Problem class for design optimization problems.

    Extends `BaseProblem` with specifics for applying a model to an experimental design.

    Parameters
    ----------
    model : object
        The model to apply the design to.
    parameters : pybop.Parameter or pybop.Parameters
        An object or list of the parameters for the problem.
    experiment : object
        The experimental setup to apply the model to.
    check_model : bool, optional
        Flag to indicate if the model parameters should be checked for feasibility each iteration (default: True).
    signal : str, optional
        The signal to fit (default: "Voltage [V]").
    additional_variables : List[str], optional
        Additional variables to observe and store in the solution (default additions are: ["Time [s]", "Current [A]"]).
    init_soc : float, optional
        Initial state of charge (default: 1.0).
    """

    def __init__(
        self,
        model,
        parameters,
        experiment,
        check_model=True,
        signal=None,
        additional_variables=None,
        init_soc=None,
    ):
        # Add time and current and remove duplicates
        if additional_variables is None:
            additional_variables = []
        if signal is None:
            signal = ["Voltage [V]"]
        additional_variables.extend(["Time [s]", "Current [A]"])
        additional_variables = list(set(additional_variables))
<<<<<<< HEAD

        if init_soc is None:
            if "Initial SoC" in model._parameter_set.keys():
                init_soc = model._parameter_set["Initial SoC"]
            else:
                init_soc = 1.0  # default value

=======
        self.warning_patterns = [
            "Ah is greater than",
            "Non-physical point encountered",
        ]
>>>>>>> 5b163ae7
        super().__init__(
            parameters,
            model,
            check_model,
            signal,
            additional_variables,
            init_soc,
        )
        self.experiment = experiment

        # Add an example dataset for plotting comparison
        sol = self.evaluate(self.parameters.as_dict("initial"))
        self._time_data = sol["Time [s]"]
        self._target = {key: sol[key] for key in self.signal}
        self._dataset = None

    def evaluate(self, inputs: Inputs, update_capacity=False):
        """
        Evaluate the model with the given parameters and return the signal.

        Parameters
        ----------
        inputs : Inputs
            Parameters for evaluation of the model.

        Returns
        -------
        y : np.ndarray
            The model output y(t) simulated with inputs.
        """
        inputs = self.parameters.verify(inputs)
        if update_capacity:
            self.model.approximate_capacity(inputs)

        try:
            with warnings.catch_warnings():
                for pattern in self.warning_patterns:
                    warnings.filterwarnings(
                        "error", category=UserWarning, message=pattern
                    )

                sol = self._model.predict(
                    inputs=inputs,
                    experiment=self.experiment,
                    init_soc=self.init_soc,
                )

        # Catch infeasible solutions and return infinity
        except (UserWarning, Exception) as e:
            if self.verbose:
                print(f"Ignoring this sample due to: {e}")
            return {
                signal: np.asarray(np.ones(2) * -np.inf)
                for signal in [*self.signal, *self.additional_variables]
            }

        predictions = {}
        for signal in self.signal + self.additional_variables:
            predictions[signal] = sol[signal].data

        return predictions<|MERGE_RESOLUTION|>--- conflicted
+++ resolved
@@ -47,7 +47,6 @@
             signal = ["Voltage [V]"]
         additional_variables.extend(["Time [s]", "Current [A]"])
         additional_variables = list(set(additional_variables))
-<<<<<<< HEAD
 
         if init_soc is None:
             if "Initial SoC" in model._parameter_set.keys():
@@ -55,12 +54,6 @@
             else:
                 init_soc = 1.0  # default value
 
-=======
-        self.warning_patterns = [
-            "Ah is greater than",
-            "Non-physical point encountered",
-        ]
->>>>>>> 5b163ae7
         super().__init__(
             parameters,
             model,
@@ -76,6 +69,10 @@
         self._time_data = sol["Time [s]"]
         self._target = {key: sol[key] for key in self.signal}
         self._dataset = None
+        self.warning_patterns = [
+            "Ah is greater than",
+            "Non-physical point encountered",
+        ]
 
     def evaluate(self, inputs: Inputs, update_capacity=False):
         """
