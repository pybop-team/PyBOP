<<<<<<< HEAD
from typing import Optional
=======
import warnings
>>>>>>> 86f1d174

import numpy as np

from pybop import BaseModel, BaseProblem, Experiment, Parameters
from pybop.parameters.parameter import Inputs


class DesignProblem(BaseProblem):
    """
    Problem class for design optimization problems.

    Extends `BaseProblem` with specifics for applying a model to an experimental design.

    Parameters
    ----------
    model : object
        The model to apply the design to.
    parameters : pybop.Parameter or pybop.Parameters
        An object or list of the parameters for the problem.
    experiment : object
        The experimental setup to apply the model to.
    check_model : bool, optional
        Flag to indicate if the model parameters should be checked for feasibility each iteration (default: True).
    signal : str, optional
        The signal to fit (default: "Voltage [V]").
    additional_variables : list[str], optional
        Additional variables to observe and store in the solution (default additions are: ["Time [s]", "Current [A]"]).
    init_soc : float, optional
        Initial state of charge (default: 1.0).
    """

    def __init__(
        self,
        model: BaseModel,
        parameters: Parameters,
        experiment: Optional[Experiment],
        check_model: bool = True,
        signal: Optional[list[str]] = None,
        additional_variables: Optional[list[str]] = None,
        init_soc=None,
    ):
        # Add time and current and remove duplicates
        additional_variables = additional_variables or []
        additional_variables.extend(["Time [s]", "Current [A]"])
        additional_variables = list(set(additional_variables))

        if init_soc is None:
            if "Initial SoC" in model._parameter_set.keys():
                init_soc = model._parameter_set["Initial SoC"]
            else:
                init_soc = 1.0  # default value

        super().__init__(parameters, model, check_model, signal, additional_variables)
        self.experiment = experiment
        self.init_soc = init_soc
        self.parameters.initial_value()

        # Add an example dataset for plotting comparison
        sol = self.evaluate(self.parameters.as_dict("initial"))
        self._time_data = sol["Time [s]"]
        self._target = {key: sol[key] for key in self.signal}
        self._dataset = None
        self.warning_patterns = [
            "Ah is greater than",
            "Non-physical point encountered",
        ]

    def evaluate(self, inputs: Inputs, update_capacity=False):
        """
        Evaluate the model with the given parameters and return the signal.

        Parameters
        ----------
        inputs : Inputs
            Parameters for evaluation of the model.

        Returns
        -------
        y : np.ndarray
            The model output y(t) simulated with inputs.
        """
        inputs = self.parameters.verify(inputs)
<<<<<<< HEAD

        sol = self._model.predict(
            inputs=inputs,
            experiment=self.experiment,
            initial_state=self.init_soc,
        )

        if sol == [np.inf]:
            return sol

        return {
            signal: sol[signal].data
            for signal in self.signal + self.additional_variables
        }
=======
        if update_capacity:
            self.model.approximate_capacity(inputs)

        try:
            with warnings.catch_warnings():
                for pattern in self.warning_patterns:
                    warnings.filterwarnings(
                        "error", category=UserWarning, message=pattern
                    )

                sol = self._model.predict(
                    inputs=inputs,
                    experiment=self.experiment,
                    init_soc=self.init_soc,
                )

        # Catch infeasible solutions and return infinity
        except (UserWarning, Exception) as e:
            if self.verbose:
                print(f"Ignoring this sample due to: {e}")
            return {
                signal: np.asarray(np.ones(2) * -np.inf)
                for signal in [*self.signal, *self.additional_variables]
            }

        predictions = {}
        for signal in self.signal + self.additional_variables:
            predictions[signal] = sol[signal].data

        return predictions
>>>>>>> 86f1d174
<|MERGE_RESOLUTION|>--- conflicted
+++ resolved
@@ -1,8 +1,5 @@
-<<<<<<< HEAD
 from typing import Optional
-=======
 import warnings
->>>>>>> 86f1d174
 
 import numpy as np
 
@@ -85,22 +82,6 @@
             The model output y(t) simulated with inputs.
         """
         inputs = self.parameters.verify(inputs)
-<<<<<<< HEAD
-
-        sol = self._model.predict(
-            inputs=inputs,
-            experiment=self.experiment,
-            initial_state=self.init_soc,
-        )
-
-        if sol == [np.inf]:
-            return sol
-
-        return {
-            signal: sol[signal].data
-            for signal in self.signal + self.additional_variables
-        }
-=======
         if update_capacity:
             self.model.approximate_capacity(inputs)
 
@@ -126,9 +107,7 @@
                 for signal in [*self.signal, *self.additional_variables]
             }
 
-        predictions = {}
-        for signal in self.signal + self.additional_variables:
-            predictions[signal] = sol[signal].data
-
-        return predictions
->>>>>>> 86f1d174
+        return {
+            signal: sol[signal].data
+            for signal in self.signal + self.additional_variables
+        }