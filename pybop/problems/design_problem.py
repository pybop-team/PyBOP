--- conflicted
+++ resolved
@@ -45,44 +45,17 @@
         additional_variables.extend(["Time [s]", "Current [A]"])
         additional_variables = list(set(additional_variables))
 
-<<<<<<< HEAD
-        super().__init__(parameters, model, check_model, signal, additional_variables)
-=======
         if init_soc is None:
             if "Initial SoC" in model._parameter_set.keys():
                 init_soc = model._parameter_set["Initial SoC"]
             else:
                 init_soc = 1.0  # default value
 
-        super().__init__(
-            parameters,
-            model,
-            check_model,
-            signal,
-            additional_variables,
-            init_soc,
-        )
->>>>>>> 07644d46
+        super().__init__(parameters, model, check_model, signal, additional_variables)
         self.experiment = experiment
         self.init_soc = init_soc
         self.parameters.initial_value()
 
-<<<<<<< HEAD
-        # Build the model if required
-        if experiment is not None:
-            # Leave the build until later to apply the experiment
-            self._model.classify_and_update_parameters(self.parameters)
-
-        elif self._model._built_model is None:
-            self._model.build(
-                experiment=self.experiment,
-                parameters=self.parameters,
-                check_model=self.check_model,
-                initial_state=self.init_soc,
-            )
-
-=======
->>>>>>> 07644d46
         # Add an example dataset for plotting comparison
         sol = self.evaluate(self.parameters.as_dict("initial"))
         self._time_data = sol["Time [s]"]
