import warnings
from typing import Optional

import numpy as np

from pybop import BaseModel, BaseProblem, Experiment, Parameters
from pybop.models.empirical.base_ecm import ECircuitModel
from pybop.parameters.parameter import Inputs


class DesignProblem(BaseProblem):
    """
    Problem class for design optimization problems.

    Extends `BaseProblem` with specifics for applying a model to an experimental design.

    Parameters
    ----------
    model : object
        The model to apply the design to.
    parameters : pybop.Parameter or pybop.Parameters
        An object or list of the parameters for the problem.
    experiment : object
        The experimental setup to apply the model to.
    check_model : bool, optional
        Flag to indicate if the model parameters should be checked for feasibility each iteration (default: True).
    signal : str, optional
        The signal to fit (default: "Voltage [V]").
    additional_variables : list[str], optional
        Additional variables to observe and store in the solution (default additions are: ["Time [s]", "Current [A]"]).
    initial_state : dict, optional
        A valid initial state (default: {"Initial SoC": 1.0}).
    """

    def __init__(
        self,
        model: BaseModel,
        parameters: Parameters,
        experiment: Optional[Experiment],
        check_model: bool = True,
        signal: Optional[list[str]] = None,
        additional_variables: Optional[list[str]] = None,
        initial_state: Optional[dict] = None,
    ):
        # Add time and current and remove duplicates
        additional_variables = additional_variables or []
        additional_variables.extend(["Time [s]", "Current [A]"])
        additional_variables = list(set(additional_variables))

<<<<<<< HEAD
        if initial_state is None:
            if isinstance(model, ECircuitModel):
                initial_state = {"Initial SoC": model._parameter_set["Initial SoC"]}
=======
        if init_soc is None:
            if "Initial SoC" in model.parameter_set.keys():
                init_soc = model.parameter_set["Initial SoC"]
>>>>>>> 605f509d
            else:
                initial_state = {"Initial SoC": 1.0}  # default value
        elif "Initial open-circuit voltage [V]" in initial_state.keys():
            warnings.warn(
                "It is usually better to define an initial state of charge as the "
                "initial_state for a DesignProblem because this state will scale with "
                "design properties such as the capacity of the battery, as opposed to the "
                "initial open-circuit voltage which may correspond to a different state "
                "of charge for each design.",
                UserWarning,
                stacklevel=1,
            )

        super().__init__(
            parameters, model, check_model, signal, additional_variables, initial_state
        )
        self.experiment = experiment

        # Add an example dataset for plotting comparison
        sol = self.evaluate(self.parameters.as_dict("initial"))
        self._time_data = sol["Time [s]"]
        self._target = {key: sol[key] for key in self.signal}
        self._dataset = None
        self.warning_patterns = [
            "Ah is greater than",
            "Non-physical point encountered",
        ]

    def evaluate(self, inputs: Inputs, update_capacity=False):
        """
        Evaluate the model with the given parameters and return the signal.

        Parameters
        ----------
        inputs : Inputs
            Parameters for evaluation of the model.

        Returns
        -------
        y : np.ndarray
            The model output y(t) simulated with inputs.
        """
        inputs = self.parameters.verify(inputs)
        if update_capacity:
            self.model.approximate_capacity(inputs)

        try:
            with warnings.catch_warnings():
                for pattern in self.warning_patterns:
                    warnings.filterwarnings(
                        "error", category=UserWarning, message=pattern
                    )

                sol = self._model.predict(
                    inputs=inputs,
                    experiment=self.experiment,
                    initial_state=self.initial_state,
                )

        # Catch infeasible solutions and return infinity
        except (UserWarning, Exception) as e:
            if self.verbose:
                print(f"Ignoring this sample due to: {e}")
            return {
                signal: np.asarray(np.ones(2) * -np.inf)
                for signal in [*self.signal, *self.additional_variables]
            }

        return {
            signal: sol[signal].data
            for signal in self.signal + self.additional_variables
        }<|MERGE_RESOLUTION|>--- conflicted
+++ resolved
@@ -47,15 +47,9 @@
         additional_variables.extend(["Time [s]", "Current [A]"])
         additional_variables = list(set(additional_variables))
 
-<<<<<<< HEAD
         if initial_state is None:
             if isinstance(model, ECircuitModel):
-                initial_state = {"Initial SoC": model._parameter_set["Initial SoC"]}
-=======
-        if init_soc is None:
-            if "Initial SoC" in model.parameter_set.keys():
-                init_soc = model.parameter_set["Initial SoC"]
->>>>>>> 605f509d
+                initial_state = {"Initial SoC": model.parameter_set["Initial SoC"]}
             else:
                 initial_state = {"Initial SoC": 1.0}  # default value
         elif "Initial open-circuit voltage [V]" in initial_state.keys():
