import numpy as np
import scipy.stats as stats

from pybop._dataset import Dataset
from pybop.costs.error_measures import ErrorMeasure
<<<<<<< HEAD
from pybop.parameters.parameter import Parameter, Parameters
from pybop.parameters.priors import JointPrior, ParameterDistribution, Uniform
=======
from pybop.parameters.parameter import Inputs, Parameter, Parameters
from pybop.parameters.priors import BasePrior, JointPrior, Uniform
>>>>>>> 3d40cdee


class LogLikelihood(ErrorMeasure):
    """
    Base class for likelihoods.

    Exists to distinguish between error measures and likelihood-based costs.
    """

    def __init__(self, dataset: Dataset, target: str | list[str] = None):
        super().__init__(dataset=dataset, target=target)
        self.minimising = False
        self.sigma0 = None
        self.parameters = Parameters()

    def set_sigma0(self, sigma0: np.ndarray | float, n_outputs: int, n_data: int):
        """Set sigma0 after checking its validity."""
        raise NotImplementedError


class GaussianLogLikelihoodKnownSigma(LogLikelihood):
    """
    This class represents a Gaussian log-likelihood with a known sigma, which evaluates the
    log-likelihood under the assumption that measurement noise on the target data follows a
    Gaussian distribution.

    Parameters
    ----------
    sigma0 : scalar or array
        Initial standard deviation around ``x0``. Either a scalar value (one standard deviation
        for all coordinates) or an array with one entry per dimension.
    """

    def __init__(
        self,
        dataset: Dataset,
        sigma0: list[float] | float,
        target: str | list[str] = None,
    ):
        super().__init__(dataset=dataset, target=target)
        self.set_sigma0(sigma0)

    def __call__(
        self,
        r: np.ndarray,
        dy: np.ndarray | None = None,
        inputs: Inputs | None = None,
    ) -> float | tuple[float, np.ndarray]:
        """
        Compute the Gaussian log-likelihood for the given parameters with known sigma.
        """
        l = np.sum(self._offset + self._multip * np.sum(np.real(r * np.conj(r))))

        if dy is not None:
            dl = -np.sum((np.sum((r * dy), axis=2) / self.sigma2), axis=1)
            return l, dl

        return l

    def set_sigma0(self, sigma0: np.ndarray | float):
        """Set sigma0 after checking its validity."""
        sigma0 = np.asarray(sigma0, dtype=float)
        if not np.all(sigma0 > 0):
            raise ValueError("Sigma0 must be positive")
        if np.shape(sigma0) not in [(), (1,), (self.n_outputs,)]:
            raise ValueError(
                "sigma0 must be either a scalar value (one standard deviation for "
                "all coordinates) or an array with one entry per dimension."
            )
        self.sigma2 = sigma0**2.0
        self._offset = -0.5 * self.n_data * np.log(2 * np.pi * self.sigma2)
        self._multip = -1 / (2.0 * self.sigma2)


class GaussianLogLikelihood(LogLikelihood):
    """
    This class represents a Gaussian log-likelihood, which evaluates the log-likelihood under
    the assumption that measurement noise on the target data follows a Gaussian distribution.

    This class estimates the standard deviation of the Gaussian distribution alongside the
    parameters of the model.

    Attributes
    ----------
    _logpi : float
        Precomputed offset value for the log-likelihood function.
    _dsigma_scale : float
        Scale factor for derivative of standard deviation.
    """

    def __init__(
        self,
        dataset: Dataset,
        sigma0: float | list[float] | list[Parameter] = 1e-2,
        dsigma_scale: float = 1.0,
        target: str | list[str] = None,
    ):
        super().__init__(dataset=dataset, target=target)
        self.set_sigma0(sigma0)
        self._dsigma_scale = dsigma_scale
        self._logpi = -0.5 * self.n_data * np.log(2 * np.pi)

    def set_sigma0(self, sigma0: float | list[float] | list[Parameter]):
        # Reset
        self.parameters = Parameters()
        self.sigma = Parameters()

        # Compile sigma parameters
        sigma0 = [sigma0] if not isinstance(sigma0, list) else sigma0
        sigma0 = self._pad_sigma0(sigma0)

        for i, value in enumerate(sigma0):
            self._add_single_sigma(i, value)

    def _pad_sigma0(self, sigma0):
        if len(sigma0) < self.n_outputs:
            return np.pad(
                sigma0,
                (0, self.n_outputs - len(sigma0)),
                constant_values=sigma0[-1],
            )
        return sigma0

    def _add_single_sigma(self, index, value):
        if isinstance(value, Parameter):
            sigma = value
        elif isinstance(value, int | float):
            sigma = Uniform(
                1e-8 * value,
                3 * value,
                initial_value=value,
            )
        else:
            raise TypeError(
                f"Expected sigma0 to contain Parameter objects or numeric values. "
                f"Received {type(value)}"
            )
        self.sigma.add(f"Sigma for output {index + 1}", sigma)
        self.parameters.add(f"Sigma for output {index + 1}", sigma)

    @property
    def dsigma_scale(self):
        """
        Scaling factor for the dsigma term in the gradient calculation.
        """
        return self._dsigma_scale

    @dsigma_scale.setter
    def dsigma_scale(self, new_value):
        if new_value < 0:
            raise ValueError("dsigma_scale must be non-negative")
        self._dsigma_scale = new_value

    def __call__(
        self,
        r: np.ndarray,
        dy: np.ndarray | None = None,
        inputs: Inputs | None = None,
    ) -> float | tuple[float, np.ndarray]:
        """
        Compute the Gaussian log-likelihood for the given parameters.
        """
        inputs = inputs or self.parameters.to_dict("initial")
        sigma_values = []
        for name in self.sigma.keys():
            sigma_values.append(inputs[name])
        sigma = np.asarray(sigma_values)

        sum_r2 = np.sum(np.real(r * np.conj(r)), axis=1)
        l = np.sum(
            self._logpi - self.n_data * np.log(sigma) - sum_r2 / (2.0 * sigma**2.0)
        )

        if dy is not None:
            dl = np.concatenate(
                (
                    -np.sum((np.sum((r * dy), axis=2) / (sigma**2.0)), axis=1),
                    (-self.n_data / sigma + sum_r2 / (sigma**3.0)) / self._dsigma_scale,
                )
            )
            return l, dl

        return l


class LogPosterior(LogLikelihood):
    """
    The log-posterior defined as the sum of the log-likelihood and the log-prior.

    Additional Parameters
    ---------------------
    log_likelihood : LogLikelihood
        The likelihood class of type ``LogLikelihood``.
    prior : Optional, Union[pybop.ParameterDistribution, stats.distributions.rv_frozen]
        The prior class of type ``ParameterDistribution`` or ``stats.distributions.rv_frozen``.
        If not provided, the prior class will be taken from the parameter priors
        constructed in the `pybop.Parameters` class.
    """

    def __init__(
        self,
        log_likelihood: LogLikelihood,
<<<<<<< HEAD
        prior: ParameterDistribution | stats.distributions.rv_frozen | None = None,
        gradient_step: float = 1e-3,
=======
        prior: BasePrior | stats.rv_continuous | None = None,
>>>>>>> 3d40cdee
    ):
        dataset = Dataset(log_likelihood.dataset)
        dataset.domain = log_likelihood.domain
        super().__init__(dataset=dataset, target=log_likelihood.target)
        self.log_likelihood = log_likelihood
        self.parameters = self.log_likelihood.parameters
        self.prior = prior
        self.joint_prior = None  # must be built with model parameters included

    def set_joint_prior(self):
        if self.prior is None:
            self.joint_prior = JointPrior(*self.parameters)
        elif isinstance(self.prior, stats.distributions.rv_frozen):
            self.joint_prior = ParameterDistribution(
                self.prior, gradient_step=self.gradient_step
            )
        elif isinstance(self.prior, ParameterDistribution):
            self.joint_prior = self.prior
        else:
            raise TypeError(
                "All priors must either be of type pybop.ParameterDistribution or scipy.stats.distributions.rv_frozen"
            )

    def __call__(
        self,
        r: np.ndarray,
        dy: np.ndarray | None = None,
        inputs: Inputs | None = None,
    ) -> float | tuple[float, np.ndarray]:
        # Get the values of all input parameters
        inputs = inputs or self.parameters.to_dict("initial")
        input_values = np.asarray(list(inputs.values()))

        # Compute log prior (and gradient)
        if dy is not None:
<<<<<<< HEAD
            log_prior, dp = self.joint_prior.logpdfS1(self.parameters.get_values())
=======
            log_prior, dp = self.joint_prior.logpdfS1(input_values)
>>>>>>> 3d40cdee
        else:
            log_prior = self.joint_prior.logpdf(input_values)

        if not np.isfinite(log_prior).any():
            return self.failure(dy)

        # Compute log likelihood and add log prior (and gradients)
        if dy is not None:
            log_likelihood, dl = self.log_likelihood(r, dy, inputs=inputs)

            return log_likelihood + log_prior, dl + dp

        return self.log_likelihood(r, inputs=inputs) + log_prior<|MERGE_RESOLUTION|>--- conflicted
+++ resolved
@@ -3,13 +3,8 @@
 
 from pybop._dataset import Dataset
 from pybop.costs.error_measures import ErrorMeasure
-<<<<<<< HEAD
-from pybop.parameters.parameter import Parameter, Parameters
+from pybop.parameters.parameter import Inputs, Parameter, Parameters
 from pybop.parameters.priors import JointPrior, ParameterDistribution, Uniform
-=======
-from pybop.parameters.parameter import Inputs, Parameter, Parameters
-from pybop.parameters.priors import BasePrior, JointPrior, Uniform
->>>>>>> 3d40cdee
 
 
 class LogLikelihood(ErrorMeasure):
@@ -212,12 +207,7 @@
     def __init__(
         self,
         log_likelihood: LogLikelihood,
-<<<<<<< HEAD
         prior: ParameterDistribution | stats.distributions.rv_frozen | None = None,
-        gradient_step: float = 1e-3,
-=======
-        prior: BasePrior | stats.rv_continuous | None = None,
->>>>>>> 3d40cdee
     ):
         dataset = Dataset(log_likelihood.dataset)
         dataset.domain = log_likelihood.domain
@@ -231,9 +221,7 @@
         if self.prior is None:
             self.joint_prior = JointPrior(*self.parameters)
         elif isinstance(self.prior, stats.distributions.rv_frozen):
-            self.joint_prior = ParameterDistribution(
-                self.prior, gradient_step=self.gradient_step
-            )
+            self.joint_prior = ParameterDistribution(self.prior)
         elif isinstance(self.prior, ParameterDistribution):
             self.joint_prior = self.prior
         else:
@@ -253,11 +241,7 @@
 
         # Compute log prior (and gradient)
         if dy is not None:
-<<<<<<< HEAD
-            log_prior, dp = self.joint_prior.logpdfS1(self.parameters.get_values())
-=======
             log_prior, dp = self.joint_prior.logpdfS1(input_values)
->>>>>>> 3d40cdee
         else:
             log_prior = self.joint_prior.logpdf(input_values)
 
