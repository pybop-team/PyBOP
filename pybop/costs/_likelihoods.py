from typing import Union

import numpy as np

from pybop.costs.base_cost import BaseCost
from pybop.parameters.parameter import Parameter, Parameters
from pybop.parameters.priors import Uniform
from pybop.problems.base_problem import BaseProblem


class BaseLikelihood(BaseCost):
    """
    Base class for likelihoods
    """

    def __init__(self, problem: BaseProblem):
        super().__init__(problem)
        self.n_time_data = problem.n_time_data


class GaussianLogLikelihoodKnownSigma(BaseLikelihood):
    """
    This class represents a Gaussian Log Likelihood with a known sigma,
    which assumes that the data follows a Gaussian distribution and computes
    the log-likelihood of observed data under this assumption.

    Parameters
    ----------
    sigma0 : scalar or array
        Initial standard deviation around ``x0``. Either a scalar value (one
        standard deviation for all coordinates) or an array with one entry
        per dimension.
    """

    def __init__(self, problem: BaseProblem, sigma0: Union[list[float], float]):
        super().__init__(problem)
        sigma0 = self.check_sigma0(sigma0)
        self.sigma2 = sigma0**2.0
        self._offset = -0.5 * self.n_time_data * np.log(2 * np.pi * self.sigma2)
        self._multip = -1 / (2.0 * self.sigma2)

    def compute(
        self,
        y: dict,
        dy: np.ndarray = None,
        calculate_grad: bool = False,
    ) -> Union[float, tuple[float, np.ndarray]]:
        """
        Compute the Gaussian log-likelihood for the given parameters with known sigma.

        This method only computes the likelihood, without calling the problem.evaluateS1.
        """
        # Verify we have dy if calculate_grad is True
        self.verify_args(dy, calculate_grad)

        # Early return if the prediction is not verified
        if not self.verify_prediction(y):
            return (-np.inf, -self.grad_fail) if calculate_grad else -np.inf

        # Calculate residuals and error
        r = np.asarray([self._target[signal] - y[signal] for signal in self.signal])
        e = np.sum(self._offset + self._multip * np.sum(r**2.0))

        if calculate_grad:
            dl = np.sum((np.sum((r * dy.T), axis=2) / self.sigma2), axis=1)
            return e, dl

        return e

    def check_sigma0(self, sigma0: Union[np.ndarray, float]):
        """
        Check the validity of sigma0.
        """
        sigma0 = np.asarray(sigma0, dtype=float)
        if not np.all(sigma0 > 0):
            raise ValueError("Sigma0 must be positive")
        if np.shape(sigma0) not in [(), (1,), (self.n_outputs,)]:
            raise ValueError(
                "sigma0 must be either a scalar value (one standard deviation for "
                "all coordinates) or an array with one entry per dimension."
            )
        return sigma0


class GaussianLogLikelihood(BaseLikelihood):
    """
    This class represents a Gaussian Log Likelihood, which assumes that the
    data follows a Gaussian distribution and computes the log-likelihood of
    observed data under this assumption.

    This class estimates the standard deviation of the Gaussian distribution
    alongside the parameters of the model.

    Attributes
    ----------
    _logpi : float
        Precomputed offset value for the log-likelihood function.
    _dsigma_scale : float
        Scale factor for derivative of standard deviation.
    """

    def __init__(
        self,
        problem: BaseProblem,
        sigma0: Union[float, list[float], list[Parameter]] = 0.002,
        dsigma_scale: float = 1.0,
    ):
        super().__init__(problem)
        self._dsigma_scale = dsigma_scale
        self._logpi = -0.5 * self.n_time_data * np.log(2 * np.pi)

        self.sigma = Parameters()
        self._add_sigma_parameters(sigma0)
        self.parameters.join(self.sigma)

    def _add_sigma_parameters(self, sigma0):
        sigma0 = [sigma0] if not isinstance(sigma0, list) else sigma0
        sigma0 = self._pad_sigma0(sigma0)

        for i, value in enumerate(sigma0):
            self._add_single_sigma(i, value)

    def _pad_sigma0(self, sigma0):
        if len(sigma0) < self.n_outputs:
            return np.pad(
                sigma0,
                (0, self.n_outputs - len(sigma0)),
                constant_values=sigma0[-1],
            )
        return sigma0

    def _add_single_sigma(self, index, value):
        if isinstance(value, Parameter):
            self.sigma.add(value)
        elif isinstance(value, (int, float)):
            self.sigma.add(
                Parameter(
                    f"Sigma for output {index+1}",
                    initial_value=value,
                    prior=Uniform(0.5 * value, 1.5 * value),
                    bounds=[1e-8, 3 * value],
                )
            )
        else:
            raise TypeError(
                f"Expected sigma0 to contain Parameter objects or numeric values. "
                f"Received {type(value)}"
            )

    @property
    def dsigma_scale(self):
        """
        Scaling factor for the dsigma term in the gradient calculation.
        """
        return self._dsigma_scale

    @dsigma_scale.setter
    def dsigma_scale(self, new_value):
        if new_value < 0:
            raise ValueError("dsigma_scale must be non-negative")
        self._dsigma_scale = new_value

    def compute(
        self,
        y: dict,
        dy: np.ndarray = None,
        calculate_grad: bool = False,
    ) -> Union[float, tuple[float, np.ndarray]]:
        """
        Compute the Gaussian log-likelihood for the given parameters.

        This method only computes the likelihood, without calling problem.evaluate().

        Returns
        -------
        float
            The log-likelihood value, or -inf if the standard deviations are non-positive.
        """
        # Verify we have dy if calculate_grad is True
        self.verify_args(dy, calculate_grad)
        sigma = self.sigma.current_value()

        if not self.verify_prediction(y):
            return (-np.inf, -self.grad_fail) if calculate_grad else -np.inf

        # Calculate residuals and error
        r = np.asarray([self._target[signal] - y[signal] for signal in self.signal])
        e = np.sum(
            self._logpi
            - self.n_time_data * np.log(sigma)
            - np.sum(r**2.0, axis=1) / (2.0 * sigma**2.0)
        )

        if calculate_grad:
            dl = np.sum((np.sum((r * dy.T), axis=2) / (sigma**2.0)), axis=1)
            dsigma = (
                -self.n_time_data / sigma + np.sum(r**2.0, axis=1) / (sigma**3.0)
            ) / self._dsigma_scale
            dl = np.concatenate((dl.flatten(), dsigma))
            return e, dl

        return e


class MAP(BaseLikelihood):
    """
    Maximum a posteriori cost function.

    Computes the maximum a posteriori cost function, which is the sum of the
    log likelihood and the log prior. The goal of maximising is achieved by
    setting minimising = False in the optimiser settings.

    Inherits all parameters and attributes from ``BaseLikelihood``.

    """

    def __init__(self, problem, likelihood, sigma0=None, gradient_step=1e-3):
        super().__init__(problem)
        self.sigma0 = sigma0
        self.gradient_step = gradient_step
        if self.sigma0 is None:
            self.sigma0 = []
            for param in self.problem.parameters:
                self.sigma0.append(param.prior.sigma)

        try:
            self.likelihood = likelihood(problem=self.problem, sigma0=self.sigma0)
        except Exception as e:
            raise ValueError(
                f"An error occurred when constructing the Likelihood class: {e}"
            ) from e

        if hasattr(self, "likelihood") and not isinstance(
            self.likelihood, BaseLikelihood
        ):
            raise ValueError(f"{self.likelihood} must be a subclass of BaseLikelihood")

        self.parameters = self.likelihood.parameters
        self._has_separable_problem = self.likelihood.has_separable_problem

    def compute(
        self,
        y: dict,
        dy: np.ndarray = None,
        calculate_grad: bool = False,
    ) -> Union[float, tuple[float, np.ndarray]]:
        """
        Compute the Maximum a Posteriori for the given parameters.

        If self._has_separable_problem is True, then this method only computes the
        likelihood, without calling the problem.evaluate(). Else, problem.evaluate()
        is called before computing the likelihood.

        Returns
        -------
        float
            The maximum a posteriori cost.
        """
        # Verify we have dy if calculate_grad is True
        self.verify_args(dy, calculate_grad)

        log_prior = sum(param.prior.logpdf(param.value) for param in self.parameters)

        if not np.isfinite(log_prior).any():
            return (-np.inf, -self.grad_fail) if calculate_grad else -np.inf

        if calculate_grad:
            log_likelihood, dl = self.likelihood.compute(y, dy, calculate_grad=True)

            # Compute a finite difference approximation of the gradient of the log prior
            delta = self.parameters.initial_value() * self.gradient_step
            prior_gradient = []

            for parameter, step_size in zip(self.problem.parameters, delta):
                param_value = parameter.value

                log_prior_upper = parameter.prior.logpdf(param_value * (1 + step_size))
                log_prior_lower = parameter.prior.logpdf(param_value * (1 - step_size))

                gradient = (log_prior_upper - log_prior_lower) / (
                    2 * step_size * param_value + np.finfo(float).eps
                )
                prior_gradient.append(gradient)

            posterior = log_likelihood + log_prior
            total_gradient = dl + prior_gradient

            return posterior, total_gradient

        log_likelihood = self.likelihood.compute(y)
        posterior = log_likelihood + log_prior
<<<<<<< HEAD
        total_gradient = dl + prior_gradient

        return posterior, total_gradient


class LogPosterior(BaseCost):
    """
    The Log Posterior for a given problem.

    Computes the log posterior which is the sum of the log
    likelihood and the log prior.

    Inherits all parameters and attributes from ``BaseCost``.
    """

    def __init__(self, log_likelihood, log_prior=None):
        super().__init__(problem=log_likelihood.problem)

        # Store the likelihood and prior
        self._log_likelihood = log_likelihood
        self._prior = log_prior
        if self._prior is None:
            try:
                self._prior = log_likelihood.problem.parameters.priors()
            except Exception as e:
                raise ValueError(
                    f"An error occurred when constructing the Prior class: {e}"
                ) from e

    def compute(self, inputs: Inputs) -> float:
        """
        Calculate the posterior cost for a given set of parameters.

        Parameters
        ----------
        x : array-like
            The parameters for which to evaluate the cost.
        grad : array-like, optional
            An array to store the gradient of the cost function with respect
            to the parameters.

        Returns
        -------
        float
            The posterior cost.
        """
        log_prior = self._prior(inputs)

        if not np.isfinite(log_prior).any():
            return log_prior

        if self._has_separable_problem:
            self._log_likelihood.y = self.y
        log_likelihood = self._log_likelihood.compute(inputs)

        return log_likelihood + log_prior

    def computeS1(self, inputs: Inputs) -> tuple[float, np.ndarray]:
        """
        Compute the posterior with respect to the parameters.
        The method passes the likelihood gradient to the optimiser without modification.

        Parameters
        ----------
        x : array-like
            The parameters for which to compute the cost and gradient.

        Returns
        -------
        tuple
            A tuple containing the cost and the gradient. The cost is a float,
            and the gradient is an array-like of the same length as `x`.

        Raises
        ------
        ValueError
            If an error occurs during the calculation of the cost or gradient.
        """
        prior, dp = self._prior.logpdfS1(inputs)
        if not np.isfinite(prior):
            return prior, dp
        if self._has_separable_problem:
            self._log_likelihood.y, self._log_likelihood.dy = (self.y, self.dy)
        likelihood, dl = self._log_likelihood.computeS1(inputs)
        return prior + likelihood, dp + dl

    def prior(self):
        """
        Return the prior object.

        Returns
        -------
        object
            The prior object.
        """
        return self._prior

    def likelihood(self):
        """
        Returns the likelihood.

        Returns
        -------
        object
            The likelihood object.
        """
        return self._log_likelihood
=======
        return posterior
>>>>>>> 8cada6fa
<|MERGE_RESOLUTION|>--- conflicted
+++ resolved
@@ -289,10 +289,7 @@
 
         log_likelihood = self.likelihood.compute(y)
         posterior = log_likelihood + log_prior
-<<<<<<< HEAD
-        total_gradient = dl + prior_gradient
-
-        return posterior, total_gradient
+        return posterior
 
 
 class LogPosterior(BaseCost):
@@ -319,7 +316,12 @@
                     f"An error occurred when constructing the Prior class: {e}"
                 ) from e
 
-    def compute(self, inputs: Inputs) -> float:
+    def compute(
+        self,
+        y: dict,
+        dy: np.ndarray = None,
+        calculate_grad: bool = False,
+    ) -> Union[float, tuple[float, np.ndarray]]:
         """
         Calculate the posterior cost for a given set of parameters.
 
@@ -336,45 +338,30 @@
         float
             The posterior cost.
         """
-        log_prior = self._prior(inputs)
+        # Verify we have dy if calculate_grad is True
+        self.verify_args(dy, calculate_grad)
+
+        if calculate_grad:
+            log_prior, dp = self._prior.logpdfS1(self.parameters.current_value())
+        else:
+            log_prior = self._prior.logpdf(self.parameters.current_value())
 
         if not np.isfinite(log_prior).any():
-            return log_prior
-
-        if self._has_separable_problem:
-            self._log_likelihood.y = self.y
-        log_likelihood = self._log_likelihood.compute(inputs)
-
-        return log_likelihood + log_prior
-
-    def computeS1(self, inputs: Inputs) -> tuple[float, np.ndarray]:
-        """
-        Compute the posterior with respect to the parameters.
-        The method passes the likelihood gradient to the optimiser without modification.
-
-        Parameters
-        ----------
-        x : array-like
-            The parameters for which to compute the cost and gradient.
-
-        Returns
-        -------
-        tuple
-            A tuple containing the cost and the gradient. The cost is a float,
-            and the gradient is an array-like of the same length as `x`.
-
-        Raises
-        ------
-        ValueError
-            If an error occurs during the calculation of the cost or gradient.
-        """
-        prior, dp = self._prior.logpdfS1(inputs)
-        if not np.isfinite(prior):
-            return prior, dp
-        if self._has_separable_problem:
-            self._log_likelihood.y, self._log_likelihood.dy = (self.y, self.dy)
-        likelihood, dl = self._log_likelihood.computeS1(inputs)
-        return prior + likelihood, dp + dl
+            return (-np.inf, -self.grad_fail) if calculate_grad else -np.inf
+
+        if calculate_grad:
+            log_likelihood, dl = self._log_likelihood.compute(
+                y, dy, calculate_grad=True
+            )
+
+            posterior = log_likelihood + log_prior
+            total_gradient = dl + dp
+
+            return posterior, total_gradient
+
+        log_likelihood = self._log_likelihood.compute(y)
+        posterior = log_likelihood + log_prior
+        return posterior
 
     def prior(self):
         """
@@ -396,7 +383,4 @@
         object
             The likelihood object.
         """
-        return self._log_likelihood
-=======
-        return posterior
->>>>>>> 8cada6fa
+        return self._log_likelihood