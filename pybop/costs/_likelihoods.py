--- conflicted
+++ resolved
@@ -104,11 +104,7 @@
     def __init__(
         self,
         problem: BaseProblem,
-<<<<<<< HEAD
         sigma0: Union[float, list[float], list[Parameter]] = 1e-2,
-=======
-        sigma0: Union[float, list[float], list[Parameter]] = 0.02,
->>>>>>> 67a0432d
         dsigma_scale: float = 1.0,
     ):
         super().__init__(problem)
