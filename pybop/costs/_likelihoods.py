--- conflicted
+++ resolved
@@ -103,16 +103,12 @@
                 dl = self._dl * np.ones(self.n_parameters)
                 return -likelihood, -dl
 
-<<<<<<< HEAD
-        r = np.array(
+        r = np.asarray(
             [
                 self._target[signal] - self._current_prediction[signal]
                 for signal in self.signal
             ]
         )
-=======
-        r = np.asarray([self._target[signal] - y[signal] for signal in self.signal])
->>>>>>> b49ede48
         likelihood = self._evaluate(x)
         dl = np.sum(
             (self.sigma2 * np.sum((r * self._current_sensitivities.T), axis=2)), axis=1
