from typing import List, Tuple, Union

import numpy as np

from pybop.costs.base_cost import BaseCost
from pybop.models.base_model import Inputs
<<<<<<< HEAD
from pybop.parameters.parameter import Parameter, Parameters
from pybop.parameters.priors import Uniform
from pybop.problems.base_problem import BaseProblem
=======
>>>>>>> 5fc94d8d


class BaseLikelihood(BaseCost):
    """
    Base class for likelihoods
    """

    def __init__(self, problem: BaseProblem):
        super(BaseLikelihood, self).__init__(problem)
        self.n_time_data = problem.n_time_data
        self.n_outputs = self.n_outputs or None


class GaussianLogLikelihoodKnownSigma(BaseLikelihood):
    """
    This class represents a Gaussian Log Likelihood with a known sigma,
    which assumes that the data follows a Gaussian distribution and computes
    the log-likelihood of observed data under this assumption.

    Parameters
    ----------
    sigma0 : scalar or array
        Initial standard deviation around ``x0``. Either a scalar value (one
        standard deviation for all coordinates) or an array with one entry
        per dimension.
    """

    def __init__(self, problem: BaseProblem, sigma0: Union[List[float], float]):
        super(GaussianLogLikelihoodKnownSigma, self).__init__(problem)
        sigma0 = self.check_sigma0(sigma0)
        self.sigma2 = sigma0**2
        self._offset = -0.5 * self.n_time_data * np.log(2 * np.pi * self.sigma2)
        self._multip = -1 / (2.0 * self.sigma2)
        self._dl = np.ones(self.n_parameters)

    def _evaluate(self, inputs: Inputs, grad: Union[None, np.ndarray] = None) -> float:
        """
        Evaluates the Gaussian log-likelihood for the given parameters with known sigma.
        """
<<<<<<< HEAD
        y = self.problem.evaluate(inputs)
        if any(
            len(y.get(key, [])) != len(self._target.get(key, [])) for key in self.signal
        ):
            return -np.inf  # prediction length doesn't match target

        e = np.sum(
=======
        if sigma is None:
            raise ValueError(
                "The GaussianLogLikelihoodKnownSigma cost requires sigma to be "
                + "either a scalar value or an array with one entry per dimension."
            )

        if not isinstance(sigma, np.ndarray):
            sigma = np.asarray(sigma)

        if not np.issubdtype(sigma.dtype, np.number):
            raise ValueError("Sigma must contain only numeric values")

        if np.any(sigma <= 0):
            raise ValueError("Sigma must be positive")
        else:
            self.sigma = sigma

    def get_sigma(self):
        """
        Getter for sigma parameter
        """
        return self.sigma

    def _evaluate(self, inputs: Inputs, grad=None):
        """
        Calls the problem.evaluate method and calculates
        the log-likelihood
        """
        y = self.problem.evaluate(inputs)

        for key in self.signal:
            if len(y.get(key, [])) != len(self._target.get(key, [])):
                return -np.float64(np.inf)  # prediction doesn't match target

        e = np.asarray(
>>>>>>> 5fc94d8d
            [
                np.sum(
                    self._offset
                    + self._multip * np.sum((self._target[signal] - y[signal]) ** 2)
                )
                for signal in self.signal
            ]
        )

        return e if self.n_outputs != 1 else e.item()

<<<<<<< HEAD
    def _evaluateS1(self, inputs: Inputs) -> Tuple[float, np.ndarray]:
=======
    def _evaluateS1(self, inputs: Inputs, grad=None):
>>>>>>> 5fc94d8d
        """
        Calls the problem.evaluateS1 method and calculates the log-likelihood and gradient.
        """
        y, dy = self.problem.evaluateS1(inputs)
<<<<<<< HEAD

        if any(
            len(y.get(key, [])) != len(self._target.get(key, [])) for key in self.signal
        ):
            return -np.inf, -self._dl
=======
>>>>>>> 5fc94d8d

        likelihood = self._evaluate(inputs)

<<<<<<< HEAD
        r = np.array([self._target[signal] - y[signal] for signal in self.signal])
        dl = np.sum((np.sum((r * dy.T), axis=2) / self.sigma2), axis=1)

=======
        r = np.asarray([self._target[signal] - y[signal] for signal in self.signal])
        likelihood = self._evaluate(inputs)
        dl = np.sum((self.sigma2 * np.sum((r * dy.T), axis=2)), axis=1)
>>>>>>> 5fc94d8d
        return likelihood, dl

    def check_sigma0(self, sigma0: Union[np.ndarray, float]):
        """
        Check the validity of sigma0.
        """
        sigma0 = np.asarray(sigma0, dtype=float)
        if not np.all(sigma0 > 0):
            raise ValueError("Sigma0 must be positive")
        if np.shape(sigma0) not in [(), (1,), (self.n_outputs,)]:
            raise ValueError(
                "sigma0 must be either a scalar value (one standard deviation for "
                + "all coordinates) or an array with one entry per dimension."
            )
        return sigma0


class GaussianLogLikelihood(BaseLikelihood):
    """
    This class represents a Gaussian Log Likelihood, which assumes that the
    data follows a Gaussian distribution and computes the log-likelihood of
    observed data under this assumption.

    Attributes
    ----------
    _logpi : float
        Precomputed offset value for the log-likelihood function.
    """

    def __init__(
        self,
        problem: BaseProblem,
        sigma0=0.002,
        dsigma_scale=None,
    ):
        super(GaussianLogLikelihood, self).__init__(problem)

        # Add the standard deviation(s) to the parameters object
        if not isinstance(sigma0, List):
            sigma0 = [sigma0]
        if len(sigma0) != self.n_outputs:
            sigma0 = np.pad(
                sigma0,
                (0, max(0, self.n_outputs - len(sigma0))),
                constant_values=sigma0[-1],
            )

        self.sigma = Parameters()
        for i, s0 in enumerate(sigma0):
            if isinstance(s0, Parameter):
                self.sigma.add(s0)
            elif isinstance(s0, float):
                self.sigma.add(
                    Parameter(
                        f"Sigma for output {i+1}",
                        initial_value=s0,
                        prior=Uniform(0.5 * s0, 1.5 * s0),
                    ),
                )
            else:
                raise TypeError(
                    "Expected sigma0 to contain Parameter objects or numeric values. "
                    + f"Received {type(s0)}"
                )
        self.parameters.join(self.sigma)

        if dsigma_scale is None:
            self._dsigma_scale = sigma0
        else:
            self._dsigma_scale = dsigma_scale

        self._logpi = -0.5 * self.n_time_data * np.log(2 * np.pi)
        self._dl = np.ones(self.n_parameters)

    @property
    def dsigma_scale(self):
        """
        Scaling factor for the dsigma term in the gradient calculation.
        """
        return self._dsigma_scale

    @dsigma_scale.setter
    def dsigma_scale(self, new_value):
        if new_value < 0:
            raise ValueError("dsigma_scale must be non-negative")
        self._dsigma_scale = new_value

<<<<<<< HEAD
    def _evaluate(self, inputs: Inputs, grad: Union[None, np.ndarray] = None) -> float:
=======
    def _evaluate(self, inputs: Inputs, grad=None):
>>>>>>> 5fc94d8d
        """
        Evaluates the Gaussian log-likelihood for the given parameters.

        Parameters
        ----------
        inputs : Inputs
            The parameters for which to evaluate the log-likelihood, including the `n_outputs`
            standard deviations of the Gaussian distributions.

        Returns
        -------
        float
            The log-likelihood value, or -inf if the standard deviations are non-positive.
        """
<<<<<<< HEAD
        self.parameters.update(values=list(inputs.values()))
=======
        sigma = np.asarray([0.002])  # TEMPORARY WORKAROUND
>>>>>>> 5fc94d8d

        sigma = self.sigma.current_value()
        if np.any(sigma <= 0):
            return -np.inf

<<<<<<< HEAD
        problem_inputs = self.problem.parameters.as_dict()
        y = self.problem.evaluate(problem_inputs)
        if any(
            len(y.get(key, [])) != len(self._target.get(key, [])) for key in self.signal
        ):
            return -np.inf  # prediction length doesn't match target

        e = np.sum(
=======
        y = self.problem.evaluate(inputs)

        for key in self.signal:
            if len(y.get(key, [])) != len(self._target.get(key, [])):
                return -np.float64(np.inf)  # prediction doesn't match target

        e = np.asarray(
>>>>>>> 5fc94d8d
            [
                np.sum(
                    self._logpi
                    - self.n_time_data * np.log(sigma)
                    - np.sum((self._target[signal] - y[signal]) ** 2) / (2.0 * sigma**2)
                )
                for signal in self.signal
            ]
        )

        return e if self.n_outputs != 1 else e.item()

<<<<<<< HEAD
    def _evaluateS1(self, inputs: Inputs) -> Tuple[float, np.ndarray]:
=======
    def _evaluateS1(self, inputs: Inputs, grad=None):
>>>>>>> 5fc94d8d
        """
        Calls the problem.evaluateS1 method and calculates the log-likelihood.

        Parameters
        ----------
        inputs : Inputs
            The parameters for which to evaluate the log-likelihood.

        Returns
        -------
        Tuple[float, np.ndarray]
            The log-likelihood and its gradient.
        """
<<<<<<< HEAD
        self.parameters.update(values=list(inputs.values()))
=======
        sigma = np.asarray([0.002])  # TEMPORARY WORKAROUND
>>>>>>> 5fc94d8d

        sigma = self.sigma.current_value()
        if np.any(sigma <= 0):
            return -np.inf, -self._dl

<<<<<<< HEAD
        problem_inputs = self.problem.parameters.as_dict()
        y, dy = self.problem.evaluateS1(problem_inputs)
        if any(
            len(y.get(key, [])) != len(self._target.get(key, [])) for key in self.signal
        ):
            return -np.inf, -self._dl

        likelihood = self._evaluate(inputs)

        r = np.array([self._target[signal] - y[signal] for signal in self.signal])
        dl = np.sum((np.sum((r * dy.T), axis=2) / (sigma**2)), axis=1)
        dsigma = (
            -self.n_time_data / sigma + np.sum(r**2, axis=1) / (sigma**3)
        ) / self._dsigma_scale
=======
        y, dy = self.problem.evaluateS1(inputs)
        for key in self.signal:
            if len(y.get(key, [])) != len(self._target.get(key, [])):
                likelihood = np.float64(np.inf)
                dl = self._dl * np.ones(self.n_parameters)
                return -likelihood, -dl

        r = np.asarray([self._target[signal] - y[signal] for signal in self.signal])
        likelihood = self._evaluate(inputs)
        dl = sigma ** (-2.0) * np.sum((r * dy.T), axis=2)
        dsigma = -self.n_time_data / sigma + sigma**-(3.0) * np.sum(r**2, axis=1)
>>>>>>> 5fc94d8d
        dl = np.concatenate((dl.flatten(), dsigma))

        return likelihood, dl


class MAP(BaseLikelihood):
    """
    Maximum a posteriori cost function.

    Computes the maximum a posteriori cost function, which is the sum of the
    log likelihood and the log prior. The goal of maximising is achieved by
    setting minimising = False in the optimiser settings.

    Inherits all parameters and attributes from ``BaseLikelihood``.

    """

    def __init__(self, problem, likelihood, sigma0=None):
        super(MAP, self).__init__(problem)
        self.sigma0 = sigma0
        if self.sigma0 is None:
            self.sigma0 = []
            for param in self.problem.parameters:
                self.sigma0.append(param.prior.sigma)

        try:
            self.likelihood = likelihood(problem=self.problem, sigma0=self.sigma0)
        except Exception as e:
            raise ValueError(
                f"An error occurred when constructing the Likelihood class: {e}"
            )

        if hasattr(self, "likelihood") and not isinstance(
            self.likelihood, BaseLikelihood
        ):
            raise ValueError(f"{self.likelihood} must be a subclass of BaseLikelihood")

    def _evaluate(self, inputs: Inputs, grad=None) -> float:
        """
        Calculate the maximum a posteriori cost for a given set of parameters.

        Parameters
        ----------
        inputs : Inputs
            The parameters for which to evaluate the cost.
        grad : array-like, optional
            An array to store the gradient of the cost function with respect
            to the parameters.

        Returns
        -------
        float
            The maximum a posteriori cost.
        """
        log_likelihood = self.likelihood.evaluate(inputs)
        log_prior = sum(
            param.prior.logpdf(inputs[param.name]) for param in self.problem.parameters
        )

        posterior = log_likelihood + log_prior
        return posterior

    def _evaluateS1(self, inputs: Inputs) -> Tuple[float, np.ndarray]:
        """
        Compute the maximum a posteriori with respect to the parameters.
        The method passes the likelihood gradient to the optimiser without modification.

        Parameters
        ----------
        inputs : Inputs
            The parameters for which to compute the cost and gradient.

        Returns
        -------
        tuple
            A tuple containing the cost and the gradient. The cost is a float,
            and the gradient is an array-like of the same length as `x`.

        Raises
        ------
        ValueError
            If an error occurs during the calculation of the cost or gradient.
        """
        log_likelihood, dl = self.likelihood.evaluateS1(inputs)
        log_prior = sum(
            param.prior.logpdf(inputs[param.name]) for param in self.problem.parameters
        )

        # Compute a finite difference approximation of the gradient of the log prior
        delta = 1e-3
        dl_prior_approx = [
            (
                param.prior.logpdf(inputs[param.name] * (1 + delta))
                - param.prior.logpdf(inputs[param.name] * (1 - delta))
            )
            / (2 * delta * inputs[param.name] + np.finfo(float).eps)
            for param in self.problem.parameters
        ]

        posterior = log_likelihood + log_prior
        return posterior, dl + dl_prior_approx<|MERGE_RESOLUTION|>--- conflicted
+++ resolved
@@ -4,12 +4,9 @@
 
 from pybop.costs.base_cost import BaseCost
 from pybop.models.base_model import Inputs
-<<<<<<< HEAD
 from pybop.parameters.parameter import Parameter, Parameters
 from pybop.parameters.priors import Uniform
 from pybop.problems.base_problem import BaseProblem
-=======
->>>>>>> 5fc94d8d
 
 
 class BaseLikelihood(BaseCost):
@@ -49,7 +46,6 @@
         """
         Evaluates the Gaussian log-likelihood for the given parameters with known sigma.
         """
-<<<<<<< HEAD
         y = self.problem.evaluate(inputs)
         if any(
             len(y.get(key, [])) != len(self._target.get(key, [])) for key in self.signal
@@ -57,43 +53,6 @@
             return -np.inf  # prediction length doesn't match target
 
         e = np.sum(
-=======
-        if sigma is None:
-            raise ValueError(
-                "The GaussianLogLikelihoodKnownSigma cost requires sigma to be "
-                + "either a scalar value or an array with one entry per dimension."
-            )
-
-        if not isinstance(sigma, np.ndarray):
-            sigma = np.asarray(sigma)
-
-        if not np.issubdtype(sigma.dtype, np.number):
-            raise ValueError("Sigma must contain only numeric values")
-
-        if np.any(sigma <= 0):
-            raise ValueError("Sigma must be positive")
-        else:
-            self.sigma = sigma
-
-    def get_sigma(self):
-        """
-        Getter for sigma parameter
-        """
-        return self.sigma
-
-    def _evaluate(self, inputs: Inputs, grad=None):
-        """
-        Calls the problem.evaluate method and calculates
-        the log-likelihood
-        """
-        y = self.problem.evaluate(inputs)
-
-        for key in self.signal:
-            if len(y.get(key, [])) != len(self._target.get(key, [])):
-                return -np.float64(np.inf)  # prediction doesn't match target
-
-        e = np.asarray(
->>>>>>> 5fc94d8d
             [
                 np.sum(
                     self._offset
@@ -105,35 +64,22 @@
 
         return e if self.n_outputs != 1 else e.item()
 
-<<<<<<< HEAD
     def _evaluateS1(self, inputs: Inputs) -> Tuple[float, np.ndarray]:
-=======
-    def _evaluateS1(self, inputs: Inputs, grad=None):
->>>>>>> 5fc94d8d
         """
         Calls the problem.evaluateS1 method and calculates the log-likelihood and gradient.
         """
         y, dy = self.problem.evaluateS1(inputs)
-<<<<<<< HEAD
 
         if any(
             len(y.get(key, [])) != len(self._target.get(key, [])) for key in self.signal
         ):
             return -np.inf, -self._dl
-=======
->>>>>>> 5fc94d8d
 
         likelihood = self._evaluate(inputs)
 
-<<<<<<< HEAD
-        r = np.array([self._target[signal] - y[signal] for signal in self.signal])
+        r = np.asarray([self._target[signal] - y[signal] for signal in self.signal])
         dl = np.sum((np.sum((r * dy.T), axis=2) / self.sigma2), axis=1)
 
-=======
-        r = np.asarray([self._target[signal] - y[signal] for signal in self.signal])
-        likelihood = self._evaluate(inputs)
-        dl = np.sum((self.sigma2 * np.sum((r * dy.T), axis=2)), axis=1)
->>>>>>> 5fc94d8d
         return likelihood, dl
 
     def check_sigma0(self, sigma0: Union[np.ndarray, float]):
@@ -221,11 +167,7 @@
             raise ValueError("dsigma_scale must be non-negative")
         self._dsigma_scale = new_value
 
-<<<<<<< HEAD
     def _evaluate(self, inputs: Inputs, grad: Union[None, np.ndarray] = None) -> float:
-=======
-    def _evaluate(self, inputs: Inputs, grad=None):
->>>>>>> 5fc94d8d
         """
         Evaluates the Gaussian log-likelihood for the given parameters.
 
@@ -240,17 +182,12 @@
         float
             The log-likelihood value, or -inf if the standard deviations are non-positive.
         """
-<<<<<<< HEAD
         self.parameters.update(values=list(inputs.values()))
-=======
-        sigma = np.asarray([0.002])  # TEMPORARY WORKAROUND
->>>>>>> 5fc94d8d
 
         sigma = self.sigma.current_value()
         if np.any(sigma <= 0):
             return -np.inf
 
-<<<<<<< HEAD
         problem_inputs = self.problem.parameters.as_dict()
         y = self.problem.evaluate(problem_inputs)
         if any(
@@ -259,15 +196,6 @@
             return -np.inf  # prediction length doesn't match target
 
         e = np.sum(
-=======
-        y = self.problem.evaluate(inputs)
-
-        for key in self.signal:
-            if len(y.get(key, [])) != len(self._target.get(key, [])):
-                return -np.float64(np.inf)  # prediction doesn't match target
-
-        e = np.asarray(
->>>>>>> 5fc94d8d
             [
                 np.sum(
                     self._logpi
@@ -280,11 +208,7 @@
 
         return e if self.n_outputs != 1 else e.item()
 
-<<<<<<< HEAD
     def _evaluateS1(self, inputs: Inputs) -> Tuple[float, np.ndarray]:
-=======
-    def _evaluateS1(self, inputs: Inputs, grad=None):
->>>>>>> 5fc94d8d
         """
         Calls the problem.evaluateS1 method and calculates the log-likelihood.
 
@@ -298,17 +222,12 @@
         Tuple[float, np.ndarray]
             The log-likelihood and its gradient.
         """
-<<<<<<< HEAD
         self.parameters.update(values=list(inputs.values()))
-=======
-        sigma = np.asarray([0.002])  # TEMPORARY WORKAROUND
->>>>>>> 5fc94d8d
 
         sigma = self.sigma.current_value()
         if np.any(sigma <= 0):
             return -np.inf, -self._dl
 
-<<<<<<< HEAD
         problem_inputs = self.problem.parameters.as_dict()
         y, dy = self.problem.evaluateS1(problem_inputs)
         if any(
@@ -318,24 +237,11 @@
 
         likelihood = self._evaluate(inputs)
 
-        r = np.array([self._target[signal] - y[signal] for signal in self.signal])
+        r = np.asarray([self._target[signal] - y[signal] for signal in self.signal])
         dl = np.sum((np.sum((r * dy.T), axis=2) / (sigma**2)), axis=1)
         dsigma = (
             -self.n_time_data / sigma + np.sum(r**2, axis=1) / (sigma**3)
         ) / self._dsigma_scale
-=======
-        y, dy = self.problem.evaluateS1(inputs)
-        for key in self.signal:
-            if len(y.get(key, [])) != len(self._target.get(key, [])):
-                likelihood = np.float64(np.inf)
-                dl = self._dl * np.ones(self.n_parameters)
-                return -likelihood, -dl
-
-        r = np.asarray([self._target[signal] - y[signal] for signal in self.signal])
-        likelihood = self._evaluate(inputs)
-        dl = sigma ** (-2.0) * np.sum((r * dy.T), axis=2)
-        dsigma = -self.n_time_data / sigma + sigma**-(3.0) * np.sum(r**2, axis=1)
->>>>>>> 5fc94d8d
         dl = np.concatenate((dl.flatten(), dsigma))
 
         return likelihood, dl
