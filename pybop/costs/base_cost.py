from pybop import BaseProblem
import numpy as np


class BaseCost:
    """
    Base class for defining cost functions.

    This class is intended to be subclassed to create specific cost functions
    for evaluating model predictions against a set of data. The cost function
    quantifies the goodness-of-fit between the model predictions and the
    observed data, with a lower cost value indicating a better fit.

    Parameters
    ----------
    problem : object
        A problem instance containing the data and functions necessary for
        evaluating the cost function.
    _target : array-like
        An array containing the target data to fit.
    x0 : array-like
        The initial guess for the model parameters.
    bounds : tuple
        The bounds for the model parameters.
    sigma0 : scalar or array
        Initial standard deviation around ``x0``. Either a scalar value (one
        standard deviation for all coordinates) or an array with one entry
        per dimension. Not all methods will use this information.
    _n_parameters : int
        The number of parameters in the model.
    n_outputs : int
        The number of outputs in the model.
    """

    def __init__(self, problem=None, sigma=None):
        self.problem = problem
        self.x0 = None
        self.bounds = None
        self.sigma0 = sigma
        self._minimising = True
        if isinstance(self.problem, BaseProblem):
            self._target = problem._target
            self.parameters = problem.parameters
            self.x0 = problem.x0
            self.bounds = problem.bounds
            self.n_outputs = problem.n_outputs
<<<<<<< HEAD
            self.signal = problem.signal
=======
            self._n_parameters = problem.n_parameters
            self.sigma0 = sigma or problem.sigma0 or np.zeros(self._n_parameters)

    @property
    def n_parameters(self):
        return self._n_parameters
>>>>>>> 6c6494aa

    def __call__(self, x, grad=None):
        """
        Call the evaluate function for a given set of parameters.
        """
        return self.evaluate(x, grad)

    def evaluate(self, x, grad=None):
        """
        Call the evaluate function for a given set of parameters.

        Parameters
        ----------
        x : array-like
            The parameters for which to evaluate the cost.
        grad : array-like, optional
            An array to store the gradient of the cost function with respect
            to the parameters.

        Returns
        -------
        float
            The calculated cost function value.

        Raises
        ------
        ValueError
            If an error occurs during the calculation of the cost.
        """
        try:
            if self._minimising:
                return self._evaluate(x, grad)
            else:  # minimise the negative cost
                return -self._evaluate(x, grad)

        except NotImplementedError as e:
            raise e

        except Exception as e:
            raise ValueError(f"Error in cost calculation: {e}")

    def _evaluate(self, x, grad=None):
        """
        Calculate the cost function value for a given set of parameters.

        This method must be implemented by subclasses.

        Parameters
        ----------
        x : array-like
            The parameters for which to evaluate the cost.
        grad : array-like, optional
            An array to store the gradient of the cost function with respect
            to the parameters.

        Returns
        -------
        float
            The calculated cost function value.

        Raises
        ------
        NotImplementedError
            If the method has not been implemented by the subclass.
        """
        raise NotImplementedError

    def evaluateS1(self, x):
        """
        Call _evaluateS1 for a given set of parameters.

        Parameters
        ----------
        x : array-like
            The parameters for which to compute the cost and gradient.

        Returns
        -------
        tuple
            A tuple containing the cost and the gradient. The cost is a float,
            and the gradient is an array-like of the same length as `x`.

        Raises
        ------
        ValueError
            If an error occurs during the calculation of the cost or gradient.
        """
        try:
            if self._minimising:
                return self._evaluateS1(x)
            else:  # minimise the negative cost
                L, dl = self._evaluateS1(x)
                return -L, -dl

        except NotImplementedError as e:
            raise e

        except Exception as e:
            raise ValueError(f"Error in cost calculation: {e}")

    def _evaluateS1(self, x):
        """
        Compute the cost and its gradient with respect to the parameters.

        Parameters
        ----------
        x : array-like
            The parameters for which to compute the cost and gradient.

        Returns
        -------
        tuple
            A tuple containing the cost and the gradient. The cost is a float,
            and the gradient is an array-like of the same length as `x`.

        Raises
        ------
        NotImplementedError
            If the method has not been implemented by the subclass.
        """
        raise NotImplementedError<|MERGE_RESOLUTION|>--- conflicted
+++ resolved
@@ -44,16 +44,13 @@
             self.x0 = problem.x0
             self.bounds = problem.bounds
             self.n_outputs = problem.n_outputs
-<<<<<<< HEAD
             self.signal = problem.signal
-=======
             self._n_parameters = problem.n_parameters
             self.sigma0 = sigma or problem.sigma0 or np.zeros(self._n_parameters)
 
     @property
     def n_parameters(self):
         return self._n_parameters
->>>>>>> 6c6494aa
 
     def __call__(self, x, grad=None):
         """
