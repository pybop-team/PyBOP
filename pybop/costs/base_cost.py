--- conflicted
+++ resolved
@@ -17,77 +17,9 @@
 
     def __call__(
         self,
-<<<<<<< HEAD
-        inputs: Union[Inputs, list, np.ndarray],
-        calculate_grad: bool = False,
-    ) -> Union[float, list, tuple[float, np.ndarray], list[tuple[float, np.ndarray]]]:
-        """
-        Compute cost and optional gradient for given input parameters.
-
-        Parameters
-        ----------
-        inputs : Union[Inputs, list, np.ndarray]
-            Input parameters for cost computation. Supports list-like evaluation of
-            multiple input values, shaped [N,M] where N is the number of input positions
-            to evaluate and M is the number of inputs for the underlying model (i.e. parameters).
-        calculate_grad : bool, default=False
-            If True, both the cost and gradient will be computed. Otherwise, only the
-            cost is computed.
-
-        Returns
-        -------
-        Union[float, list, tuple[float, np.ndarray], list[tuple[float, np.ndarray]]]
-            - Single input, no gradient: float
-            - Multiple inputs, no gradient: list[float]
-            - Single input with gradient: tuple[float, np.ndarray]
-            - Multiple inputs with gradient: list[tuple[float, np.ndarray]]
-        """
-        # Convert dict to list for sequential computations
-        if isinstance(inputs, dict):
-            inputs = list(inputs.values())
-        inputs_list = np.atleast_2d(inputs)
-
-        results = []
-        for inputs in inputs_list:
-            result = self.single_call(inputs, calculate_grad=calculate_grad)
-            results.append(result)
-
-        return results[0] if len(inputs_list) == 1 else results
-
-    def single_call(
-        self,
-        inputs: Union[Inputs, np.ndarray],
-        calculate_grad: bool,
-    ) -> Union[float, tuple[float, np.ndarray]]:
-        """Evaluate the cost and (optionally) the gradient for a single set of inputs."""
-        model_inputs = self.parameters.verify(inputs)
-        self.parameters.update(values=list(model_inputs.values()))
-
-        if (
-            calculate_grad
-            and self.problem is not None
-            and self.problem.model is not None
-        ):
-            calculate_grad = self.problem.model.check_sensitivities_available()
-
-        y = self.DeferredPrediction
-        dy = self.DeferredPrediction if calculate_grad else None
-
-        if self._has_separable_problem:
-            if calculate_grad:
-                y, dy = self.problem.evaluateS1(self.problem.parameters.as_dict())
-                return self.compute(y, dy=dy)
-
-            y = self.problem.evaluate(self.problem.parameters.as_dict())
-
-        return self.compute(y, dy=dy)
-
-    def compute(self, y: dict, dy: Optional[np.ndarray]):
-=======
         r: np.ndarray,
         dy: np.ndarray | None = None,
     ) -> float | tuple[float, np.ndarray]:
->>>>>>> 643181c2
         """
         Computes the cost function for the given residuals.
 
