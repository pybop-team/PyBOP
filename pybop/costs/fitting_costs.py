from typing import Optional, Union

import numpy as np

from pybop.costs.base_cost import BaseCost
from pybop.observers.observer import Observer


class FittingCost(BaseCost):
    """
    Overwrites and extends `BaseCost` class for fitting-type cost functions.

    This class is intended to be subclassed to create specific cost functions
    for evaluating model predictions against a set of data. The cost function
    quantifies the goodness-of-fit between the model predictions and the
    observed data, with a lower cost value indicating a better fit.

    Additional Parameters
    ---------------------
<<<<<<< HEAD
    weighting : Union[str, np.ndarray], optional
=======
    weighting : Union[str, np.ndarray], optional, optional
>>>>>>> c7b5d722
        The type of weighting to use when taking the sum or mean of the error
        measure.
    """

    def __init__(self, problem, weighting: Union[str, np.ndarray] = None):
        super().__init__(problem)
<<<<<<< HEAD
        self.weighting = None

        if weighting == "equal" or weighting is None:
=======
        self.domain_data = None
        self.weighting = None

        if self.problem is not None:
            self.domain_data = self.problem.domain_data
            self.n_domain_data = len(self.domain_data)
            if (
                weighting is None
                and np.all(self.domain_data[1:] > self.domain_data[:-1])
                and self.problem.domain != "Frequency [Hz]"
            ):
                weighting = "domain"

        if weighting is None:
>>>>>>> c7b5d722
            self.weighting = 1.0
        elif weighting == "domain":
            # Normalise the residuals by the domain spacing (for a uniform domain,
            # this is the same as a uniform weighting)
<<<<<<< HEAD
            domain_data = self.problem.domain_data
            n_domain_data = len(domain_data)
            domain_spacing = domain_data[1:] - domain_data[:-1]
=======
            domain_spacing = self.domain_data[1:] - self.domain_data[:-1]
>>>>>>> c7b5d722
            self.weighting = (
                np.concatenate(
                    (
                        [domain_spacing[0]],
                        (domain_spacing[1:] + domain_spacing[:-1]) / 2,
                        [domain_spacing[-1]],
                    )
                )
<<<<<<< HEAD
                * (n_domain_data - 1)
                / (domain_data[-1] - domain_data[0])
=======
                * (self.n_domain_data - 1)
                / (self.domain_data[-1] - self.domain_data[0])
>>>>>>> c7b5d722
            )
        else:
            self.weighting = np.asarray(weighting)

    def compute(
        self,
        y: dict,
        dy: Optional[dict] = None,
    ) -> Union[float, tuple[float, np.ndarray]]:
        """
        Computes the cost function for the given predictions.

        Parameters
        ----------
        y : dict[str, np.ndarray[np.float64]]
            The dictionary of predictions with keys designating the signals for fitting.
        dy : dict[str, dict[str, np.ndarray]], optional
            The corresponding sensitivities to each parameter for each signal.
<<<<<<< HEAD
=======

        Returns
        -------
        np.float64 or tuple[np.float64, np.ndarray[np.float64]]
            If dy is not None, returns a tuple containing the cost (float) and the
            sensitivities with dimensions (len(parameters), len(signal), len(domain_data)),
            otherwise returns only the cost.
>>>>>>> c7b5d722
        """
        # Early return if the prediction is not verified
        if not self.verify_prediction(y):
            return (np.inf, self.grad_fail) if dy is not None else np.inf

        # Compute the residual for all signals
        r = np.asarray([y[signal] - self._target[signal] for signal in self.signal])

        # Extract the sensitivities for all signals and parameters
        if dy is not None:
<<<<<<< HEAD
            dy = self.stack_sensitivities(dy)
=======
            dy = self.compute_model_parameter_sensitivities(dy)
>>>>>>> c7b5d722

        return self._error_measure(r=r, dy=dy)

    def _error_measure(
        self,
        r: np.ndarray,
        dy: Optional[np.ndarray] = None,
    ) -> Union[float, tuple[float, np.ndarray]]:
        """
        Computes the cost function for the given predictions.

        Parameters
        ----------
        r : np.ndarray
            The residual difference between the model prediction and the target. The
            dimensions of r are (len(signal), len(domain_data)).
        dy : np.ndarray, optional
            The corresponding gradient with respect to the parameters for each signal.
            The dimensions of dy are (len(parameters), len(signal), len(domain_data)).

        Returns
        -------
        np.float64 or tuple[np.float64, np.ndarray[np.float64]]
            If dy is not None, returns a tuple containing the cost (float) and the
            gradient with dimensions (len(parameters), len(signal), len(domain_data)),
            otherwise returns only the cost.
        """
        raise NotImplementedError


class ObserverCost(BaseCost):
    """
    Observer cost function.

    Computes the cost function for an observer model, which is log likelihood
    of the data points given the model parameters.

    Inherits all parameters and attributes from ``BaseCost``.
    """

    def __init__(self, observer: Observer):
        super().__init__(problem=observer)
        self._observer = observer
        self._has_separable_problem = False

    def compute(
        self,
        y: dict,
        dy: Optional[np.ndarray] = None,
    ) -> float:
        """
        Computes the cost function for the given predictions.

        Parameters
        ----------
        y : dict
            The dictionary of predictions with keys designating the signals for fitting.
        dy : np.ndarray, optional
            The corresponding gradient with respect to the parameters for each signal.

        Returns
        -------
        float
            The observer cost (negative of the log likelihood).
        """
        inputs = self._parameters.as_dict()
        log_likelihood = self._observer.log_likelihood(
            self._target, self._observer.domain_data, inputs
        )
        return -log_likelihood<|MERGE_RESOLUTION|>--- conflicted
+++ resolved
@@ -17,48 +17,23 @@
 
     Additional Parameters
     ---------------------
-<<<<<<< HEAD
     weighting : Union[str, np.ndarray], optional
-=======
-    weighting : Union[str, np.ndarray], optional, optional
->>>>>>> c7b5d722
         The type of weighting to use when taking the sum or mean of the error
         measure.
     """
 
     def __init__(self, problem, weighting: Union[str, np.ndarray] = None):
         super().__init__(problem)
-<<<<<<< HEAD
         self.weighting = None
 
         if weighting == "equal" or weighting is None:
-=======
-        self.domain_data = None
-        self.weighting = None
-
-        if self.problem is not None:
-            self.domain_data = self.problem.domain_data
-            self.n_domain_data = len(self.domain_data)
-            if (
-                weighting is None
-                and np.all(self.domain_data[1:] > self.domain_data[:-1])
-                and self.problem.domain != "Frequency [Hz]"
-            ):
-                weighting = "domain"
-
-        if weighting is None:
->>>>>>> c7b5d722
             self.weighting = 1.0
         elif weighting == "domain":
             # Normalise the residuals by the domain spacing (for a uniform domain,
             # this is the same as a uniform weighting)
-<<<<<<< HEAD
             domain_data = self.problem.domain_data
             n_domain_data = len(domain_data)
             domain_spacing = domain_data[1:] - domain_data[:-1]
-=======
-            domain_spacing = self.domain_data[1:] - self.domain_data[:-1]
->>>>>>> c7b5d722
             self.weighting = (
                 np.concatenate(
                     (
@@ -67,13 +42,8 @@
                         [domain_spacing[-1]],
                     )
                 )
-<<<<<<< HEAD
                 * (n_domain_data - 1)
                 / (domain_data[-1] - domain_data[0])
-=======
-                * (self.n_domain_data - 1)
-                / (self.domain_data[-1] - self.domain_data[0])
->>>>>>> c7b5d722
             )
         else:
             self.weighting = np.asarray(weighting)
@@ -92,8 +62,6 @@
             The dictionary of predictions with keys designating the signals for fitting.
         dy : dict[str, dict[str, np.ndarray]], optional
             The corresponding sensitivities to each parameter for each signal.
-<<<<<<< HEAD
-=======
 
         Returns
         -------
@@ -101,7 +69,6 @@
             If dy is not None, returns a tuple containing the cost (float) and the
             sensitivities with dimensions (len(parameters), len(signal), len(domain_data)),
             otherwise returns only the cost.
->>>>>>> c7b5d722
         """
         # Early return if the prediction is not verified
         if not self.verify_prediction(y):
@@ -112,11 +79,7 @@
 
         # Extract the sensitivities for all signals and parameters
         if dy is not None:
-<<<<<<< HEAD
             dy = self.stack_sensitivities(dy)
-=======
-            dy = self.compute_model_parameter_sensitivities(dy)
->>>>>>> c7b5d722
 
         return self._error_measure(r=r, dy=dy)
 
