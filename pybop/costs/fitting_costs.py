import numpy as np

from pybop.costs.base_cost import BaseCost
from pybop.observers.observer import Observer
from pybop.parameters.parameter import Inputs


class RootMeanSquaredError(BaseCost):
    """
    Root mean square error cost function.

    Computes the root mean square error between model predictions and the target
    data, providing a measure of the differences between predicted values and
    observed values.

    Inherits all parameters and attributes from ``BaseCost``.

    """

    def __init__(self, problem):
        super().__init__(problem)

    def compute(self, inputs: Inputs):
        """
        Compute the cost and its gradient with respect to the parameters.

        This method only computes the cost, without calling the problem.evaluate().

        Parameters
        ----------
        inputs : Inputs
            The parameters for which to evaluate the cost.
        grad : array-like, optional
            An array to store the gradient of the cost function with respect
            to the parameters.

        Returns
        -------
        float
            The root mean square error.

        """
        if not self.verify_prediction(self.y):
            return np.inf

        e = np.asarray(
            [
                np.sqrt(np.mean(np.abs(self.y[signal] - self._target[signal]) ** 2))
                for signal in self.signal
            ]
        )

        return e.item() if self.n_outputs == 1 else np.sum(e)

    def computeS1(self, inputs: Inputs):
        """
        Compute the cost and its gradient with respect to the parameters.

        This method only computes the cost, without calling the problem.evaluateS1().

        Parameters
        ----------
        inputs : Inputs
            The parameters for which to compute the cost and gradient.

        Returns
        -------
        tuple
            A tuple containing the cost and the gradient. The cost is a float,
            and the gradient is an array-like of the same length as `inputs`.

        Raises
        ------
        ValueError
            If an error occurs during the calculation of the cost or gradient.
        """
        if not self.verify_prediction(self.y):
            return np.inf, self._de * np.ones(self.n_parameters)

        r = np.asarray(
            [self.y[signal] - self._target[signal] for signal in self.signal]
        )
        e = np.sqrt(np.mean(r**2, axis=1))
        de = np.mean((r * self.dy.T), axis=2) / (e + np.finfo(float).eps)

        if self.n_outputs == 1:
            return e.item(), de.flatten()
        else:
            return np.sum(e), np.sum(de, axis=1)


class SumSquaredError(BaseCost):
    """
    Sum of squared errors cost function.

    Computes the sum of the squares of the differences between model predictions
    and target data, which serves as a measure of the total error between the
    predicted and observed values.

    Inherits all parameters and attributes from ``BaseCost``.

    Additional Attributes
    ---------------------
    _de : float
        The gradient of the cost function to use if an error occurs during
        evaluation. Defaults to 1.0.

    """

    def __init__(self, problem):
        super().__init__(problem)

    def compute(self, inputs: Inputs):
        """
        Compute the cost and its gradient with respect to the parameters.

        This method only computes the cost, without calling the problem.evaluate().

        Parameters
        ----------
        inputs : Inputs
            The parameters for which to evaluate the cost.

        Returns
        -------
        float
            The Sum of Squared Error.
        """
        if not self.verify_prediction(self.y):
            return np.inf

        e = np.asarray(
            [
                np.sum(np.abs(self.y[signal] - self._target[signal]) ** 2)
                for signal in self.signal
            ]
        )

        return e.item() if self.n_outputs == 1 else np.sum(e)

    def computeS1(self, inputs: Inputs):
        """
        Compute the cost and its gradient with respect to the parameters.

        This method only computes the cost, without calling the problem.evaluateS1().

        Parameters
        ----------
        inputs : Inputs
            The parameters for which to compute the cost and gradient.

        Returns
        -------
        tuple
            A tuple containing the cost and the gradient. The cost is a float,
            and the gradient is an array-like of the same length as `inputs`.

        Raises
        ------
        ValueError
            If an error occurs during the calculation of the cost or gradient.
        """
        if not self.verify_prediction(self.y):
            return np.inf, self._de * np.ones(self.n_parameters)

        r = np.asarray(
            [self.y[signal] - self._target[signal] for signal in self.signal]
        )
        e = np.sum(np.sum(r**2, axis=0), axis=0)
        de = 2 * np.sum(np.sum((r * self.dy.T), axis=2), axis=1)

        return e, de


class Minkowski(BaseCost):
    """
    The Minkowski distance is a generalisation of several distance metrics,
    including the Euclidean and Manhattan distances. It is defined as:

    .. math::
        L_p(x, y) = ( \\sum_i |x_i - y_i|^p )^(1/p)

    where p > 0 is the order of the Minkowski distance. For p ≥ 1, the
    Minkowski distance is a metric. For 0 < p < 1, it is not a metric, as it
    does not satisfy the triangle inequality, although a metric can be
    obtained by removing the (1/p) exponent.

    Special cases:

    * p = 1: Manhattan distance
    * p = 2: Euclidean distance
    * p → ∞: Chebyshev distance (not implemented as yet)

    This class implements the Minkowski distance as a cost function for
    optimisation problems, allowing for flexible distance-based optimisation
    across various problem domains.

    Attributes
    ----------
    p : float, optional
        The order of the Minkowski distance.
    """

    def __init__(self, problem, p: float = 2.0):
        super().__init__(problem)
        if p < 0:
            raise ValueError(
                "The order of the Minkowski distance must be greater than 0."
            )
        elif not np.isfinite(p):
            raise ValueError(
                "For p = infinity, an implementation of the Chebyshev distance is required."
            )
        self.p = float(p)

    def compute(self, inputs: Inputs, grad=None):
        """
        Compute the cost with respect to the parameters.

        This method only computes the cost, without calling the problem.evaluate().

        Parameters
        ----------
        inputs : Inputs
            The parameters for which to compute the cost and gradient.

        Returns
        -------
        float
            The Minkowski cost.
        """
        if not self.verify_prediction(self.y):
            return np.inf

        e = np.asarray(
            [
                np.sum(np.abs(self.y[signal] - self._target[signal]) ** self.p)
                ** (1 / self.p)
                for signal in self.signal
            ]
        )

        return e.item() if self.n_outputs == 1 else np.sum(e)

    def computeS1(self, inputs):
        """
        Compute the cost and its gradient with respect to the parameters.

        This method only computes the cost, without calling the problem.evaluateS1().

        Parameters
        ----------
        inputs : Inputs
            The parameters for which to compute the cost and gradient.

        Returns
        -------
        tuple
            A tuple containing the cost and the gradient. The cost is a float,
            and the gradient is an array-like of the same length as `inputs`.

        Raises
        ------
        ValueError
            If an error occurs during the calculation of the cost or gradient.
        """
        if not self.verify_prediction(self.y):
            return np.inf, self._de * np.ones(self.n_parameters)

        r = np.asarray(
            [self.y[signal] - self._target[signal] for signal in self.signal]
        )
        e = np.asarray([np.sum(np.abs(r) ** self.p) ** (1 / self.p)])
        de = np.sum(
            np.sum(r ** (self.p - 1) * self.dy.T, axis=2)
            / (e ** (self.p - 1) + np.finfo(float).eps),
            axis=1,
        )

        return np.sum(e), de


class SumofPower(BaseCost):
    """
    The Sum of Power [1] is a generalised cost function based on the p-th power
    of absolute differences between two vectors. It is defined as:

    .. math::
        C_p(x, y) = \\sum_i |x_i - y_i|^p

    where p ≥ 0 is the power order.

    This class implements the Sum of Power as a cost function for
    optimisation problems, allowing for flexible power-based optimisation
    across various problem domains.

    Special cases:

    * p = 1: Sum of Absolute Differences
    * p = 2: Sum of Squared Differences
    * p → ∞: Maximum Absolute Difference

    Note that this is not normalised, unlike distance metrics. To get a
    distance metric, you would need to take the p-th root of the result.

    [1]: https://mathworld.wolfram.com/PowerSum.html

    Attributes:
        p : float, optional
            The power order for Sum of Power.
    """

    def __init__(self, problem, p: float = 2.0):
        super().__init__(problem)
        if p < 0:
            raise ValueError("The order of 'p' must be greater than 0.")
        elif not np.isfinite(p):
            raise ValueError("p = np.inf is not yet supported.")
        self.p = float(p)

    def compute(self, inputs: Inputs, grad=None):
        """
        Compute the cost with respect to the parameters.

        This method only computes the cost, without calling the problem.evaluate().

        Parameters
        ----------
        inputs : Inputs
            The parameters for which to compute the cost and gradient.

        Returns
        -------
        float
            The Sum of Power cost.
        """
        if not self.verify_prediction(self.y):
            return np.inf

        e = np.asarray(
            [
                np.sum(np.abs(self.y[signal] - self._target[signal]) ** self.p)
                for signal in self.signal
            ]
        )

        return e.item() if self.n_outputs == 1 else np.sum(e)

    def computeS1(self, inputs):
        """
        Compute the cost and its gradient with respect to the parameters.

        This method only computes the cost, without calling the problem.evaluateS1().

        Parameters
        ----------
        inputs : Inputs
            The parameters for which to compute the cost and gradient.

        Returns
        -------
        tuple
            A tuple containing the cost and the gradient. The cost is a float,
            and the gradient is an array-like of the same length as `inputs`.

        Raises
        ------
        ValueError
            If an error occurs during the calculation of the cost or gradient.
        """
        if not self.verify_prediction(self.y):
            return np.inf, self._de * np.ones(self.n_parameters)

        r = np.asarray(
            [self.y[signal] - self._target[signal] for signal in self.signal]
        )
        e = np.sum(np.sum(np.abs(r) ** self.p))
        de = self.p * np.sum(np.sum(r ** (self.p - 1) * self.dy.T, axis=2), axis=1)

        return e, de


class ObserverCost(BaseCost):
    """
    Observer cost function.

    Computes the cost function for an observer model, which is log likelihood
    of the data points given the model parameters.

    Inherits all parameters and attributes from ``BaseCost``.

    """

    def __init__(self, observer: Observer):
        super().__init__(problem=observer)
        self._observer = observer
        self._has_separable_problem = False

    def compute(self, inputs: Inputs):
        """
        Calculate the observer cost for a given set of parameters.

        Parameters
        ----------
        inputs : Inputs
            The parameters for which to evaluate the cost.
        grad : array-like, optional
            An array to store the gradient of the cost function with respect
            to the parameters.

        Returns
        -------
        float
            The observer cost (negative of the log likelihood).
        """
        log_likelihood = self._observer.log_likelihood(
<<<<<<< HEAD
            self._target, self._observer.domain_data(), inputs
=======
            self._target, self._observer.time_data, inputs
>>>>>>> 2042cf4b
        )
        return -log_likelihood

    def computeS1(self, inputs: Inputs):
        """
        Compute the cost and its gradient with respect to the parameters.

        This method only computes the cost, without calling the problem.evaluateS1().

        Parameters
        ----------
        inputs : Inputs
            The parameters for which to compute the cost and gradient.

        Returns
        -------
        tuple
            A tuple containing the cost and the gradient. The cost is a float,
            and the gradient is an array-like of the same length as `inputs`.

        Raises
        ------
        ValueError
            If an error occurs during the calculation of the cost or gradient.
        """
        raise NotImplementedError<|MERGE_RESOLUTION|>--- conflicted
+++ resolved
@@ -414,11 +414,7 @@
             The observer cost (negative of the log likelihood).
         """
         log_likelihood = self._observer.log_likelihood(
-<<<<<<< HEAD
-            self._target, self._observer.domain_data(), inputs
-=======
-            self._target, self._observer.time_data, inputs
->>>>>>> 2042cf4b
+            self._target, self._observer.domain_data, inputs
         )
         return -log_likelihood
 
