import numpy as np

from pybop.costs.base_cost import BaseCost
from pybop.observers.observer import Observer
from pybop.parameters.parameter import Inputs


class RootMeanSquaredError(BaseCost):
    """
    Root mean square error cost function.

    Computes the root mean square error between model predictions and the target
    data, providing a measure of the differences between predicted values and
    observed values.

    Inherits all parameters and attributes from ``BaseCost``.

    """

    def __init__(self, problem):
        super().__init__(problem)

    def _evaluate(self, inputs: Inputs, grad=None):
        """
        Calculate the root mean square error for a given set of parameters.

        Parameters
        ----------
        inputs : Inputs
            The parameters for which to evaluate the cost.
        grad : array-like, optional
            An array to store the gradient of the cost function with respect
            to the parameters.

        Returns
        -------
        float
            The root mean square error.

        """
        if not self.verify_prediction(self._current_prediction):
            return np.inf

        e = np.asarray(
            [
                np.sqrt(
                    np.mean(
                        (self._current_prediction[signal] - self._target[signal]) ** 2
                    )
                )
                for signal in self.signal
            ]
        )

        return e.item() if self.n_outputs == 1 else np.sum(e)

    def _evaluateS1(self, inputs: Inputs):
        """
        Compute the cost and its gradient with respect to the parameters.

        Parameters
        ----------
        inputs : Inputs
            The parameters for which to compute the cost and gradient.

        Returns
        -------
        tuple
            A tuple containing the cost and the gradient. The cost is a float,
            and the gradient is an array-like of the same length as `inputs`.

        Raises
        ------
        ValueError
            If an error occurs during the calculation of the cost or gradient.
        """
        if not self.verify_prediction(self._current_prediction):
            return np.inf, self._de * np.ones(self.n_parameters)

        r = np.asarray(
            [
                self._current_prediction[signal] - self._target[signal]
                for signal in self.signal
            ]
        )
        e = np.sqrt(np.mean(r**2, axis=1))
        de = np.mean((r * self._current_sensitivities.T), axis=2) / (
            e + np.finfo(float).eps
        )

        if self.n_outputs == 1:
            return e.item(), de.flatten()
        else:
            return np.sum(e), np.sum(de, axis=1)


class SumSquaredError(BaseCost):
    """
    Sum of squared errors cost function.

    Computes the sum of the squares of the differences between model predictions
    and target data, which serves as a measure of the total error between the
    predicted and observed values.

    Inherits all parameters and attributes from ``BaseCost``.

    Additional Attributes
    ---------------------
    _de : float
        The gradient of the cost function to use if an error occurs during
        evaluation. Defaults to 1.0.

    """

    def __init__(self, problem):
        super().__init__(problem)

    def _evaluate(self, inputs: Inputs, grad=None):
        """
        Calculate the sum of squared errors for a given set of parameters.

        Parameters
        ----------
        inputs : Inputs
            The parameters for which to evaluate the cost.
        grad : array-like, optional
            An array to store the gradient of the cost function with respect
            to the parameters.

        Returns
        -------
        float
            The Sum of Squared Error.
        """
        if not self.verify_prediction(self._current_prediction):
            return np.inf

        e = np.asarray(
            [
<<<<<<< HEAD
                np.sum((prediction[signal] - self._target[signal]) ** 2)
=======
                np.sum((self._current_prediction[signal] - self._target[signal]) ** 2)
>>>>>>> c68a2ded
                for signal in self.signal
            ]
        )

        return e.item() if self.n_outputs == 1 else np.sum(e)

    def _evaluateS1(self, inputs: Inputs):
        """
        Compute the cost and its gradient with respect to the parameters.

        Parameters
        ----------
        inputs : Inputs
            The parameters for which to compute the cost and gradient.

        Returns
        -------
        tuple
            A tuple containing the cost and the gradient. The cost is a float,
            and the gradient is an array-like of the same length as `inputs`.

        Raises
        ------
        ValueError
            If an error occurs during the calculation of the cost or gradient.
        """
        if not self.verify_prediction(self._current_prediction):
            return np.inf, self._de * np.ones(self.n_parameters)

        r = np.asarray(
            [
                self._current_prediction[signal] - self._target[signal]
                for signal in self.signal
            ]
        )
        e = np.sum(np.sum(r**2, axis=0), axis=0)
        de = 2 * np.sum(np.sum((r * self._current_sensitivities.T), axis=2), axis=1)

        return e, de


class Minkowski(BaseCost):
    """
    The Minkowski distance is a generalisation of several distance metrics,
    including the Euclidean and Manhattan distances. It is defined as:

    .. math::
        L_p(x, y) = ( \\sum_i |x_i - y_i|^p )^(1/p)

    where p > 0 is the order of the Minkowski distance. For p ≥ 1, the
    Minkowski distance is a metric. For 0 < p < 1, it is not a metric, as it
    does not satisfy the triangle inequality, although a metric can be
    obtained by removing the (1/p) exponent.

    Special cases:

    * p = 1: Manhattan distance
    * p = 2: Euclidean distance
    * p → ∞: Chebyshev distance (not implemented as yet)

    This class implements the Minkowski distance as a cost function for
    optimisation problems, allowing for flexible distance-based optimisation
    across various problem domains.

    Attributes
    ----------
    p : float, optional
        The order of the Minkowski distance.
    """

    def __init__(self, problem, p: float = 2.0):
        super().__init__(problem)
        if p < 0:
            raise ValueError(
                "The order of the Minkowski distance must be greater than 0."
            )
        elif not np.isfinite(p):
            raise ValueError(
                "For p = infinity, an implementation of the Chebyshev distance is required."
            )
        self.p = float(p)

    def _evaluate(self, inputs: Inputs, grad=None):
        """
        Calculate the Minkowski cost for a given set of parameters.

        Parameters
        ----------
        inputs : Inputs
            The parameters for which to compute the cost and gradient.

        Returns
        -------
        float
            The Minkowski cost.
        """
        if not self.verify_prediction(self._current_prediction):
            return np.inf

        e = np.asarray(
            [
                np.sum(
                    np.abs(self._current_prediction[signal] - self._target[signal])
                    ** self.p
                )
                ** (1 / self.p)
                for signal in self.signal
            ]
        )

        return e.item() if self.n_outputs == 1 else np.sum(e)

    def _evaluateS1(self, inputs):
        """
        Compute the cost and its gradient with respect to the parameters.

        Parameters
        ----------
        inputs : Inputs
            The parameters for which to compute the cost and gradient.

        Returns
        -------
        tuple
            A tuple containing the cost and the gradient. The cost is a float,
            and the gradient is an array-like of the same length as `inputs`.

        Raises
        ------
        ValueError
            If an error occurs during the calculation of the cost or gradient.
        """
        if not self.verify_prediction(self._current_prediction):
            return np.inf, self._de * np.ones(self.n_parameters)

        r = np.asarray(
            [
                self._current_prediction[signal] - self._target[signal]
                for signal in self.signal
            ]
        )
        e = np.asarray(
            [
                np.sum(
                    np.abs(self._current_prediction[signal] - self._target[signal])
                    ** self.p
                )
                ** (1 / self.p)
                for signal in self.signal
            ]
        )
        de = np.sum(
            np.sum(r ** (self.p - 1) * self._current_sensitivities.T, axis=2)
            / (e ** (self.p - 1) + np.finfo(float).eps),
            axis=1,
        )

        return np.sum(e), de


class SumofPower(BaseCost):
    """
    The Sum of Power [1] is a generalised cost function based on the p-th power
    of absolute differences between two vectors. It is defined as:

    .. math::
        C_p(x, y) = \\sum_i |x_i - y_i|^p

    where p ≥ 0 is the power order.

    This class implements the Sum of Power as a cost function for
    optimisation problems, allowing for flexible power-based optimisation
    across various problem domains.

    Special cases:

    * p = 1: Sum of Absolute Differences
    * p = 2: Sum of Squared Differences
    * p → ∞: Maximum Absolute Difference

    Note that this is not normalised, unlike distance metrics. To get a
    distance metric, you would need to take the p-th root of the result.

    [1]: https://mathworld.wolfram.com/PowerSum.html

    Attributes:
        p : float, optional
            The power order for Sum of Power.
    """

    def __init__(self, problem, p: float = 2.0):
        super().__init__(problem)
        if p < 0:
            raise ValueError("The order of 'p' must be greater than 0.")
        elif not np.isfinite(p):
            raise ValueError("p = np.inf is not yet supported.")
        self.p = float(p)

    def _evaluate(self, inputs: Inputs, grad=None):
        """
        Calculate the Sum of Power cost for a given set of parameters.

        Parameters
        ----------
        inputs : Inputs
            The parameters for which to compute the cost and gradient.

        Returns
        -------
        float
            The Sum of Power cost.
        """
        if not self.verify_prediction(self._current_prediction):
            return np.inf

        e = np.asarray(
            [
                np.sum(
                    np.abs(self._current_prediction[signal] - self._target[signal])
                    ** self.p
                )
                for signal in self.signal
            ]
        )

        return e.item() if self.n_outputs == 1 else np.sum(e)

    def _evaluateS1(self, inputs):
        """
        Compute the cost and its gradient with respect to the parameters.

        Parameters
        ----------
        inputs : Inputs
            The parameters for which to compute the cost and gradient.

        Returns
        -------
        tuple
            A tuple containing the cost and the gradient. The cost is a float,
            and the gradient is an array-like of the same length as `inputs`.

        Raises
        ------
        ValueError
            If an error occurs during the calculation of the cost or gradient.
        """
        if not self.verify_prediction(self._current_prediction):
            return np.inf, self._de * np.ones(self.n_parameters)

        r = np.asarray(
            [
                self._current_prediction[signal] - self._target[signal]
                for signal in self.signal
            ]
        )
        e = np.sum(np.sum(np.abs(r) ** self.p))
        de = self.p * np.sum(
            np.sum(r ** (self.p - 1) * self._current_sensitivities.T, axis=2), axis=1
        )

        return e, de


class ObserverCost(BaseCost):
    """
    Observer cost function.

    Computes the cost function for an observer model, which is log likelihood
    of the data points given the model parameters.

    Inherits all parameters and attributes from ``BaseCost``.

    """

    def __init__(self, observer: Observer):
        super().__init__(problem=observer)
        self._observer = observer
        self._fixed_problem = False  # keep problem evaluation within _evaluate

    def _evaluate(self, inputs: Inputs, grad=None):
        """
        Calculate the observer cost for a given set of parameters.

        Parameters
        ----------
        inputs : Inputs
            The parameters for which to evaluate the cost.
        grad : array-like, optional
            An array to store the gradient of the cost function with respect
            to the parameters.

        Returns
        -------
        float
            The observer cost (negative of the log likelihood).
        """
        log_likelihood = self._observer.log_likelihood(
            self._target, self._observer.time_data(), inputs
        )
        return -log_likelihood

    def _evaluateS1(self, inputs: Inputs):
        """
        Compute the cost and its gradient with respect to the parameters.

        Parameters
        ----------
        inputs : Inputs
            The parameters for which to compute the cost and gradient.

        Returns
        -------
        tuple
            A tuple containing the cost and the gradient. The cost is a float,
            and the gradient is an array-like of the same length as `inputs`.

        Raises
        ------
        ValueError
            If an error occurs during the calculation of the cost or gradient.
        """
        raise NotImplementedError<|MERGE_RESOLUTION|>--- conflicted
+++ resolved
@@ -137,11 +137,7 @@
 
         e = np.asarray(
             [
-<<<<<<< HEAD
                 np.sum((prediction[signal] - self._target[signal]) ** 2)
-=======
-                np.sum((self._current_prediction[signal] - self._target[signal]) ** 2)
->>>>>>> c68a2ded
                 for signal in self.signal
             ]
         )
