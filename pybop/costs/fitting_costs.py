--- conflicted
+++ resolved
@@ -98,50 +98,4 @@
             If dy is not None, returns a tuple containing the cost (float) and the
             gradient with dimension (len(parameters)), otherwise returns only the cost.
         """
-<<<<<<< HEAD
-        raise NotImplementedError
-=======
-        raise NotImplementedError
-
-
-class ObserverCost(BaseCost):
-    """
-    Observer cost function.
-
-    Computes the cost function for an observer model, which is log likelihood
-    of the data points given the model parameters.
-
-    Inherits all parameters and attributes from ``BaseCost``.
-    """
-
-    def __init__(self, observer: Observer):
-        super().__init__(problem=observer)
-        self._observer = observer
-        self._has_separable_problem = False
-
-    def compute(
-        self,
-        y: dict,
-        dy: np.ndarray | None = None,
-    ) -> float:
-        """
-        Computes the cost function for the given predictions.
-
-        Parameters
-        ----------
-        y : dict
-            The dictionary of predictions with keys designating the signals for fitting.
-        dy : np.ndarray, optional
-            The corresponding gradient with respect to the parameters for each signal.
-
-        Returns
-        -------
-        float
-            The observer cost (negative of the log likelihood).
-        """
-        inputs = self._parameters.as_dict()
-        log_likelihood = self._observer.log_likelihood(
-            self._target, self._observer.domain_data, inputs
-        )
-        return -log_likelihood
->>>>>>> cf6c6aa8
+        raise NotImplementedError