from copy import copy

import numpy as np
import pytest

import pybop


class TestCosts:
    """
    Class for tests cost functions
    """

    # Define an invalid likelihood class for MAP tests
    class InvalidLikelihood:
        def __init__(self, problem, sigma0):
            pass

    @pytest.fixture
    def model(self):
        return pybop.lithium_ion.SPM()

    @pytest.fixture
    def ground_truth(self):
        return 0.52

    @pytest.fixture
    def parameters(self, ground_truth):
        return pybop.Parameter(
            "Negative electrode active material volume fraction",
            prior=pybop.Gaussian(0.5, 0.01),
            bounds=[0.375, 0.625],
            initial_value=ground_truth,
        )

    @pytest.fixture
    def experiment(self):
        return pybop.Experiment(
            [
                ("Discharge at 1C for 10 minutes (20 second period)"),
            ]
        )

    @pytest.fixture
    def dataset(self, model, experiment, ground_truth):
        model.parameter_set = model.pybamm_model.default_parameter_values
        model.parameter_set.update(
            {
                "Negative electrode active material volume fraction": ground_truth,
            }
        )
        solution = model.predict(experiment=experiment)
        return pybop.Dataset(
            {
                "Time [s]": solution["Time [s]"].data,
                "Current function [A]": solution["Current [A]"].data,
                "Voltage [V]": solution["Terminal voltage [V]"].data,
            }
        )

    @pytest.fixture
    def signal(self):
        return "Voltage [V]"

    @pytest.fixture(params=[2.5, 3.777])
    def problem(self, model, parameters, dataset, signal, request):
        cut_off = request.param
        model.parameter_set.update({"Lower voltage cut-off [V]": cut_off})
        problem = pybop.FittingProblem(
            model, parameters, dataset, signal=signal, init_soc=1.0
        )
        problem.dataset = dataset  # add this to pass the pybop dataset to cost
        return problem

    @pytest.fixture(
        params=[
            pybop.RootMeanSquaredError,
            pybop.SumSquaredError,
            pybop.Minkowski,
            pybop.SumofPower,
            pybop.ObserverCost,
            pybop.MAP,
        ]
    )
    def cost(self, problem, request):
        cls = request.param
        if cls in [pybop.SumSquaredError, pybop.RootMeanSquaredError]:
            return cls(problem)
        elif cls in [pybop.MAP]:
            return cls(problem, pybop.GaussianLogLikelihoodKnownSigma)
        elif cls in [pybop.Minkowski, pybop.SumofPower]:
            return cls(problem, p=2)
        elif cls in [pybop.ObserverCost]:
            inputs = problem.parameters.initial_value()
            state = problem._model.reinit(inputs)
            n = len(state)
            sigma_diag = [0.0] * n
            sigma_diag[0] = 1e-4
            sigma_diag[1] = 1e-4
            process_diag = [0.0] * n
            process_diag[0] = 1e-4
            process_diag[1] = 1e-4
            sigma0 = np.diag(sigma_diag)
            process = np.diag(process_diag)
            dataset = problem.dataset
            return cls(
                pybop.UnscentedKalmanFilterObserver(
                    problem.parameters,
                    problem._model,
                    sigma0=sigma0,
                    process=process,
                    measure=1e-4,
                    dataset=dataset,
                    signal=problem.signal,
                ),
            )

    @pytest.mark.unit
    def test_base(self, problem):
        base_cost = pybop.BaseCost(problem)
        assert base_cost.problem == problem
        with pytest.raises(NotImplementedError):
            base_cost([0.5])
        with pytest.raises(NotImplementedError):
            base_cost.evaluateS1([0.5])

    @pytest.mark.unit
    def test_error_in_cost_calculation(self, problem):
        class RaiseErrorCost(pybop.BaseCost):
            def _evaluate(self, inputs, grad=None):
                raise ValueError("Error test.")

            def _evaluateS1(self, inputs):
                raise ValueError("Error test.")

        cost = RaiseErrorCost(problem)
        with pytest.raises(ValueError, match="Error in cost calculation: Error test."):
            cost([0.5])
        with pytest.raises(ValueError, match="Error in cost calculation: Error test."):
            cost.evaluateS1([0.5])

    @pytest.mark.unit
    def test_MAP(self, problem):
        # Incorrect likelihood
        with pytest.raises(
            ValueError,
            match="An error occurred when constructing the Likelihood class:",
        ):
            pybop.MAP(problem, pybop.SumSquaredError)

        # Incorrect construction of likelihood
        with pytest.raises(
            ValueError,
            match="An error occurred when constructing the Likelihood class: could not convert string to float: 'string'",
        ):
            pybop.MAP(problem, pybop.GaussianLogLikelihoodKnownSigma, sigma0="string")

        # Incorrect likelihood
        with pytest.raises(ValueError, match="must be a subclass of BaseLikelihood"):
            pybop.MAP(problem, self.InvalidLikelihood, sigma0=0.1)

        # Non finite prior
        parameter = pybop.Parameter(
            "Negative electrode active material volume fraction",
            prior=pybop.Uniform(0.55, 0.6),
        )
        problem_non_finite = pybop.FittingProblem(
            problem.model, parameter, problem.dataset, signal=problem.signal
        )
        likelihood = pybop.MAP(
            problem_non_finite, pybop.GaussianLogLikelihoodKnownSigma, sigma0=0.01
        )
        assert not np.isfinite(likelihood([0.7]))
        assert not np.isfinite(likelihood.evaluateS1([0.7])[0])

    @pytest.mark.unit
    def test_costs(self, cost):
        if isinstance(cost, pybop.BaseLikelihood):
            higher_cost = cost([0.52])
            lower_cost = cost([0.55])
        else:
            higher_cost = cost([0.55])
            lower_cost = cost([0.52])
        assert higher_cost > lower_cost or (
            higher_cost == lower_cost and higher_cost == np.inf
        )

        # Test type of returned value
        assert np.isscalar(cost([0.5]))

        if isinstance(cost, pybop.ObserverCost):
            with pytest.raises(NotImplementedError):
                cost.evaluateS1([0.5])

        # Test UserWarnings
        if isinstance(cost, (pybop.SumSquaredError, pybop.RootMeanSquaredError)):
            assert cost([0.5]) >= 0
            with pytest.warns(UserWarning) as record:
                cost([1.1])

            # Test option setting
            cost.set_fail_gradient(10)
            assert cost._de == 10

        if not isinstance(cost, (pybop.ObserverCost, pybop.MAP)):
            e, de = cost.evaluateS1([0.5])

            assert np.isscalar(e)
            assert isinstance(de, np.ndarray)

            # Test exception for non-numeric inputs
            with pytest.raises(
                TypeError, match="Inputs must be a dictionary or numeric."
            ):
                cost.evaluateS1(["StringInputShouldNotWork"])

            with pytest.warns(UserWarning) as record:
                cost.evaluateS1([1.1])

            for i in range(len(record)):
                assert "Non-physical point encountered" in str(record[i].message)

            # Test infeasible locations
            cost.problem._model.allow_infeasible_solutions = False
            assert cost([1.1]) == np.inf
            assert cost.evaluateS1([1.1]) == (np.inf, cost._de)
            assert cost([0.01]) == np.inf
            assert cost.evaluateS1([0.01]) == (np.inf, cost._de)

        # Test exception for non-numeric inputs
        with pytest.raises(TypeError, match="Inputs must be a dictionary or numeric."):
            cost(["StringInputShouldNotWork"])

    @pytest.mark.unit
    def test_minkowski(self, problem):
        # Incorrect order
        with pytest.raises(ValueError, match="The order of the Minkowski distance"):
            pybop.Minkowski(problem, p=-1)
        with pytest.raises(
            ValueError,
            match="For p = infinity, an implementation of the Chebyshev distance is required.",
        ):
            pybop.Minkowski(problem, p=np.inf)

    @pytest.mark.unit
    def test_SumofPower(self, problem):
        # Incorrect order
        with pytest.raises(
            ValueError, match="The order of 'p' must be greater than 0."
        ):
            pybop.SumofPower(problem, p=-1)

        with pytest.raises(ValueError, match="p = np.inf is not yet supported."):
            pybop.SumofPower(problem, p=np.inf)

    @pytest.fixture
    def design_problem(self, model, parameters, experiment, signal):
        return pybop.DesignProblem(
            model, parameters, experiment, signal=signal, init_soc=0.5
        )

    @pytest.mark.parametrize(
        "cost_class",
        [
            pybop.DesignCost,
            pybop.GravimetricEnergyDensity,
            pybop.VolumetricEnergyDensity,
        ],
    )
    @pytest.mark.unit
    def test_design_costs(self, cost_class, design_problem):
        # Construct Cost
        cost = cost_class(design_problem)

        if cost_class in [pybop.DesignCost]:
            with pytest.raises(NotImplementedError):
                cost([0.5])
        else:
            # Test type of returned value
            assert np.isscalar(cost([0.5]))
            assert cost([0.4]) >= 0  # Should be a viable design
            assert (
                cost([0.8]) == -np.inf
            )  # Should exceed active material + porosity < 1
            assert cost([1.4]) == -np.inf  # Definitely not viable
            assert cost([-0.1]) == -np.inf  # Should not be a viable design

            # Test infeasible locations
            cost.problem._model.allow_infeasible_solutions = False
            assert cost([1.1]) == -np.inf

            # Test exception for non-numeric inputs
            with pytest.raises(
                TypeError, match="Inputs must be a dictionary or numeric."
            ):
                cost(["StringInputShouldNotWork"])

            # Compute after updating nominal capacity
<<<<<<< HEAD
            cost = cost_class(problem, update_capacity=True)
            assert np.isfinite(cost([0.4]))
=======
            cost = cost_class(design_problem, update_capacity=True)
            assert np.isfinite(cost([0.4]))

    @pytest.mark.unit
    def test_weighted_fitting_cost(self, problem):
        cost1 = pybop.SumSquaredError(problem)
        cost2 = pybop.RootMeanSquaredError(problem)

        # Test with and without weights
        weighted_cost = pybop.WeightedCost(cost1, cost2)
        np.testing.assert_array_equal(weighted_cost.weights, np.ones(2))
        weighted_cost = pybop.WeightedCost(cost1, cost2, weights=[1, 1])
        np.testing.assert_array_equal(weighted_cost.weights, np.ones(2))
        weighted_cost = pybop.WeightedCost(cost1, cost2, weights=np.array([1, 1]))
        np.testing.assert_array_equal(weighted_cost.weights, np.ones(2))
        with pytest.raises(
            TypeError,
            match=r"Received <class 'str'> instead of cost object.",
        ):
            weighted_cost = pybop.WeightedCost("Invalid string")
        with pytest.raises(
            TypeError,
            match="Expected a list or array of weights the same length as costs.",
        ):
            weighted_cost = pybop.WeightedCost(cost1, cost2, weights="Invalid string")
        with pytest.raises(
            ValueError,
            match="Expected a list or array of weights the same length as costs.",
        ):
            weighted_cost = pybop.WeightedCost(cost1, cost2, weights=[1])

        # Test with and without different problems
        weight = 100
        weighted_cost_2 = pybop.WeightedCost(cost1, cost2, weights=[1, weight])
        assert weighted_cost_2._different_problems is False
        assert weighted_cost_2._fixed_problem is True
        assert weighted_cost_2.problem is problem
        assert weighted_cost_2([0.5]) >= 0
        np.testing.assert_allclose(
            weighted_cost_2.evaluate([0.6]),
            cost1([0.6]) + weight * cost2([0.6]),
            atol=1e-5,
        )

        cost3 = pybop.RootMeanSquaredError(copy(problem))
        weighted_cost_3 = pybop.WeightedCost(cost1, cost3, weights=[1, weight])
        assert weighted_cost_3._different_problems is True
        assert weighted_cost_3._fixed_problem is False
        assert weighted_cost_3.problem is None
        assert weighted_cost_3([0.5]) >= 0
        np.testing.assert_allclose(
            weighted_cost_3.evaluate([0.6]),
            cost1([0.6]) + weight * cost3([0.6]),
            atol=1e-5,
        )

        errors_2, sensitivities_2 = weighted_cost_2.evaluateS1([0.5])
        errors_3, sensitivities_3 = weighted_cost_3.evaluateS1([0.5])
        np.testing.assert_allclose(errors_2, errors_3, atol=1e-5)
        np.testing.assert_allclose(sensitivities_2, sensitivities_3, atol=1e-5)

    @pytest.mark.unit
    def test_weighted_design_cost(self, design_problem):
        cost1 = pybop.GravimetricEnergyDensity(design_problem)
        cost2 = pybop.RootMeanSquaredError(design_problem)

        # Test with and without weights
        weighted_cost = pybop.WeightedCost(cost1, cost2)
        assert weighted_cost._different_problems is False
        assert weighted_cost._fixed_problem is False
        assert weighted_cost.problem is design_problem
        assert weighted_cost([0.5]) >= 0
        np.testing.assert_allclose(
            weighted_cost.evaluate([0.6]),
            cost1([0.6]) + cost2([0.6]),
            atol=1e-5,
        )
>>>>>>> e6788e45
<|MERGE_RESOLUTION|>--- conflicted
+++ resolved
@@ -296,10 +296,6 @@
                 cost(["StringInputShouldNotWork"])
 
             # Compute after updating nominal capacity
-<<<<<<< HEAD
-            cost = cost_class(problem, update_capacity=True)
-            assert np.isfinite(cost([0.4]))
-=======
             cost = cost_class(design_problem, update_capacity=True)
             assert np.isfinite(cost([0.4]))
 
@@ -376,5 +372,4 @@
             weighted_cost.evaluate([0.6]),
             cost1([0.6]) + cost2([0.6]),
             atol=1e-5,
-        )
->>>>>>> e6788e45
+        )