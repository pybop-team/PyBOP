from __future__ import annotations
import pytest
import pybop
import numpy as np


class TestCosts:
    """
    Class for tests cost functions
    """

<<<<<<< HEAD
    @pytest.fixture
    def model(self):
        return pybop.lithium_ion.SPM()
=======
    @pytest.fixture(params=[2.5, 3.777])
    def problem(self, request):
        cut_off = request.param
        # Construct model
        model = pybop.lithium_ion.SPM()
>>>>>>> 81ef4a4e

    @pytest.fixture
    def parameters(self):
        return [
            pybop.Parameter(
                "Negative electrode active material volume fraction",
                prior=pybop.Gaussian(0.5, 0.01),
                bounds=[0.375, 0.625],
            ),
        ]

    @pytest.fixture
    def experiment(self):
        return pybop.Experiment(
            [
                ("Discharge at 1C for 5 minutes (5 second period)"),
            ]
        )

    @pytest.fixture
    def x0(self):
        return np.array([0.5])

    @pytest.fixture
    def dataset(self, model, experiment, x0):
        model.parameter_set = model.pybamm_model.default_parameter_values
        model.parameter_set.update(
            {
                "Negative electrode active material volume fraction": x0[0],
            }
        )
        solution = model.predict(experiment=experiment)
        return pybop.Dataset(
            {
                "Time [s]": solution["Time [s]"].data,
                "Current function [A]": solution["Current [A]"].data,
                "Voltage [V]": solution["Terminal voltage [V]"].data,
            }
        )

    @pytest.fixture
    def signal(self):
        return "Voltage [V]"

    @pytest.mark.parametrize("cut_off", [2.5, 3.777])
    @pytest.mark.unit
    def test_costs(self, cut_off, model, parameters, dataset, signal, x0):
        # Construct Problem
        model.parameter_set.update({"Lower voltage cut-off [V]": cut_off})
        problem = pybop.FittingProblem(model, parameters, dataset, signal=signal, x0=x0)
        return problem

    @pytest.fixture(
        params=[pybop.RootMeanSquaredError, pybop.SumSquaredError, pybop.ObserverCost]
    )
    def cost(self, problem, request):
        cls = request.param
        if cls == pybop.RootMeanSquaredError or cls == pybop.SumSquaredError:
            return cls(problem)
        elif cls == pybop.ObserverCost:
            inputs = {p.name: problem.x0[i] for i, p in enumerate(problem.parameters)}
            state = problem._model.reinit(inputs)
            n = len(state)
            sigma_diag = [0.0] * n
            sigma_diag[0] = 1e-4
            sigma_diag[1] = 1e-4
            process_diag = [0.0] * n
            process_diag[0] = 1e-4
            process_diag[1] = 1e-4
            sigma0 = np.diag(sigma_diag)
            process = np.diag(process_diag)
            dataset = type("dataset", (object,), {"data": problem._dataset})()
            return cls(
                pybop.UnscentedKalmanFilterObserver(
                    problem.parameters,
                    problem._model,
                    sigma0=sigma0,
                    process=process,
                    measure=1e-4,
                    dataset=dataset,
                    signal=problem.signal,
                ),
            )

    @pytest.mark.unit
    def test_base(self, problem):
        base_cost = pybop.BaseCost(problem)
        assert base_cost.problem == problem
        with pytest.raises(NotImplementedError):
            base_cost._evaluate([0.5])
            base_cost._evaluateS1([0.5])

    @pytest.mark.unit
    def test_costs(self, cost):
        higher_cost = cost([0.5])
        lower_cost = cost([0.52])
        assert higher_cost > lower_cost or (
            higher_cost == lower_cost and higher_cost == np.inf
        )

        # Test type of returned value
        assert type(cost([0.5])) == np.float64

        if isinstance(cost, pybop.ObserverCost):
            with pytest.raises(NotImplementedError):
                cost.evaluateS1([0.5])

        # Test UserWarnings
        if isinstance(cost, (pybop.SumSquaredError, pybop.RootMeanSquaredError)):
            assert cost([0.5]) >= 0
            with pytest.warns(UserWarning) as record:
                cost([1.1])

        if isinstance(cost, pybop.SumSquaredError):
            e, de = cost.evaluateS1([0.5])

            assert type(e) == np.float64
            assert type(de) == np.ndarray

            # Test option setting
            cost.set_fail_gradient(1)

            # Test exception for non-numeric inputs
            with pytest.raises(ValueError):
                cost.evaluateS1(["StringInputShouldNotWork"])

            with pytest.warns(UserWarning) as record:
                cost.evaluateS1([1.1])

            for i in range(len(record)):
                assert "Non-physical point encountered" in str(record[i].message)

        if isinstance(cost, pybop.RootMeanSquaredError):
            # Test infeasible locations
            cost.problem._model.allow_infeasible_solutions = False
            assert cost([1.1]) == np.inf

        # Test exception for non-numeric inputs
        with pytest.raises(ValueError):
            cost(["StringInputShouldNotWork"])

        # Test treatment of simulations that terminated early
        # by variation of the cut-off voltage.

    @pytest.mark.unit
    def test_gravimetric_energy_density_cost(
        self, model, parameters, experiment, signal
    ):
        # Construct Problem
        problem = pybop.DesignProblem(
            model, parameters, experiment, signal=signal, init_soc=0.5
        )

        # Construct Cost
        cost = pybop.GravimetricEnergyDensity(problem)
        assert cost([0.4]) <= 0  # Should be a viable design
        assert cost([0.8]) == np.inf  # Should exceed active material + porosity < 1
        assert cost([1.4]) == np.inf  # Definitely not viable

        # Compute after updating nominal capacity
        cost = pybop.GravimetricEnergyDensity(problem, update_capacity=True)
        cost([0.4])<|MERGE_RESOLUTION|>--- conflicted
+++ resolved
@@ -9,17 +9,9 @@
     Class for tests cost functions
     """
 
-<<<<<<< HEAD
     @pytest.fixture
     def model(self):
         return pybop.lithium_ion.SPM()
-=======
-    @pytest.fixture(params=[2.5, 3.777])
-    def problem(self, request):
-        cut_off = request.param
-        # Construct model
-        model = pybop.lithium_ion.SPM()
->>>>>>> 81ef4a4e
 
     @pytest.fixture
     def parameters(self):
