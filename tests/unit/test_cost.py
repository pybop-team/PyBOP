--- conflicted
+++ resolved
@@ -78,8 +78,13 @@
         )
 
         # Test type of returned value
-<<<<<<< HEAD
         assert type(cost([0.5])) == np.float64
+
+        # Test UserWarnings
+        if isinstance(cost, (pybop.SumSquaredError, pybop.RootMeanSquaredError)):
+            assert cost([0.5]) >= 0
+            with pytest.warns(UserWarning) as record:
+                cost([1.1])
 
         if isinstance(cost, pybop.SumSquaredError):
             e, de = cost.evaluateS1([0.5])
@@ -89,33 +94,21 @@
 
             # Test option setting
             cost.set_fail_gradient(1)
-=======
-        assert type(rmse_cost([0.5])) == np.float64
-        assert rmse_cost([0.5]) >= 0
-
-        assert type(sums_cost([0.5])) == np.float64
-        assert sums_cost([0.5]) >= 0
-        e, de = sums_cost.evaluateS1([0.5])
-        assert type(e) == np.float64
-        assert type(de) == np.ndarray
->>>>>>> 8cf46b69
 
             # Test exception for non-numeric inputs
             with pytest.raises(ValueError):
                 cost.evaluateS1(["StringInputShouldNotWork"])
 
-        # Test infeasible locations
-        rmse_cost.problem._model.infeasible_locations = False
-        assert rmse_cost([1.1]) == np.inf
+            with pytest.warns(UserWarning) as record:
+                cost.evaluateS1([1.1])
 
-        # Test UserWarnings
-        with pytest.warns(UserWarning) as record:
-            rmse_cost([1.1])
-            sums_cost.evaluateS1([1.1])
+            for i in range(len(record)):
+                assert "Non-physical point encountered" in str(record[i].message)
 
-        assert len(record) == 2
-        for i in range(len(record)):
-            assert "Non-physical point encountered" in str(record[i].message)
+        if isinstance(cost, pybop.RootMeanSquaredError):
+            # Test infeasible locations
+            cost.problem._model.infeasible_locations = False
+            assert cost([1.1]) == np.inf
 
         # Test exception for non-numeric inputs
         with pytest.raises(ValueError):
