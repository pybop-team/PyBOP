from copy import copy

import numpy as np
import pytest

import pybop


class TestCosts:
    """
    Class for tests cost functions
    """

    # Define an invalid likelihood class for MAP tests
    class InvalidLikelihood:
        def __init__(self, problem, sigma0):
            pass

    @pytest.fixture
    def model(self):
        return pybop.lithium_ion.SPM()

    @pytest.fixture
    def ground_truth(self):
        return 0.52

    @pytest.fixture
    def parameters(self, ground_truth):
        return pybop.Parameter(
            "Negative electrode active material volume fraction",
            prior=pybop.Gaussian(0.5, 0.01),
            bounds=[0.375, 0.625],
            initial_value=ground_truth,
        )

    @pytest.fixture
    def experiment(self):
        return pybop.Experiment(
            [
                ("Discharge at 1C for 10 minutes (20 second period)"),
            ]
        )

    @pytest.fixture
    def dataset(self, model, experiment, ground_truth):
        model.parameter_set = model.pybamm_model.default_parameter_values
        model.parameter_set.update(
            {
                "Negative electrode active material volume fraction": ground_truth,
            }
        )
        solution = model.predict(experiment=experiment)
        return pybop.Dataset(
            {
                "Time [s]": solution["Time [s]"].data,
                "Current function [A]": solution["Current [A]"].data,
                "Voltage [V]": solution["Terminal voltage [V]"].data,
            }
        )

    @pytest.fixture
    def signal(self):
        return "Voltage [V]"

    @pytest.fixture(params=[2.5, 3.777])
    def problem(self, model, parameters, dataset, signal, request):
        cut_off = request.param
        model.parameter_set.update({"Lower voltage cut-off [V]": cut_off})
        problem = pybop.FittingProblem(
            model, parameters, dataset, signal=signal, init_soc=1.0
        )
        problem.dataset = dataset  # add this to pass the pybop dataset to cost
        return problem

    @pytest.fixture(
        params=[
            pybop.RootMeanSquaredError,
            pybop.SumSquaredError,
            pybop.Minkowski,
            pybop.SumofPower,
            pybop.ObserverCost,
            pybop.MAP,
        ]
    )
    def cost(self, problem, request):
        cls = request.param
        if cls in [pybop.SumSquaredError, pybop.RootMeanSquaredError]:
            return cls(problem)
        elif cls in [pybop.MAP]:
            return cls(problem, pybop.GaussianLogLikelihoodKnownSigma)
        elif cls in [pybop.Minkowski, pybop.SumofPower]:
            return cls(problem, p=2)
        elif cls in [pybop.ObserverCost]:
            inputs = problem.parameters.initial_value()
            state = problem._model.reinit(inputs)
            n = len(state)
            sigma_diag = [0.0] * n
            sigma_diag[0] = 1e-4
            sigma_diag[1] = 1e-4
            process_diag = [0.0] * n
            process_diag[0] = 1e-4
            process_diag[1] = 1e-4
            sigma0 = np.diag(sigma_diag)
            process = np.diag(process_diag)
            dataset = problem.dataset
            return cls(
                pybop.UnscentedKalmanFilterObserver(
                    problem.parameters,
                    problem._model,
                    sigma0=sigma0,
                    process=process,
                    measure=1e-4,
                    dataset=dataset,
                    signal=problem.signal,
                ),
            )

    @pytest.mark.unit
    def test_base(self, problem):
        base_cost = pybop.BaseCost(problem)
        assert base_cost.problem == problem
        with pytest.raises(NotImplementedError):
            base_cost([0.5])
        with pytest.raises(NotImplementedError):
            base_cost.evaluateS1([0.5])

    @pytest.mark.unit
    def test_error_in_cost_calculation(self, problem):
        class RaiseErrorCost(pybop.BaseCost):
            def _evaluate(self, inputs, grad=None):
                raise ValueError("Error test.")

            def _evaluateS1(self, inputs):
                raise ValueError("Error test.")

        cost = RaiseErrorCost(problem)
        with pytest.raises(ValueError, match="Error in cost calculation: Error test."):
            cost([0.5])
        with pytest.raises(ValueError, match="Error in cost calculation: Error test."):
            cost.evaluateS1([0.5])

    @pytest.mark.unit
    def test_MAP(self, problem):
        # Incorrect likelihood
        with pytest.raises(
            ValueError,
            match="An error occurred when constructing the Likelihood class:",
        ):
            pybop.MAP(problem, pybop.SumSquaredError)

        # Incorrect construction of likelihood
        with pytest.raises(
            ValueError,
            match="An error occurred when constructing the Likelihood class: could not convert string to float: 'string'",
        ):
            pybop.MAP(problem, pybop.GaussianLogLikelihoodKnownSigma, sigma0="string")

        # Incorrect likelihood
        with pytest.raises(ValueError, match="must be a subclass of BaseLikelihood"):
            pybop.MAP(problem, self.InvalidLikelihood, sigma0=0.1)

        # Non finite prior
        parameter = pybop.Parameter(
            "Negative electrode active material volume fraction",
            prior=pybop.Uniform(0.55, 0.6),
        )
        problem_non_finite = pybop.FittingProblem(
            problem.model, parameter, problem.dataset, signal=problem.signal
        )
        likelihood = pybop.MAP(
            problem_non_finite, pybop.GaussianLogLikelihoodKnownSigma, sigma0=0.01
        )
        assert not np.isfinite(likelihood([0.7]))
        assert not np.isfinite(likelihood.evaluateS1([0.7])[0])

    @pytest.mark.unit
    def test_costs(self, cost):
        if isinstance(cost, pybop.BaseLikelihood):
            higher_cost = cost([0.52])
            lower_cost = cost([0.55])
        else:
            higher_cost = cost([0.55])
            lower_cost = cost([0.52])
        assert higher_cost > lower_cost or (
            higher_cost == lower_cost and higher_cost == np.inf
        )

        # Test type of returned value
        assert np.isscalar(cost([0.5]))

        if isinstance(cost, pybop.ObserverCost):
            with pytest.raises(NotImplementedError):
                cost.evaluateS1([0.5])

        # Test UserWarnings
        if isinstance(cost, (pybop.SumSquaredError, pybop.RootMeanSquaredError)):
            assert cost([0.5]) >= 0
            with pytest.warns(UserWarning) as record:
                cost([1.1])

            # Test option setting
            cost.set_fail_gradient(10)
            assert cost._de == 10

        if not isinstance(cost, (pybop.ObserverCost, pybop.MAP)):
            e, de = cost.evaluateS1([0.5])

            assert np.isscalar(e)
            assert isinstance(de, np.ndarray)

            # Test exception for non-numeric inputs
            with pytest.raises(
                TypeError, match="Inputs must be a dictionary or numeric."
            ):
                cost.evaluateS1(["StringInputShouldNotWork"])

            with pytest.warns(UserWarning) as record:
                cost.evaluateS1([1.1])

            for i in range(len(record)):
                assert "Non-physical point encountered" in str(record[i].message)

            # Test infeasible locations
            cost.problem._model.allow_infeasible_solutions = False
            assert cost([1.1]) == np.inf
            assert cost.evaluateS1([1.1]) == (np.inf, cost._de)
            assert cost([0.01]) == np.inf
            assert cost.evaluateS1([0.01]) == (np.inf, cost._de)

        # Test exception for non-numeric inputs
        with pytest.raises(TypeError, match="Inputs must be a dictionary or numeric."):
            cost(["StringInputShouldNotWork"])

    @pytest.mark.unit
    def test_minkowski(self, problem):
        # Incorrect order
        with pytest.raises(ValueError, match="The order of the Minkowski distance"):
            pybop.Minkowski(problem, p=-1)
        with pytest.raises(
            ValueError,
            match="For p = infinity, an implementation of the Chebyshev distance is required.",
        ):
            pybop.Minkowski(problem, p=np.inf)

    @pytest.mark.unit
    def test_SumofPower(self, problem):
        # Incorrect order
        with pytest.raises(
            ValueError, match="The order of 'p' must be greater than 0."
        ):
            pybop.SumofPower(problem, p=-1)

        with pytest.raises(ValueError, match="p = np.inf is not yet supported."):
            pybop.SumofPower(problem, p=np.inf)

    @pytest.fixture
    def design_problem(self, model, parameters, experiment, signal):
        return pybop.DesignProblem(
            model, parameters, experiment, signal=signal, init_soc=0.5
        )

    @pytest.mark.parametrize(
        "cost_class",
        [
            pybop.DesignCost,
            pybop.GravimetricEnergyDensity,
            pybop.VolumetricEnergyDensity,
        ],
    )
    @pytest.mark.unit
    def test_design_costs(self, cost_class, design_problem):
        # Construct Cost
        cost = cost_class(design_problem)

        if cost_class in [pybop.DesignCost]:
            with pytest.raises(NotImplementedError):
                cost([0.5])
        else:
            # Test type of returned value
            assert np.isscalar(cost([0.5]))
            assert cost([0.4]) >= 0  # Should be a viable design
            assert (
                cost([0.8]) == -np.inf
            )  # Should exceed active material + porosity < 1
            assert cost([1.4]) == -np.inf  # Definitely not viable
            assert cost([-0.1]) == -np.inf  # Should not be a viable design

            # Test infeasible locations
            cost.problem._model.allow_infeasible_solutions = False
            assert cost([1.1]) == -np.inf

            # Test exception for non-numeric inputs
            with pytest.raises(
                TypeError, match="Inputs must be a dictionary or numeric."
            ):
                cost(["StringInputShouldNotWork"])

            # Compute after updating nominal capacity
<<<<<<< HEAD
            cost = cost_class(problem, update_capacity=True)
            assert np.isfinite(cost([0.4]))
=======
            cost = cost_class(design_problem, update_capacity=True)
            cost([0.4])

    @pytest.mark.unit
    def test_weighted_fitting_cost(self, problem):
        cost1 = pybop.SumSquaredError(problem)
        cost2 = pybop.RootMeanSquaredError(problem)

        # Test with and without weights
        weighted_cost = pybop.WeightedCost(cost1, cost2)
        np.testing.assert_array_equal(weighted_cost.weights, np.ones(2))
        weighted_cost = pybop.WeightedCost(cost1, cost2, weights=[1, 1])
        np.testing.assert_array_equal(weighted_cost.weights, np.ones(2))
        weighted_cost = pybop.WeightedCost(cost1, cost2, weights=np.array([1, 1]))
        np.testing.assert_array_equal(weighted_cost.weights, np.ones(2))
        with pytest.raises(
            TypeError,
            match=r"Received <class 'str'> instead of cost object.",
        ):
            weighted_cost = pybop.WeightedCost("Invalid string")
        with pytest.raises(
            TypeError,
            match="Expected a list or array of weights the same length as costs.",
        ):
            weighted_cost = pybop.WeightedCost(cost1, cost2, weights="Invalid string")
        with pytest.raises(
            ValueError,
            match="Expected a list or array of weights the same length as costs.",
        ):
            weighted_cost = pybop.WeightedCost(cost1, cost2, weights=[1])

        # Test with and without different problems
        weight = 100
        weighted_cost_2 = pybop.WeightedCost(cost1, cost2, weights=[1, weight])
        assert weighted_cost_2._different_problems is False
        assert weighted_cost_2._fixed_problem is True
        assert weighted_cost_2.problem is problem
        assert weighted_cost_2([0.5]) >= 0
        np.testing.assert_allclose(
            weighted_cost_2.evaluate([0.6]),
            cost1([0.6]) + weight * cost2([0.6]),
            atol=1e-5,
        )

        cost3 = pybop.RootMeanSquaredError(copy(problem))
        weighted_cost_3 = pybop.WeightedCost(cost1, cost3, weights=[1, weight])
        assert weighted_cost_3._different_problems is True
        assert weighted_cost_3._fixed_problem is False
        assert weighted_cost_3.problem is None
        assert weighted_cost_3([0.5]) >= 0
        np.testing.assert_allclose(
            weighted_cost_3.evaluate([0.6]),
            cost1([0.6]) + weight * cost3([0.6]),
            atol=1e-5,
        )

        errors_2, sensitivities_2 = weighted_cost_2.evaluateS1([0.5])
        errors_3, sensitivities_3 = weighted_cost_3.evaluateS1([0.5])
        np.testing.assert_allclose(errors_2, errors_3, atol=1e-5)
        np.testing.assert_allclose(sensitivities_2, sensitivities_3, atol=1e-5)

    @pytest.mark.unit
    def test_weighted_design_cost(self, design_problem):
        cost1 = pybop.GravimetricEnergyDensity(design_problem)
        cost2 = pybop.RootMeanSquaredError(design_problem)

        # Test with and without weights
        weighted_cost = pybop.WeightedCost(cost1, cost2)
        assert weighted_cost._different_problems is False
        assert weighted_cost._fixed_problem is False
        assert weighted_cost.problem is design_problem
        assert weighted_cost([0.5]) >= 0
        np.testing.assert_allclose(
            weighted_cost.evaluate([0.6]),
            cost1([0.6]) + cost2([0.6]),
            atol=1e-5,
        )
>>>>>>> f3a32bcb
<|MERGE_RESOLUTION|>--- conflicted
+++ resolved
@@ -199,8 +199,7 @@
                 cost([1.1])
 
             # Test option setting
-            cost.set_fail_gradient(10)
-            assert cost._de == 10
+            cost.set_fail_gradient(1)
 
         if not isinstance(cost, (pybop.ObserverCost, pybop.MAP)):
             e, de = cost.evaluateS1([0.5])
@@ -296,12 +295,8 @@
                 cost(["StringInputShouldNotWork"])
 
             # Compute after updating nominal capacity
-<<<<<<< HEAD
-            cost = cost_class(problem, update_capacity=True)
+            cost = cost_class(design_problem, update_capacity=True)
             assert np.isfinite(cost([0.4]))
-=======
-            cost = cost_class(design_problem, update_capacity=True)
-            cost([0.4])
 
     @pytest.mark.unit
     def test_weighted_fitting_cost(self, problem):
@@ -376,5 +371,4 @@
             weighted_cost.evaluate([0.6]),
             cost1([0.6]) + cost2([0.6]),
             atol=1e-5,
-        )
->>>>>>> f3a32bcb
+        )