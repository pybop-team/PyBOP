--- conflicted
+++ resolved
@@ -251,9 +251,8 @@
 
     @pytest.fixture
     def design_problem(self, model, parameters, experiment, signal):
-        return pybop.DesignProblem(
-            model, parameters, experiment, signal=signal, init_soc=0.5
-        )
+        model.set_init_soc(0.5)
+        return pybop.DesignProblem(model, parameters, experiment, signal=signal)
 
     @pytest.mark.parametrize(
         "cost_class",
@@ -264,22 +263,7 @@
         ],
     )
     @pytest.mark.unit
-<<<<<<< HEAD
-    def test_design_costs(
-        self,
-        cost_class,
-        model,
-        parameters,
-        experiment,
-        signal,
-    ):
-        # Construct Problem
-        model.set_init_soc(0.5)
-        problem = pybop.DesignProblem(model, parameters, experiment, signal=signal)
-
-=======
     def test_design_costs(self, cost_class, design_problem):
->>>>>>> e51decc0
         # Construct Cost
         cost = cost_class(design_problem)
 
