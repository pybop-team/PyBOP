from copy import copy

import numpy as np
import pybamm
import pytest

import pybop


class TestCosts:
    """
    Class for tests cost functions
    """

    pytestmark = pytest.mark.unit

    @pytest.fixture
    def model(self, ground_truth):
        solver = pybamm.IDAKLUSolver()
        model = pybop.lithium_ion.SPM(solver=solver)
        model.parameter_set["Negative electrode active material volume fraction"] = (
            ground_truth
        )
        return model

    @pytest.fixture
    def ground_truth(self):
        return 0.52

    @pytest.fixture
    def parameters(self):
        return pybop.Parameters(
            pybop.Parameter(
                "Negative electrode active material volume fraction",
                prior=pybop.Gaussian(0.5, 0.01),
                bounds=[0.375, 0.625],
            )
        )

    @pytest.fixture
    def experiment(self):
        return pybop.Experiment(["Discharge at 1C for 10 minutes (20 second period)"])

    @pytest.fixture
    def dataset(self, model, experiment):
        solution = model.predict(experiment=experiment)
        return pybop.Dataset(
            {
                "Time [s]": solution["Time [s]"].data,
                "Current function [A]": solution["Current [A]"].data,
                "Voltage [V]": solution["Terminal voltage [V]"].data,
            }
        )

    def test_base(self, model, parameters, dataset):
        problem = pybop.FittingProblem(model, parameters, dataset)
        for cost_class in [pybop.BaseCost, pybop.FittingCost, pybop.DesignCost]:
            base_cost = cost_class(problem)
            assert base_cost.problem == problem
            with pytest.raises(NotImplementedError):
                base_cost([0.5])

    @pytest.fixture(params=[2.5, 3.777])
    def problem(self, model, parameters, dataset, request):
        cut_off = request.param
        model.parameter_set.update({"Lower voltage cut-off [V]": cut_off})
        return pybop.FittingProblem(model, parameters, dataset)

    @pytest.fixture(
        params=[
            pybop.MeanAbsoluteError,
            pybop.ObserverCost,
            pybop.LogPosterior,
        ]
    )
    def fitting_cost(self, problem, request):
        cls = request.param
        if cls is pybop.MeanAbsoluteError:
            return cls(problem)
        elif cls is pybop.LogPosterior:
            return cls(pybop.GaussianLogLikelihoodKnownSigma(problem, sigma0=0.002))
        elif cls is pybop.ObserverCost:
            inputs = problem.parameters.initial_value()
            state = problem.model.reinit(inputs)
            n = len(state)
            sigma_diag = [0.0] * n
            sigma_diag[0] = 1e-4
            sigma_diag[1] = 1e-4
            process_diag = [0.0] * n
            process_diag[0] = 1e-4
            process_diag[1] = 1e-4
            sigma0 = np.diag(sigma_diag)
            process = np.diag(process_diag)
            dataset = pybop.Dataset(data_dictionary=problem.dataset)
            return cls(
                pybop.UnscentedKalmanFilterObserver(
                    problem.parameters,
                    problem.model,
                    sigma0=sigma0,
                    process=process,
                    measure=1e-4,
                    dataset=dataset,
                ),
            )

    def test_fitting_costs(self, fitting_cost, parameters):
        cost = fitting_cost

        # Test cost direction
        if isinstance(cost, pybop.BaseLikelihood):
            higher_cost = cost([0.52])
            lower_cost = cost([0.55])
        else:
            higher_cost = cost([0.55])
            lower_cost = cost([0.52])
        assert higher_cost > lower_cost or (
            higher_cost == lower_cost and not np.isfinite(higher_cost)
        )

        # Test type of returned value
        assert np.isscalar(cost([0.5]))
        assert np.isscalar(cost(parameters.as_dict()))

        # Test UserWarnings
        if isinstance(cost, (pybop.MeanAbsoluteError)):
            assert cost([0.5]) >= 0
            with pytest.warns(UserWarning):
                cost([1.1])

            # Test option setting
            cost.set_fail_gradient(10)
            assert cost._de == 10

        # Test exception for non-numeric inputs
        with pytest.raises(TypeError, match="Inputs must be a dictionary or numeric."):
            cost(["StringInputShouldNotWork"])

    @pytest.mark.parametrize(
        "cost_class, expected_name",
        [
            (pybop.MeanSquaredError, "Mean Squared Error"),
            (pybop.RootMeanSquaredError, "Root Mean Squared Error"),
            (pybop.MeanAbsoluteError, "Mean Absolute Error"),
            (pybop.SumSquaredError, "Sum Squared Error"),
            (pybop.Minkowski, "Minkowski"),
            (pybop.SumOfPower, "Sum Of Power"),
        ],
    )
    def test_error_measures(self, problem, cost_class, expected_name):
        cost = cost_class(problem)
        assert cost.name == expected_name

        # Test cost direction
        higher_cost = cost([0.55])
        lower_cost = cost([0.52])
        assert higher_cost > lower_cost or (
            higher_cost == lower_cost and not np.isfinite(higher_cost)
        )

        e, de = cost([0.5], calculate_grad=True)

<<<<<<< HEAD
            # Test infeasible locations
            cost.problem.set_allow_infeasible_solutions(False)
            cost.problem.model.apply_events()
            assert cost([1.1]) == np.inf
            assert cost([1.1], calculate_grad=True) == (np.inf, cost._de)
            assert cost([0.01]) == np.inf
            assert cost([0.01], calculate_grad=True) == (np.inf, cost._de)
=======
        assert np.isscalar(e)
        assert isinstance(de, np.ndarray)
>>>>>>> 95e3c97c

        # Test exception for non-numeric inputs
        with pytest.raises(TypeError, match="Inputs must be a dictionary or numeric."):
            cost(["StringInputShouldNotWork"], calculate_grad=True)

        with pytest.warns(UserWarning) as record:
            cost([1.1], calculate_grad=True)

        for i in range(len(record)):
            assert "Non-physical point encountered" in str(record[i].message)

        # Test infeasible locations
        cost.problem.model.allow_infeasible_solutions = False
        assert cost([1.1]) == np.inf
        assert cost([1.1], calculate_grad=True) == (np.inf, cost._de)
        assert cost([0.01]) == np.inf
        assert cost([0.01], calculate_grad=True) == (np.inf, cost._de)

    def test_minkowski(self, problem):
        # Incorrect order
        with pytest.raises(ValueError, match="The order of the Minkowski distance"):
            pybop.Minkowski(problem, p=-1)
        with pytest.raises(
            ValueError,
            match="For p = infinity, an implementation of the Chebyshev distance is required.",
        ):
            pybop.Minkowski(problem, p=np.inf)

    def test_sumofpower(self, problem):
        # Incorrect order
        with pytest.raises(
            ValueError, match="The order of 'p' must be greater than 0."
        ):
            pybop.SumOfPower(problem, p=-1)

        with pytest.raises(ValueError, match="p = np.inf is not yet supported."):
            pybop.SumOfPower(problem, p=np.inf)

    @pytest.fixture
    def randomly_spaced_dataset(self, model):
        t_eval = np.linspace(0, 10 * 60, 31) + np.concatenate(
            ([0], np.random.normal(0, 1, 29), [0])
        )
        solution = model.predict(t_eval=t_eval)
        return pybop.Dataset(
            {
                "Time [s]": solution["Time [s]"].data,
                "Current function [A]": solution["Current [A]"].data,
                "Voltage [V]": solution["Terminal voltage [V]"].data,
            }
        )

    @pytest.mark.parametrize(
        "cost_class",
        [
            pybop.MeanSquaredError,
            pybop.RootMeanSquaredError,
            pybop.MeanAbsoluteError,
            pybop.SumSquaredError,
            pybop.Minkowski,
            pybop.SumOfPower,
        ],
    )
    def test_error_weighting(
        self, model, parameters, dataset, randomly_spaced_dataset, cost_class
    ):
        problem = pybop.FittingProblem(model, parameters, dataset)
        cost = cost_class(problem, weighting=1.0)
        x = [0.5]
        e, de = cost(x, calculate_grad=True)

        # Test that the equal weighting is the same as weighting by one
        costE = cost_class(problem, weighting="equal")
        eE, deE = costE(x, calculate_grad=True)
        np.testing.assert_allclose(e, eE)
        np.testing.assert_allclose(de, deE)

        # Test that domain-basd weighting also matches for evenly spaced data
        costD = cost_class(problem, weighting="domain")
        eD, deD = costD(x, calculate_grad=True)
        np.testing.assert_allclose(e, eD)
        np.testing.assert_allclose(de, deD)

        # Test that the domain-based weighting accounts for random spacing in the dataset
        problemR = pybop.FittingProblem(model, parameters, randomly_spaced_dataset)
        costR = cost_class(problemR, weighting="domain")
        eR, deR = costR(x, calculate_grad=True)
        np.testing.assert_allclose(e, eR, rtol=1e-2, atol=1e-9)
        np.testing.assert_allclose(de, deR, rtol=1e-2, atol=1e-9)

        # Check gradient calculation using finite difference
        delta = 1e-6 * x[0]
        cost_right = costR(x[0] + delta / 2)
        cost_left = costR(x[0] - delta / 2)
        numerical_grad = (cost_right - cost_left) / delta
        np.testing.assert_allclose(deR, numerical_grad, rtol=6e-3)

    @pytest.fixture
    def design_problem(self, parameters, experiment):
        parameter_set = pybop.ParameterSet.pybamm("Chen2020")
        parameter_set.update(
            {
                "Electrolyte density [kg.m-3]": pybamm.Parameter(
                    "Separator density [kg.m-3]"
                ),
                "Negative electrode active material density [kg.m-3]": pybamm.Parameter(
                    "Negative electrode density [kg.m-3]"
                ),
                "Negative electrode carbon-binder density [kg.m-3]": pybamm.Parameter(
                    "Negative electrode density [kg.m-3]"
                ),
                "Positive electrode active material density [kg.m-3]": pybamm.Parameter(
                    "Positive electrode density [kg.m-3]"
                ),
                "Positive electrode carbon-binder density [kg.m-3]": pybamm.Parameter(
                    "Positive electrode density [kg.m-3]"
                ),
            },
            check_already_exists=False,
        )
        model = pybop.lithium_ion.SPM(parameter_set=parameter_set)
        return pybop.DesignProblem(
            model,
            parameters,
            experiment,
            initial_state={"Initial SoC": 0.5},
        )

    @pytest.mark.parametrize(
        "cost_class, expected_name",
        [
            (pybop.GravimetricEnergyDensity, "Gravimetric Energy Density"),
            (pybop.VolumetricEnergyDensity, "Volumetric Energy Density"),
            (pybop.GravimetricPowerDensity, "Gravimetric Power Density"),
            (pybop.VolumetricPowerDensity, "Volumetric Power Density"),
        ],
    )
    def test_design_costs(self, cost_class, expected_name, design_problem):
        # Construct Cost
        cost = cost_class(design_problem)
        assert cost.name == expected_name

        # Test type of returned value
        assert np.isscalar(cost([0.5]))
        assert cost([0.4]) >= 0  # Should be a viable design
        assert cost([0.8]) == -np.inf  # Should exceed active material + porosity < 1
        assert cost([1.4]) == -np.inf  # Definitely not viable
        assert cost([-0.1]) == -np.inf  # Should not be a viable design

        # Test infeasible locations
        cost.problem.model.allow_infeasible_solutions = False
        assert cost([1.1]) == -np.inf

        # Test exception for non-numeric inputs
        with pytest.raises(TypeError, match="Inputs must be a dictionary or numeric."):
            cost(["StringInputShouldNotWork"])

        # Compute after updating nominal capacity
        design_problem.update_capacity = True
        cost = cost_class(design_problem)
        cost([0.4])

    @pytest.fixture
    def noisy_problem(self, ground_truth, parameters, experiment):
        model = pybop.lithium_ion.SPM()
        model.parameter_set["Negative electrode active material volume fraction"] = (
            ground_truth
        )
        sol = model.predict(experiment=experiment)
        noisy_dataset = pybop.Dataset(
            {
                "Time [s]": sol["Time [s]"].data,
                "Current function [A]": sol["Current [A]"].data,
                "Voltage [V]": sol["Voltage [V]"].data
                + np.random.normal(0, 0.02, len(sol["Time [s]"].data)),
            }
        )
        return pybop.FittingProblem(model, parameters, noisy_dataset)

    def test_weighted_fitting_cost(self, noisy_problem):
        problem = noisy_problem
        cost1 = pybop.SumSquaredError(problem)
        cost2 = pybop.RootMeanSquaredError(problem)

        # Test with and without weights
        weighted_cost = pybop.WeightedCost(cost1, cost2)
        np.testing.assert_array_equal(weighted_cost.weights, np.ones(2))
        weighted_cost = pybop.WeightedCost(cost1, cost2, weights=[1, 1])
        np.testing.assert_array_equal(weighted_cost.weights, np.ones(2))
        weighted_cost = pybop.WeightedCost(cost1, cost2, weights=np.array([1, 1]))
        np.testing.assert_array_equal(weighted_cost.weights, np.ones(2))
        with pytest.raises(
            TypeError,
            match="All costs must be instances of BaseCost.",
        ):
            pybop.WeightedCost(cost1.problem)
        with pytest.raises(
            ValueError,
            match="Weights must be numeric values.",
        ):
            pybop.WeightedCost(cost1, cost2, weights="Invalid string")
        with pytest.raises(
            ValueError,
            match="Number of weights must match number of costs.",
        ):
            pybop.WeightedCost(cost1, cost2, weights=[1])

        # Test with identical problems
        weight = 100
        weighted_cost_2 = pybop.WeightedCost(cost1, cost2, weights=[1, weight])
        assert weighted_cost_2.has_identical_problems is True
        assert weighted_cost_2.has_separable_problem is False
        assert weighted_cost_2.problem is problem
        assert weighted_cost_2([0.5]) >= 0
        np.testing.assert_allclose(
            weighted_cost_2([0.6]),
            cost1([0.6]) + weight * cost2([0.6]),
            atol=1e-5,
        )

        # Test with different problems
        cost3 = pybop.RootMeanSquaredError(copy(problem))
        weighted_cost_3 = pybop.WeightedCost(cost1, cost3, weights=[1, weight])
        assert weighted_cost_3.has_identical_problems is False
        assert weighted_cost_3.has_separable_problem is False
        assert weighted_cost_3.problem is None
        assert weighted_cost_3([0.5]) >= 0
        np.testing.assert_allclose(
            weighted_cost_3([0.6]),
            cost1([0.6]) + weight * cost3([0.6]),
            atol=1e-5,
        )

        errors_2, sensitivities_2 = weighted_cost_2([0.5], calculate_grad=True)
        errors_3, sensitivities_3 = weighted_cost_3([0.5], calculate_grad=True)
        np.testing.assert_allclose(errors_2, errors_3, atol=1e-5)
        np.testing.assert_allclose(sensitivities_2, sensitivities_3, atol=1e-5)

        # Test LogPosterior explicitly
        cost4 = pybop.LogPosterior(pybop.GaussianLogLikelihood(problem))
        weighted_cost_4 = pybop.WeightedCost(cost1, cost4, weights=[1, 1 / weight])
        assert weighted_cost_4.has_identical_problems is True
        assert weighted_cost_4.has_separable_problem is False
        sigma = 0.01
        assert np.isfinite(cost4.parameters["Sigma for output 1"].prior.logpdf(sigma))
        assert np.isfinite(weighted_cost_4([0.5, sigma]))
        np.testing.assert_allclose(
            weighted_cost_4([0.6, sigma]),
            cost1([0.6, sigma]) - 1 / weight * cost4([0.6, sigma]),
            atol=1e-5,
        )

    def test_weighted_design_cost(self, design_problem):
        cost1 = pybop.GravimetricEnergyDensity(design_problem)
        cost2 = pybop.VolumetricEnergyDensity(design_problem)

        # Test DesignCosts with identical problems
        weighted_cost = pybop.WeightedCost(cost1, cost2)
        assert weighted_cost.has_identical_problems is True
        assert weighted_cost.has_separable_problem is False
        assert weighted_cost.problem is design_problem
        assert weighted_cost([0.5]) >= 0
        np.testing.assert_allclose(
            weighted_cost([0.6]),
            cost1([0.6]) + cost2([0.6]),
            atol=1e-5,
        )

        # Test DesignCosts with different problems
        cost3 = pybop.VolumetricEnergyDensity(copy(design_problem))
        weighted_cost = pybop.WeightedCost(cost1, cost3)
        assert weighted_cost.has_identical_problems is False
        assert weighted_cost.has_separable_problem is False
        for i, _ in enumerate(weighted_cost.costs):
            assert isinstance(weighted_cost.costs[i].problem, pybop.DesignProblem)

        assert weighted_cost([0.5]) >= 0
        np.testing.assert_allclose(
            weighted_cost([0.6]),
            cost1([0.6]) + cost2([0.6]),
            atol=1e-5,
        )

    def test_weighted_design_cost_with_update_capacity(self, design_problem):
        design_problem.update_capacity = True
        cost1 = pybop.GravimetricEnergyDensity(design_problem)
        cost2 = pybop.VolumetricEnergyDensity(design_problem)
        weighted_cost = pybop.WeightedCost(cost1, cost2, weights=[1, 1])

        assert weighted_cost.has_identical_problems is True
        assert weighted_cost.has_separable_problem is False
        assert weighted_cost.problem is design_problem
        assert weighted_cost([0.5]) >= 0
        np.testing.assert_allclose(
            weighted_cost([0.6]),
            cost1([0.6]) + cost2([0.6]),
            atol=1e-5,
        )

    def test_mixed_problem_classes(self, problem, design_problem):
        cost1 = pybop.SumSquaredError(problem)
        cost2 = pybop.GravimetricEnergyDensity(design_problem)
        with pytest.raises(
            TypeError,
            match="All problems must be of the same class type.",
        ):
            pybop.WeightedCost(cost1, cost2)

    def test_parameter_sensitivities(self, problem):
        cost = pybop.MeanAbsoluteError(problem)
        result = cost.sensitivity_analysis(4)

        # Assertions
        assert isinstance(result, dict)
        assert "S1" in result
        assert "ST" in result
        assert isinstance(result["S1"], np.ndarray)
        assert isinstance(result["S2"], np.ndarray)
        assert isinstance(result["ST"], np.ndarray)
        assert isinstance(result["S1_conf"], np.ndarray)
        assert isinstance(result["ST_conf"], np.ndarray)
        assert isinstance(result["S2_conf"], np.ndarray)
        assert result["S1"].shape == (1,)
        assert result["ST"].shape == (1,)<|MERGE_RESOLUTION|>--- conflicted
+++ resolved
@@ -159,18 +159,8 @@
 
         e, de = cost([0.5], calculate_grad=True)
 
-<<<<<<< HEAD
-            # Test infeasible locations
-            cost.problem.set_allow_infeasible_solutions(False)
-            cost.problem.model.apply_events()
-            assert cost([1.1]) == np.inf
-            assert cost([1.1], calculate_grad=True) == (np.inf, cost._de)
-            assert cost([0.01]) == np.inf
-            assert cost([0.01], calculate_grad=True) == (np.inf, cost._de)
-=======
         assert np.isscalar(e)
         assert isinstance(de, np.ndarray)
->>>>>>> 95e3c97c
 
         # Test exception for non-numeric inputs
         with pytest.raises(TypeError, match="Inputs must be a dictionary or numeric."):
@@ -183,7 +173,8 @@
             assert "Non-physical point encountered" in str(record[i].message)
 
         # Test infeasible locations
-        cost.problem.model.allow_infeasible_solutions = False
+        cost.problem.set_allow_infeasible_solutions(False)
+        cost.problem.model.apply_events()
         assert cost([1.1]) == np.inf
         assert cost([1.1], calculate_grad=True) == (np.inf, cost._de)
         assert cost([0.01]) == np.inf
