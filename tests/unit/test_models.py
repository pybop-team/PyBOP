import numpy as np
import pybamm
import pytest

import pybop
from examples.standalone.model import ExponentialDecay


class TestModels:
    """
    A class to test the models.
    """

    @pytest.mark.parametrize(
        "model_class, expected_name, options",
        [
            (pybop.lithium_ion.SPM, "Single Particle Model", None),
            (pybop.lithium_ion.SPMe, "Single Particle Model with Electrolyte", None),
            (pybop.lithium_ion.DFN, "Doyle-Fuller-Newman", None),
            (pybop.lithium_ion.MPM, "Many Particle Model", None),
            (
                pybop.lithium_ion.MSMR,
                "Multi Species Multi Reactions Model",
                {"number of MSMR reactions": ("6", "4")},
            ),
            (pybop.lithium_ion.WeppnerHuggins, "Weppner & Huggins model", None),
            (pybop.empirical.Thevenin, "Equivalent Circuit Thevenin Model", None),
        ],
    )
    @pytest.mark.unit
    def test_model_classes(self, model_class, expected_name, options):
        model = model_class(options=options)
        assert model.pybamm_model is not None
        assert model.name == expected_name

        # Test initialisation with kwargs
        if model_class is pybop.lithium_ion.MSMR:
            # Reset the options to cope with a bug in PyBaMM v23.9 msmr.py:23 which is fixed in v24.1
            options = {"number of MSMR reactions": ("6", "4")}
        parameter_set = pybop.ParameterSet(
            params_dict={"Nominal cell capacity [A.h]": 5}
        )
        model = model_class(options=options, build=True, parameter_set=parameter_set)

    @pytest.fixture(
        params=[
            pybop.lithium_ion.SPM(),
            pybop.lithium_ion.SPMe(),
            pybop.lithium_ion.DFN(),
            pybop.lithium_ion.MPM(),
            pybop.lithium_ion.MSMR(options={"number of MSMR reactions": ("6", "4")}),
            pybop.lithium_ion.WeppnerHuggins(),
            pybop.empirical.Thevenin(),
        ]
    )
    def model(self, request):
        model = request.param
        return model.copy()

    @pytest.mark.unit
    def test_simulate_without_build_model(self, model):
        with pytest.raises(
            ValueError, match="Model must be built before calling simulate"
        ):
            model.simulate(None, None)

        with pytest.raises(
            ValueError, match="Model must be built before calling simulate"
        ):
            model.simulateS1(None, None)

    @pytest.mark.unit
    def test_non_default_solver(self):
        solver = pybamm.CasadiSolver(
            mode="fast",
            atol=1e-6,
            rtol=1e-6,
        )
        model = pybop.lithium_ion.SPM(solver=solver)
        assert model.solver.mode == "fast"
        assert model.solver.atol == 1e-6
        assert model.solver.rtol == 1e-6

    @pytest.mark.unit
    def test_predict_without_pybamm(self, model):
        model._unprocessed_model = None

        with pytest.raises(ValueError):
            model.predict(None, None)

    @pytest.mark.unit
    def test_predict_with_inputs(self, model):
        # Define inputs
        t_eval = np.linspace(0, 10, 100)
        if isinstance(model, (pybop.lithium_ion.EChemBaseModel)):
            if model.pybamm_model.options["working electrode"] == "positive":
                inputs = {
                    "Positive electrode active material volume fraction": 0.63,
                }
            else:
                inputs = {
                    "Negative electrode active material volume fraction": 0.52,
                    "Positive electrode active material volume fraction": 0.63,
                }
        elif isinstance(model, (pybop.empirical.Thevenin)):
            inputs = {
                "R0 [Ohm]": 0.0002,
                "R1 [Ohm]": 0.0001,
            }
        else:
            raise ValueError("Inputs not defined for this type of model.")

        res = model.predict(t_eval=t_eval, inputs=inputs)
        assert len(res["Voltage [V]"].data) == 100

    @pytest.mark.unit
    def test_predict_without_allow_infeasible_solutions(self, model):
        if isinstance(model, (pybop.lithium_ion.SPM, pybop.lithium_ion.SPMe)):
            model.allow_infeasible_solutions = False
            t_eval = np.linspace(0, 10, 100)
            inputs = {
                "Negative electrode active material volume fraction": 0.9,
                "Positive electrode active material volume fraction": 0.9,
            }

            res = model.predict(t_eval=t_eval, inputs=inputs)
            assert np.isinf(res).any()

    @pytest.mark.unit
    def test_build(self, model):
        model.build()
        assert model.built_model is not None

        # Test that the model can be built again
        model.build()
        assert model.built_model is not None

    @pytest.mark.unit
    def test_rebuild(self, model):
        # Test rebuild before build
        with pytest.raises(
            ValueError, match="Model must be built before calling rebuild"
        ):
            model.rebuild()

        model.build()
        initial_built_model = model._built_model
        assert model._built_model is not None

        model.set_params()
        assert model.model_with_set_params is not None

        # Test that the model can be built again
        model.rebuild()
        rebuilt_model = model._built_model
        assert rebuilt_model is not None

        # Filter out special and private attributes
        attributes_to_compare = [
            "algebraic",
            "bcs",
            "boundary_conditions",
            "mass_matrix",
            "parameters",
            "submodels",
            "summary_variables",
            "rhs",
            "variables",
            "y_slices",
        ]

        # Loop through the filtered attributes and compare them
        for attribute in attributes_to_compare:
            assert getattr(rebuilt_model, attribute) == getattr(
                initial_built_model, attribute
            )

    @pytest.mark.unit
    def test_parameter_set_definition(self):
        # Test initilisation with different types of parameter set
        param_dict = {"Nominal cell capacity [A.h]": 5}
        model = pybop.BaseModel(parameter_set=None)
        assert model._parameter_set is None

        model = pybop.BaseModel(parameter_set=param_dict)
        parameter_set = pybamm.ParameterValues(param_dict)
        assert model._parameter_set == parameter_set

        model = pybop.BaseModel(parameter_set=parameter_set)
        assert model._parameter_set == parameter_set

        pybop_parameter_set = pybop.ParameterSet(params_dict=param_dict)
        model = pybop.BaseModel(parameter_set=pybop_parameter_set)
        assert model._parameter_set == parameter_set

    @pytest.mark.unit
    def test_rebuild_geometric_parameters(self):
        parameter_set = pybop.ParameterSet.pybamm("Chen2020")
        parameters = pybop.Parameters(
            pybop.Parameter(
                "Positive particle radius [m]",
                prior=pybop.Gaussian(4.8e-06, 0.05e-06),
                bounds=[4e-06, 6e-06],
                initial_value=4.8e-06,
            ),
            pybop.Parameter(
                "Negative electrode thickness [m]",
                prior=pybop.Gaussian(40e-06, 1e-06),
                bounds=[30e-06, 50e-06],
                initial_value=48e-06,
            ),
        )

        model = pybop.lithium_ion.SPM(parameter_set=parameter_set)
        model.build(parameters=parameters)
        initial_built_model = model.copy()
        assert initial_built_model._built_model is not None

        # Run prediction
        t_eval = np.linspace(0, 100, 100)
        out_init = initial_built_model.predict(t_eval=t_eval)

        # Test that the model can be rebuilt with different geometric parameters
        parameters["Positive particle radius [m]"].update(5e-06)
        parameters["Negative electrode thickness [m]"].update(45e-06)
        model.rebuild(parameters=parameters)
        rebuilt_model = model
        assert rebuilt_model._built_model is not None

        # Test model geometry
        assert (
            rebuilt_model._mesh["negative electrode"].nodes[1]
            != initial_built_model._mesh["negative electrode"].nodes[1]
        )
        assert (
            rebuilt_model.geometry["negative electrode"]["x_n"]["max"]
            != initial_built_model.geometry["negative electrode"]["x_n"]["max"]
        )

        assert (
            rebuilt_model.geometry["positive particle"]["r_p"]["max"]
            != initial_built_model.geometry["positive particle"]["r_p"]["max"]
        )

        assert (
            rebuilt_model._mesh["positive particle"].nodes[1]
            != initial_built_model._mesh["positive particle"].nodes[1]
        )

        # Compare model results
        out_rebuild = rebuilt_model.predict(t_eval=t_eval)
        with pytest.raises(AssertionError):
            np.testing.assert_allclose(
                out_init["Terminal voltage [V]"].data,
                out_rebuild["Terminal voltage [V]"].data,
                atol=1e-5,
            )

    @pytest.mark.unit
    def test_reinit(self):
        k = 0.1
        y0 = 1
        model = ExponentialDecay(pybamm.ParameterValues({"k": k, "y0": y0}))

        with pytest.raises(
            ValueError, match="Model must be built before calling get_state"
        ):
            model.get_state({"k": k, "y0": y0}, 0, np.array([0]))

        model.build()
        state = model.reinit(inputs={})
        np.testing.assert_array_almost_equal(state.as_ndarray(), np.array([[y0]]))

        model.classify_and_update_parameters(pybop.Parameters(pybop.Parameter("y0")))
        state = model.reinit(inputs=[1])
        np.testing.assert_array_almost_equal(state.as_ndarray(), np.array([[y0]]))

        model = ExponentialDecay(pybamm.ParameterValues({"k": k, "y0": y0}))
        with pytest.raises(
            ValueError, match="Model must be built before calling reinit"
        ):
            model.reinit(inputs={})

    @pytest.mark.unit
    def test_simulate(self):
        k = 0.1
        y0 = 1
        model = ExponentialDecay(pybamm.ParameterValues({"k": k, "y0": y0}))
        model.build()
        model.signal = ["y_0"]
        inputs = {}
        t_eval = np.linspace(0, 10, 100)
        expected = y0 * np.exp(-k * t_eval)
        solved = model.simulate(inputs, t_eval)
        np.testing.assert_array_almost_equal(solved["y_0"], expected, decimal=5)

        with pytest.raises(ValueError):
            ExponentialDecay(n_states=-1)

    @pytest.mark.unit
    def test_basemodel(self):
        base = pybop.BaseModel()
        x = np.array([1, 2, 3])

        with pytest.raises(NotImplementedError):
            base.cell_mass()

        with pytest.raises(NotImplementedError):
            base.cell_volume()

        with pytest.raises(NotImplementedError):
            base.approximate_capacity(x)

        base.classify_and_update_parameters(parameters=None)
        assert base._n_parameters == 0

    @pytest.mark.unit
    def test_thevenin_model(self):
        parameter_set = pybop.ParameterSet(
            json_path="examples/scripts/parameters/initial_ecm_parameters.json"
        )
        parameter_set.import_parameters()
        assert parameter_set["Open-circuit voltage [V]"] == "default"
        model = pybop.empirical.Thevenin(
            parameter_set=parameter_set, options={"number of rc elements": 2}
        )
        assert (
            parameter_set["Open-circuit voltage [V]"]
            == model.pybamm_model.default_parameter_values["Open-circuit voltage [V]"]
        )

    @pytest.mark.unit
    def test_check_params(self):
        base = pybop.BaseModel()
        assert base.check_params()
        assert base.check_params(inputs={"a": 1})
        assert base.check_params(inputs=[1])
        with pytest.raises(TypeError, match="Inputs must be a dictionary or numeric."):
            base.check_params(inputs=["unexpected_string"])

    @pytest.mark.unit
    def test_non_converged_solution(self):
        model = pybop.lithium_ion.DFN()
        parameters = pybop.Parameters(
            pybop.Parameter(
                "Negative electrode active material volume fraction",
                prior=pybop.Gaussian(0.2, 0.01),
            ),
            pybop.Parameter(
                "Positive electrode active material volume fraction",
                prior=pybop.Gaussian(0.2, 0.01),
            ),
        )
        dataset = pybop.Dataset(
            {
                "Time [s]": np.linspace(0, 100, 100),
                "Current function [A]": np.zeros(100),
                "Voltage [V]": np.zeros(100),
            }
        )
        problem = pybop.FittingProblem(model, parameters=parameters, dataset=dataset)

        # Simulate the DFN with active material values of 0.
<<<<<<< HEAD
        # The solutions will not change as the solver will not converge.
=======
        # The solution elements will not change as the solver will not converge.
>>>>>>> e6788e45
        output = problem.evaluate([0, 0])
        output_S1, _ = problem.evaluateS1([0, 0])

        for key in problem.signal:
            assert np.allclose(output.get(key, [])[0], output.get(key, []))
            assert np.allclose(output_S1.get(key, [])[0], output_S1.get(key, []))<|MERGE_RESOLUTION|>--- conflicted
+++ resolved
@@ -361,11 +361,7 @@
         problem = pybop.FittingProblem(model, parameters=parameters, dataset=dataset)
 
         # Simulate the DFN with active material values of 0.
-<<<<<<< HEAD
-        # The solutions will not change as the solver will not converge.
-=======
         # The solution elements will not change as the solver will not converge.
->>>>>>> e6788e45
         output = problem.evaluate([0, 0])
         output_S1, _ = problem.evaluateS1([0, 0])
 
