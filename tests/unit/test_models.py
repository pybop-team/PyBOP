import sys
from io import StringIO

import numpy as np
import pybamm
import pytest

import pybop
from examples.standalone.model import ExponentialDecay as StandaloneDecay


class TestModels:
    """
    A class to test the models.
    """

    pytestmark = pytest.mark.unit

    @pytest.mark.parametrize(
        "model_class, expected_name, options",
        [
            (pybop.lithium_ion.SPM, "Single Particle Model", None),
            (pybop.lithium_ion.SPMe, "Single Particle Model with Electrolyte", None),
            (pybop.lithium_ion.DFN, "Doyle-Fuller-Newman Model", None),
            (pybop.lithium_ion.MPM, "Many Particle Model", None),
            (
                pybop.lithium_ion.MSMR,
                "Multi-Species Multi-Reaction Model",
                {"number of MSMR reactions": ("6", "4")},
            ),
            (pybop.lithium_ion.WeppnerHuggins, "Weppner & Huggins Model", None),
            (pybop.lithium_ion.SPDiffusion, "Single Particle Diffusion Model", None),
            (
                pybop.lithium_ion.GroupedSPM,
                "Grouped Single Particle Model",
                None,
            ),
            (
                pybop.lithium_ion.GroupedSPM,
                "Grouped Single Particle Model",
                {"surface form": "differential"},
            ),
            (
                pybop.lithium_ion.GroupedSPMe,
                "Grouped Single Particle Model with Electrolyte",
                None,
            ),
            (
                pybop.lithium_ion.GroupedSPMe,
                "Grouped Single Particle Model with Electrolyte",
                {"surface form": "differential"},
            ),
            (pybop.empirical.Thevenin, "Equivalent Circuit Thevenin Model", None),
        ],
    )
    def test_model_classes(self, model_class, expected_name, options):
        parameter_set = pybop.ParameterSet({"Nominal cell capacity [A.h]": 5.12})
        model = model_class(options=options, parameter_set=parameter_set)
        assert model.pybamm_model is not None
        assert model.name == expected_name
        assert model.parameter_set["Nominal cell capacity [A.h]"] == 5.12

    @pytest.fixture(
        params=[
            pybop.lithium_ion.SPM(),
            pybop.lithium_ion.SPMe(),
            pybop.lithium_ion.DFN(),
            pybop.lithium_ion.MPM(),
            pybop.lithium_ion.MSMR(options={"number of MSMR reactions": ("6", "4")}),
            pybop.lithium_ion.WeppnerHuggins(),
            pybop.lithium_ion.SPDiffusion(),
            pybop.lithium_ion.GroupedSPM(),
            pybop.lithium_ion.GroupedSPM(options={"surface form": "differential"}),
            pybop.lithium_ion.GroupedSPMe(),
            pybop.lithium_ion.GroupedSPMe(options={"surface form": "differential"}),
            pybop.empirical.Thevenin(),
        ]
    )
    def model(self, request):
        model = request.param
        return model.copy()

    def test_non_default_solver(self):
        solver = pybamm.CasadiSolver(
            mode="fast",
            atol=1e-6,
            rtol=1e-6,
        )
        model = pybop.lithium_ion.SPM(solver=solver)
        assert model.solver.mode == "fast"
        assert model.solver.atol == 1e-6
        assert model.solver.rtol == 1e-6

    def test_predict_without_pybamm(self, model):
        model.pybamm_model = None

        with pytest.raises(
            ValueError,
            match="The predict method currently only supports PyBaMM models.",
        ):
            model.predict(None, None)

        # Test new_copy() without pybamm_model
        if not isinstance(
            model,
            (
                pybop.lithium_ion.MSMR,
                pybop.lithium_ion.GroupedSPM,
                pybop.lithium_ion.GroupedSPMe,
            ),
        ):
            new_model = model.new_copy()
            assert new_model.pybamm_model is not None
            assert new_model.parameter_set is not None

    def test_predict_with_inputs(self, model):
        # Define inputs
        t_eval = np.linspace(0, 10, 100)
        if isinstance(model, (pybop.lithium_ion.GroupedSPMe)):
            inputs = {
                "Negative electrode relative porosity": 0.52,
                "Positive electrode relative porosity": 0.63,
            }
        elif isinstance(model, (pybop.lithium_ion.GroupedSPM)):
            inputs = {
                "Series resistance [Ohm]": 0.01,
            }
        elif isinstance(
            model, (pybop.lithium_ion.WeppnerHuggins, pybop.lithium_ion.SPDiffusion)
        ):
            inputs = {
                "Theoretical electrode capacity [A.s]": 5000,
            }
        elif isinstance(model, (pybop.lithium_ion.EChemBaseModel)):
            if model.pybamm_model.options["working electrode"] == "positive":
                inputs = {
                    "Positive electrode active material volume fraction": 0.63,
                }
            else:
                inputs = {
                    "Negative electrode active material volume fraction": 0.52,
                    "Positive electrode active material volume fraction": 0.63,
                }
        elif isinstance(model, (pybop.empirical.Thevenin)):
            inputs = {
                "R0 [Ohm]": 0.0002,
                "R1 [Ohm]": 0.0001,
            }
        else:
            raise ValueError("Inputs not defined for this type of model.")

        res = model.predict(t_eval=t_eval, inputs=inputs)
        assert len(res["Voltage [V]"].data) == 100

        with pytest.raises(
            ValueError,
            match="The predict method requires either an experiment or t_eval to be specified.",
        ):
            model.predict(inputs=inputs)

    def test_predict_without_allow_infeasible_solutions(self, model):
        if isinstance(model, (pybop.lithium_ion.SPM, pybop.lithium_ion.SPMe)):
            model.allow_infeasible_solutions = False
            t_eval = np.linspace(0, 10, 100)
            inputs = {
                "Negative electrode active material volume fraction": 0.9,
                "Positive electrode active material volume fraction": 0.9,
            }

            with pytest.raises(
                ValueError, match="These parameter values are infeasible."
            ):
                model.predict(t_eval=t_eval, inputs=inputs)

    def test_build(self, model):
        if isinstance(model, pybop.lithium_ion.SPMe):
            model.build(initial_state={"Initial SoC": 1.0})

            # Test attributes with init_soc
            assert model.built_model is not None
            assert model.disc is not None
            assert model.built_initial_soc is not None
        else:
            model.build()
            assert model.built_model is not None

            # Test that the model can be built again
            model.build()
            assert model.built_model is not None

    def test_rebuild(self, model):
        model.build()
        initial_built_model = model._built_model
        assert model._built_model is not None

        model.set_parameters()
        assert model.model_with_set_params is not None

        # Test that the model can be built again
        model.build()
        rebuilt_model = model._built_model
        assert rebuilt_model is not None

        # Filter out special and private attributes
        attributes_to_compare = [
            "algebraic",
            "bcs",
            "boundary_conditions",
            "mass_matrix",
            "parameters",
            "submodels",
            "summary_variables",
            "rhs",
            "variables",
            "y_slices",
        ]

        # Loop through the filtered attributes and compare them
        for attribute in attributes_to_compare:
            assert getattr(rebuilt_model, attribute) == getattr(
                initial_built_model, attribute
            )

    def test_parameter_set_definition(self):
        # Test initilisation with different types of parameter set
        param_dict = {"Nominal cell capacity [A.h]": 5}
        model = pybop.BaseModel(parameter_set=None)
        assert model.parameter_set is None

        model = pybop.BaseModel(parameter_set=param_dict)
        parameter_set = pybamm.ParameterValues(param_dict)
        assert model.parameter_set == parameter_set

        model = pybop.BaseModel(parameter_set=parameter_set)
        assert model.parameter_set == parameter_set

        pybop_parameter_set = pybop.ParameterSet(param_dict)
        model = pybop.BaseModel(parameter_set=pybop_parameter_set)
        assert model.parameter_set == parameter_set

    def test_rebuild_geometric_parameters(self):
        parameter_set = pybop.ParameterSet.pybamm("Chen2020")
        parameters = pybop.Parameters(
            pybop.Parameter(
                "Positive particle radius [m]",
                prior=pybop.Gaussian(4.8e-06, 0.05e-06),
                bounds=[4e-06, 6e-06],
                initial_value=4.8e-06,
            ),
            pybop.Parameter(
                "Negative electrode thickness [m]",
                prior=pybop.Gaussian(40e-06, 1e-06),
                bounds=[30e-06, 50e-06],
                initial_value=48e-06,
            ),
        )

        model = pybop.lithium_ion.SPM(parameter_set=parameter_set)
        model.build(parameters=parameters)
        initial_built_model = model.copy()
        assert initial_built_model._built_model is not None

        # Run prediction
        t_eval = np.linspace(0, 100, 100)
        out_init = initial_built_model.predict(t_eval=t_eval)

        with pytest.raises(
            ValueError,
            match="Cannot use sensitivities for parameters which require a model rebuild",
        ):
            model.simulateS1(t_eval=t_eval, inputs=parameters.as_dict())

        # Test with CasadiSolver to trigger warning
        Casadi_param = pybop.Parameters(
            pybop.Parameter(
                "Current function [A]",
                prior=pybop.Gaussian(1.0, 0.1),
                bounds=[0.5, 1.5],
                initial_value=1.0,
            )
        )
        casadi_model = pybop.lithium_ion.SPM()
        casadi_model._solver = pybamm.CasadiSolver()
        casadi_model.build(parameters=Casadi_param)

        with pytest.warns(
            UserWarning, match="Casadi solver does not support sensitivity analysis"
        ):
            sol = casadi_model.simulateS1(t_eval=t_eval, inputs=Casadi_param.as_dict())

        assert isinstance(sol, pybamm.Solution)
        assert sol.sensitivities in (None, {})

        # Test that the model can be rebuilt with different geometric parameters
        parameters["Positive particle radius [m]"].update(5e-06)
        parameters["Negative electrode thickness [m]"].update(45e-06)
        model.build(parameters=parameters)
        rebuilt_model = model
        assert rebuilt_model._built_model is not None

        # Test model geometry
        assert (
            rebuilt_model.mesh["negative electrode"].nodes[1]
            != initial_built_model.mesh["negative electrode"].nodes[1]
        )
        assert (
            rebuilt_model.geometry["negative electrode"]["x_n"]["max"]
            != initial_built_model.geometry["negative electrode"]["x_n"]["max"]
        )

        assert (
            rebuilt_model.geometry["positive particle"]["r_p"]["max"]
            != initial_built_model.geometry["positive particle"]["r_p"]["max"]
        )

        assert (
            rebuilt_model.mesh["positive particle"].nodes[1]
            != initial_built_model.mesh["positive particle"].nodes[1]
        )

        # Compare model results
        out_rebuild = rebuilt_model.predict(t_eval=t_eval)
        with pytest.raises(AssertionError):
            np.testing.assert_allclose(
                out_init["Terminal voltage [V]"].data,
                out_rebuild["Terminal voltage [V]"].data,
                atol=1e-5,
            )

    @pytest.mark.parametrize(
        "model_cls", [StandaloneDecay, pybop.ExponentialDecayModel]
    )
    def test_reinit(self, model_cls):
        k = 0.1
        y0 = 1
        model = model_cls(pybamm.ParameterValues({"k": k, "y0": y0}))

        with pytest.raises(
            ValueError, match="Model must be built before calling get_state"
        ):
            model.get_state({"k": k, "y0": y0}, 0, np.array([0]))

        model.build()
        state = model.reinit(inputs={})
        np.testing.assert_array_almost_equal(state.as_ndarray(), np.array([[y0]]))

        model.classify_parameters(pybop.Parameters(pybop.Parameter("y0")))
        state = model.reinit(inputs=[1])
        np.testing.assert_array_almost_equal(state.as_ndarray(), np.array([[y0]]))

        model = model_cls(pybamm.ParameterValues({"k": k, "y0": y0}))
        with pytest.raises(
            ValueError, match="Model must be built before calling reinit"
        ):
            model.reinit(inputs={})

    @pytest.mark.parametrize(
        "model_cls", [StandaloneDecay, pybop.ExponentialDecayModel]
    )
    def test_simulate(self, model_cls):
        k = 0.1
        y0 = 1
        args = {"parameter_set": pybamm.ParameterValues({"k": k, "y0": y0})}
        if model_cls == pybop.ExponentialDecayModel:
            args["solver"] = pybamm.CasadiSolver()
        model = model_cls(**args)
        model.build()
        model.signal = ["y_0"]
        inputs = {}
        t_eval = np.linspace(0, 10, 100)
        expected = y0 * np.exp(-k * t_eval)
        solved = model.simulate(inputs, t_eval)
        np.testing.assert_array_almost_equal(solved["y_0"].data, expected, decimal=5)

        with pytest.raises(ValueError):
            model_cls(n_states=-1)

    def test_simulateEIS(self):
        # Test EIS on SPM
        model = pybop.lithium_ion.SPM(eis=True)

        # Construct frequencies and solve
        f_eval = np.linspace(100, 1000, 5)
        sol = model.simulateEIS(inputs={}, f_eval=f_eval)
        assert np.isfinite(sol["Impedance"]).all()

        # Test infeasible parameter values
        model.allow_infeasible_solutions = False
        inputs = {
            "Negative electrode active material volume fraction": 0.9,
            "Positive electrode active material volume fraction": 0.9,
        }
        # Rebuild model
        model.build(inputs=inputs)

        with pytest.raises(ValueError, match="These parameter values are infeasible."):
            model.simulateEIS(f_eval=f_eval, inputs=inputs)

    def test_basemodel(self):
        base = pybop.BaseModel()
        x = np.array([1, 2, 3])

        with pytest.raises(NotImplementedError):
            base.cell_mass()

        with pytest.raises(NotImplementedError):
            base.cell_volume()

        with pytest.raises(NotImplementedError):
            base.approximate_capacity(x)

        base.classify_parameters(parameters=None)
        assert isinstance(base.parameters, pybop.Parameters)

    def test_thevenin_model(self):
        parameter_set = pybop.ParameterSet(
            json_path="examples/parameters/initial_ecm_parameters.json"
        )
        model = pybop.empirical.Thevenin(
            parameter_set=parameter_set, options={"number of rc elements": 2}
        )
        assert (
            parameter_set["Open-circuit voltage [V]"]
            == model.pybamm_model.default_parameter_values["Open-circuit voltage [V]"]
        )

        model.predict(initial_state={"Initial SoC": 0.5}, t_eval=np.arange(0, 10, 5))
        assert model.parameter_set["Initial SoC"] == 0.5

        model.set_initial_state({"Initial SoC": parameter_set["Initial SoC"] / 2})
        assert model.parameter_set["Initial SoC"] == parameter_set["Initial SoC"] / 2
        model.set_initial_state(
            {
                "Initial open-circuit voltage [V]": parameter_set[
                    "Lower voltage cut-off [V]"
                ]
            }
        )
        np.testing.assert_allclose(model.parameter_set["Initial SoC"], 0.0, atol=1e-2)
        model.set_initial_state(
            {
                "Initial open-circuit voltage [V]": parameter_set[
                    "Upper voltage cut-off [V]"
                ]
            }
        )
        np.testing.assert_allclose(model.parameter_set["Initial SoC"], 1.0, atol=1e-2)

        with pytest.raises(ValueError, match="outside the voltage limits"):
            model.set_initial_state({"Initial open-circuit voltage [V]": -1.0})
        with pytest.raises(ValueError, match="Initial SOC should be between 0 and 1"):
            model.set_initial_state({"Initial SoC": -1.0})
        with pytest.raises(
            ValueError,
            match="Initial value must be a float between 0 and 1, or a string ending in 'V'",
        ):
            model.set_initial_state({"Initial SoC": "invalid string"})

    def test_check_params(self):
        base = pybop.BaseModel()
        assert base.check_params()
        assert base.check_params(inputs={"a": 1})
        assert base.check_params(inputs=[1])
        with pytest.raises(TypeError, match="Inputs must be a dictionary or numeric."):
            base.check_params(inputs=["unexpected_string"])

    def test_base_ecircuit_model(self):
        def check_params(inputs: dict, allow_infeasible_solutions: bool):
            return True if inputs is None else inputs["a"] < 2

        base_ecircuit_model = pybop.empirical.ECircuitModel(
            pybamm_model=pybamm.equivalent_circuit.Thevenin,
            check_params=check_params,
        )
        assert base_ecircuit_model.check_params({"a": 1})

        base_ecircuit_model = pybop.empirical.ECircuitModel(
            pybamm_model=pybamm.equivalent_circuit.Thevenin,
        )
        assert base_ecircuit_model.check_params()

    def test_userdefined_check_params(self):
        def check_params(inputs: dict, allow_infeasible_solutions: bool):
            return True if inputs is None else inputs["a"] < 2

        for model in [
            pybop.BaseModel(check_params=check_params),
            pybop.empirical.Thevenin(check_params=check_params),
        ]:
            assert model.check_params(inputs={"a": 1})
            assert not model.check_params(inputs={"a": 2})
            with pytest.raises(
                TypeError, match="Inputs must be a dictionary or numeric."
            ):
                model.check_params(inputs=["unexpected_string"])

    def test_set_initial_state(self):
        t_eval = np.linspace(0, 10, 100)

        model = pybop.lithium_ion.SPM()
        model.build(initial_state={"Initial SoC": 0.7})
        values_1 = model.predict(t_eval=t_eval)

        model = pybop.lithium_ion.SPM()
        model.build(initial_state={"Initial SoC": 0.4})
        model.set_initial_state({"Initial SoC": 0.7})
        values_2 = model.predict(t_eval=t_eval)

        np.testing.assert_allclose(
            values_1["Voltage [V]"].data, values_2["Voltage [V]"].data, atol=1e-8
        )

        init_ocp_p = model.parameter_set["Positive electrode OCP [V]"](0.7)
        init_ocp_n = model.parameter_set["Negative electrode OCP [V]"](0.7)
        model.set_initial_state(
            {"Initial open-circuit voltage [V]": init_ocp_p - init_ocp_n}
        )
        values_3 = model.predict(t_eval=t_eval)

        np.testing.assert_allclose(
            values_1["Voltage [V]"].data, values_3["Voltage [V]"].data, atol=0.05
        )

        with pytest.raises(ValueError, match="Expecting only one initial state."):
            model.set_initial_state(
                {"Initial open-circuit voltage [V]": 3.7, "Initial SoC": 0.7}
            )
        with pytest.raises(ValueError, match="Unrecognised initial state"):
            model.set_initial_state({"Initial voltage [V]": 3.7})

    def test_get_parameter_info(self, model):
        if isinstance(model, pybop.empirical.Thevenin):
            # Test at least one model without a built pybamm model
            model = pybop.empirical.Thevenin(build=False)

        parameter_info = model.get_parameter_info()
        assert isinstance(parameter_info, dict)

        captured_output = StringIO()
        sys.stdout = captured_output

        model.get_parameter_info(print_info=True)
        sys.stdout = sys.__stdout__

        printed_messaage = captured_output.getvalue().strip()

        for key, value in parameter_info.items():
            assert key in printed_messaage
            assert value in printed_messaage

    def test_set_current_function(self):
        dataset_1 = pybop.Dataset(
            {
                "Time [s]": np.linspace(0, 10, 100),
                "Current function [A]": 3.0 * np.ones(100),
            }
        )
        dataset_2 = pybop.Dataset(
            {
                "Time [s]": np.linspace(0, 5, 100),
                "Current function [A]": 6.0 * np.ones(100),
            }
        )

        model = pybop.lithium_ion.SPM()
        model.set_current_function(dataset=dataset_1)
        values_1 = model.predict(t_eval=dataset_1["Time [s]"])

        np.testing.assert_allclose(
            values_1["Current [A]"].data,
            dataset_1["Current function [A]"].data,
            atol=1e-8,
        )

        model.set_current_function(dataset=dataset_2)
        values_2 = model.predict(t_eval=dataset_2["Time [s]"])

        np.testing.assert_allclose(
            values_2["Current [A]"].data,
            dataset_2["Current function [A]"].data,
            atol=1e-8,
        )

        values_3 = model.simulate(inputs={}, t_eval=dataset_2["Time [s]"])

        np.testing.assert_allclose(
            values_3["Current [A]"].data,
            dataset_2["Current function [A]"].data,
            atol=1e-8,
        )

    @pytest.mark.parametrize(
        "model_class",
        [
            pybop.lithium_ion.WeppnerHuggins,
            pybop.lithium_ion.SPDiffusion,
            pybop.lithium_ion.GroupedSPM,
            pybop.lithium_ion.GroupedSPMe,
        ],
    )
    def test_custom_models(self, model_class):
        with pytest.warns(UserWarning) as record:
            model_class(unused_kwarg=0, options={"unused option": 0})
            assert "The input model_kwargs" in str(record[0].message)
            assert "are not currently used by " in str(record[0].message)

    def test_weppner_huggins(self):
        parameter_set = pybop.ParameterSet.pybamm("Chen2020")

        with pytest.raises(ValueError, match="Unrecognised electrode type"):
            pybop.lithium_ion.WeppnerHuggins.apply_parameter_grouping(
                parameter_set, electrode="both"
            )

        gitt_parameter_set = pybop.lithium_ion.WeppnerHuggins.apply_parameter_grouping(
            parameter_set, electrode="negative"
        )
        model = pybop.lithium_ion.WeppnerHuggins(parameter_set=gitt_parameter_set)

        gitt_parameter_set = pybop.lithium_ion.WeppnerHuggins.apply_parameter_grouping(
            parameter_set, electrode="positive"
        )
        model = pybop.lithium_ion.WeppnerHuggins(
            parameter_set=gitt_parameter_set,
            options={"working electrode": "positive"},
        )

        res = model.predict(t_eval=np.linspace(0, 10, 100))
        assert len(res["Voltage [V]"].data) == 100

        variable_list = model.pybamm_model.default_quick_plot_variables
        assert isinstance(variable_list, list)

    def test_SP_diffusion(self):
        parameter_set = pybop.ParameterSet.pybamm("Chen2020")

        with pytest.raises(ValueError, match="Unrecognised electrode type"):
            pybop.lithium_ion.SPDiffusion.apply_parameter_grouping(
                parameter_set, electrode="both"
            )

        for electrode in ["positive", "negative"]:
            electrode_parameter_set = (
                pybop.lithium_ion.SPDiffusion.apply_parameter_grouping(
                    parameter_set, electrode=electrode
                )
            )
            model = pybop.lithium_ion.SPDiffusion(
                parameter_set=electrode_parameter_set, electrode=electrode
            )

            res = model.predict(t_eval=np.linspace(0, 10, 100))
            assert len(res["Voltage [V]"].data) == 100

        variable_list = model.pybamm_model.default_quick_plot_variables
        assert isinstance(variable_list, list)

<<<<<<< HEAD
    def test_grouped_SPM(self):
        parameter_set = pybop.ParameterSet.pybamm("Chen2020")
        parameter_set["Electrolyte diffusivity [m2.s-1]"] = 1.769e-10
        parameter_set["Electrolyte conductivity [S.m-1]"] = 0.9487

        grouped_parameter_set = pybop.lithium_ion.GroupedSPM.apply_parameter_grouping(
            parameter_set
        )
        model = pybop.lithium_ion.GroupedSPM(parameter_set=grouped_parameter_set)

        with pytest.raises(
            ValueError, match="GroupedSPM can currently only accept an initial SoC."
        ):
            model.set_initial_state({"Initial open-circuit voltage [V]": 3.7})

        model.set_initial_state({"Initial SoC": 1.0})
        res = model.predict(t_eval=np.linspace(0, 10, 100))
        assert len(res["Voltage [V]"].data) == 100

        variable_list = model.pybamm_model.default_quick_plot_variables
        assert isinstance(variable_list, list)

=======
        with pytest.raises(
            ValueError,
            match="SPDiffusion can currently only accept an initial stoichiometry.",
        ):
            model.set_initial_state({"Initial open-circuit voltage [V]": 3.7})

>>>>>>> 7d635b1d
    def test_grouped_SPMe(self):
        parameter_set = pybop.ParameterSet.pybamm("Chen2020")
        parameter_set["Electrolyte diffusivity [m2.s-1]"] = 1.769e-10
        parameter_set["Electrolyte conductivity [S.m-1]"] = 0.9487

        grouped_parameter_set = pybop.lithium_ion.GroupedSPMe.apply_parameter_grouping(
            parameter_set
        )
        model = pybop.lithium_ion.GroupedSPMe(parameter_set=grouped_parameter_set)

        with pytest.raises(
            ValueError, match="GroupedSPMe can currently only accept an initial SoC."
        ):
            model.set_initial_state({"Initial open-circuit voltage [V]": 3.7})

        model.set_initial_state({"Initial SoC": 1.0})
        res = model.predict(t_eval=np.linspace(0, 10, 100))
        assert len(res["Voltage [V]"].data) == 100

        variable_list = model.pybamm_model.default_quick_plot_variables
        assert isinstance(variable_list, list)<|MERGE_RESOLUTION|>--- conflicted
+++ resolved
@@ -655,7 +655,12 @@
         variable_list = model.pybamm_model.default_quick_plot_variables
         assert isinstance(variable_list, list)
 
-<<<<<<< HEAD
+        with pytest.raises(
+            ValueError,
+            match="SPDiffusion can currently only accept an initial stoichiometry.",
+        ):
+            model.set_initial_state({"Initial open-circuit voltage [V]": 3.7})
+
     def test_grouped_SPM(self):
         parameter_set = pybop.ParameterSet.pybamm("Chen2020")
         parameter_set["Electrolyte diffusivity [m2.s-1]"] = 1.769e-10
@@ -678,14 +683,6 @@
         variable_list = model.pybamm_model.default_quick_plot_variables
         assert isinstance(variable_list, list)
 
-=======
-        with pytest.raises(
-            ValueError,
-            match="SPDiffusion can currently only accept an initial stoichiometry.",
-        ):
-            model.set_initial_state({"Initial open-circuit voltage [V]": 3.7})
-
->>>>>>> 7d635b1d
     def test_grouped_SPMe(self):
         parameter_set = pybop.ParameterSet.pybamm("Chen2020")
         parameter_set["Electrolyte diffusivity [m2.s-1]"] = 1.769e-10
