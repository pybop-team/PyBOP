--- conflicted
+++ resolved
@@ -408,7 +408,6 @@
             assert np.allclose(output_S1.get(key, [])[0], output_S1.get(key, []))
 
     @pytest.mark.unit
-<<<<<<< HEAD
     def test_set_initial_state(self):
         t_eval = np.linspace(0, 10, 100)
 
@@ -424,7 +423,8 @@
         np.testing.assert_allclose(
             values_1["Voltage [V]"].data, values_2["Voltage [V]"].data, atol=1e-8
         )
-=======
+
+    @pytest.mark.unit
     def test_get_parameter_info(self, model):
         if isinstance(model, pybop.empirical.Thevenin):
             # Test at least one model without a built pybamm model
@@ -443,5 +443,4 @@
 
         for key, value in parameter_info.items():
             assert key in printed_messaage
-            assert value in printed_messaage
->>>>>>> 8b09214b
+            assert value in printed_messaage