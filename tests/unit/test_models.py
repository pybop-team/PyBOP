--- conflicted
+++ resolved
@@ -366,9 +366,8 @@
         output_S1, _ = problem.evaluateS1([0, 0])
 
         for key in problem.signal:
-<<<<<<< HEAD
-            assert np.isinf(res.get(key, [])).any()
-        assert np.isinf(res_grad).any()
+            assert np.allclose(output.get(key, [])[0], output.get(key, []))
+            assert np.allclose(output_S1.get(key, [])[0], output_S1.get(key, []))
 
     @pytest.mark.unit
     def test_set_init_soc(self):
@@ -408,8 +407,4 @@
 
         np.testing.assert_allclose(
             values_1["Voltage [V]"].data, values_2["Voltage [V]"].data, atol=1e-8
-        )
-=======
-            assert np.allclose(output.get(key, [])[0], output.get(key, []))
-            assert np.allclose(output_S1.get(key, [])[0], output_S1.get(key, []))
->>>>>>> e51decc0
+        )