--- conflicted
+++ resolved
@@ -33,16 +33,7 @@
 
         parameter_values = model.default_parameter_values
         parameter_values.update(
-            {
-<<<<<<< HEAD
-                "R0 [Ohm]": pybop.ParameterDistribution(
-                    distribution=stats.Uniform(a=0.001, b=0.1)
-=======
-                "R0 [Ohm]": pybop.Parameter(
-                    distribution=stats.uniform(loc=0.001, scale=0.1 - 0.001)
->>>>>>> 34729e1c
-                )
-            }
+            {"R0 [Ohm]": pybop.Parameter(distribution=stats.Uniform(a=0.001, b=0.1))}
         )
         simulator = pybop.pybamm.Simulator(
             model, parameter_values=parameter_values, protocol=dataset
