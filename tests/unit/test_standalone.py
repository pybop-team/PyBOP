--- conflicted
+++ resolved
@@ -32,11 +32,7 @@
     def test_optimisation_on_standalone_cost(self):
         # Build an Optimisation problem with a StandaloneCost
         cost = StandaloneCost()
-<<<<<<< HEAD
-        optim = pybop.Optimisation(cost=cost)
-=======
         optim = pybop.SciPyDifferentialEvolution(cost=cost)
->>>>>>> afaf69ed
         x, final_cost = optim.run()
 
         initial_cost = optim.cost(cost.x0)
