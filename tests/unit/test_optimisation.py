import numpy as np
import pytest

import pybop


class TestOptimisation:
    """
    A class to test the optimisation class.
    """

    @pytest.fixture
    def dataset(self):
        return pybop.Dataset(
            {
                "Time [s]": np.linspace(0, 360, 10),
                "Current function [A]": np.zeros(10),
                "Voltage [V]": np.ones(10),
            }
        )

    @pytest.fixture
    def one_parameter(self):
        return [
            pybop.Parameter(
                "Negative electrode active material volume fraction",
                prior=pybop.Gaussian(0.6, 0.2),
                bounds=[0.58, 0.62],
            )
        ]

    @pytest.fixture
    def two_parameters(self):
        return [
            pybop.Parameter(
                "Negative electrode active material volume fraction",
                prior=pybop.Gaussian(0.6, 0.2),
                bounds=[0.58, 0.62],
            ),
            pybop.Parameter(
                "Positive electrode active material volume fraction",
                prior=pybop.Gaussian(0.55, 0.05),
                bounds=[0.53, 0.57],
            ),
        ]

    @pytest.fixture
    def model(self):
        return pybop.lithium_ion.SPM()

    @pytest.fixture
    def cost(self, model, one_parameter, dataset):
        problem = pybop.FittingProblem(
            model,
            one_parameter,
            dataset,
            signal=["Voltage [V]"],
        )
        return pybop.SumSquaredError(problem)

    @pytest.fixture
    def two_param_cost(self, model, two_parameters, dataset):
        problem = pybop.FittingProblem(
            model,
            two_parameters,
            dataset,
            signal=["Voltage [V]"],
        )
        return pybop.SumSquaredError(problem)

    @pytest.mark.parametrize(
        "optimiser_class, expected_name",
        [
            (pybop.SciPyMinimize, "SciPyMinimize"),
            (pybop.SciPyDifferentialEvolution, "SciPyDifferentialEvolution"),
            (pybop.GradientDescent, "Gradient descent"),
            (pybop.Adam, "Adam"),
            (pybop.CMAES, "Covariance Matrix Adaptation Evolution Strategy (CMA-ES)"),
            (pybop.SNES, "Seperable Natural Evolution Strategy (SNES)"),
            (pybop.XNES, "Exponential Natural Evolution Strategy (xNES)"),
            (pybop.PSO, "Particle Swarm Optimisation (PSO)"),
            (pybop.IRPropMin, "iRprop-"),
            (pybop.NelderMead, "Nelder-Mead"),
        ],
    )
    @pytest.mark.unit
    def test_optimiser_classes(self, two_param_cost, optimiser_class, expected_name):
        # Test class construction
        cost = two_param_cost
        optim = pybop.Optimisation(cost=cost, optimiser=optimiser_class)

        assert optim.optimiser is not None
        assert optim.optimiser.name() == expected_name

        # Test construction without bounds
        bounds = cost.bounds
        cost.bounds = None
<<<<<<< HEAD
        optim = pybop.Optimisation(cost=cost, optimiser=optimiser_class)
        assert optim.optimiser.bounds is None
        if issubclass(optimiser_class, pybop.BasePintsOptimiser):
            assert optim.optimiser._boundaries is None

        # Reset
        cost.bounds = bounds

    @pytest.mark.parametrize(
        "optimiser_class",
        [pybop.XNES, pybop.SciPyMinimize, pybop.SciPyDifferentialEvolution],
    )
    @pytest.mark.unit
    def test_optimiser_kwargs(self, cost, optimiser_class):
        optim = pybop.Optimisation(cost=cost, optimiser=optimiser_class, maxiter=1)

        # Check and update maximum iterations
        optim.run()
        assert optim.optimiser._max_iterations == 1
        assert optim.optimiser._iterations == 1
        optim.run(max_iterations=10)
        assert optim.optimiser._max_iterations == 10
        assert optim.optimiser._iterations <= 10

        if issubclass(optimiser_class, pybop.BasePintsOptimiser):
            # PINTS method
            with pytest.raises(
                ValueError,
                match="Unrecognised or invalid keyword argument: tol",
            ):
                optim = pybop.Optimisation(cost=cost, tol=1e-3)
        else:
            # Check and update bounds
            assert optim.optimiser.bounds == cost.bounds
            bounds = {"upper": [0.61], "lower": [0.59]}
            optim.run(bounds=bounds)
            assert optim.optimiser.bounds == bounds
            bounds = [
                (lower, upper) for lower, upper in zip(bounds["lower"], bounds["upper"])
            ]
            optim.run(bounds=bounds)
            assert optim.optimiser.bounds == bounds

            # Update tol
            optim.run(tol=1e-2)
            assert optim.optimiser.options["tol"] == 1e-2

        if optimiser_class in [pybop.SciPyDifferentialEvolution]:
            # Check and update population size
            optim.optimiser.set_population_size(10)
            assert optim.optimiser.options["popsize"] == 10
            optim.run(popsize=5)
            assert optim.optimiser.options["popsize"] == 5
        elif optimiser_class in [pybop.SciPyMinimize]:
            # Check a method that uses gradient information
            optim.run(method="L-BFGS-B", jac=True)
            with pytest.raises(
                ValueError,
                match="Expected the jac option to be either True, False or None.",
            ):
                optim.run(jac="Invalid string")
            optim.run(method="Nelder-Mead", jac=False)
=======
        if optimiser_class in [pybop.SciPyMinimize]:
            opt = pybop.Optimisation(cost=cost, optimiser=optimiser_class)
            assert opt.optimiser.bounds is None
        elif optimiser_class in [pybop.SciPyDifferentialEvolution]:
            with pytest.raises(ValueError):
                pybop.Optimisation(cost=cost, optimiser=optimiser_class)
        else:
            opt = pybop.Optimisation(cost=cost, optimiser=optimiser_class)
            assert opt.optimiser.boundaries is None

        # Test setting population size
        if optimiser_class in [pybop.SciPyDifferentialEvolution]:
            with pytest.raises(ValueError):
                opt.optimiser.set_population_size(-5)

            # Correct value
            opt.optimiser.set_population_size(5)
>>>>>>> b5da4354

    @pytest.mark.unit
    def test_single_parameter(self, cost):
        # Test catch for optimisers that can only run with multiple parameters
        with pytest.raises(
            ValueError,
            match=r"requires optimisation of >= 2 parameters at once.",
        ):
            pybop.Optimisation(cost=cost, optimiser=pybop.CMAES)

    @pytest.mark.unit
    def test_default_optimiser(self, cost):
        optim = pybop.Optimisation(cost=cost)
        assert optim.optimiser.name() == "Exponential Natural Evolution Strategy (xNES)"

    @pytest.mark.unit
    def test_incorrect_optimiser_class(self, cost):
        class RandomClass:
            pass

        with pytest.raises(ValueError):
            pybop.Optimisation(cost=cost, optimiser=RandomClass)

        optim = pybop.Optimisation(cost=cost, optimiser=pybop.BaseOptimiser)
        with pytest.raises(NotImplementedError):
            optim.run()

    @pytest.mark.unit
    def test_prior_sampling(self, cost):
        # Tests prior sampling
        for i in range(50):
            optim = pybop.Optimisation(cost=cost)

            assert optim.x0 <= 0.62 and optim.x0 >= 0.58

    @pytest.mark.unit
    def test_halting(self, cost):
        # Test max evalutions
        optim = pybop.Optimisation(cost=cost, optimiser=pybop.GradientDescent)
        optim.optimiser.set_max_evaluations(1)
        x, __ = optim.run()
        assert optim.optimiser._iterations == 1

        # Test max unchanged iterations
        optim = pybop.Optimisation(cost=cost, optimiser=pybop.GradientDescent)
        optim.optimiser.set_max_unchanged_iterations(1)
        optim.optimiser.set_min_iterations(1)
        x, __ = optim.run()
        assert optim.optimiser._iterations == 2

        # Test guessed values
        optim.set_f_guessed_tracking(True)
        assert optim._use_f_guessed is True

        # Test invalid values
        with pytest.raises(ValueError):
            optim.optimiser.set_max_evaluations(-1)
        with pytest.raises(ValueError):
            optim.optimiser.set_min_iterations(-1)
        with pytest.raises(ValueError):
            optim.optimiser.set_max_unchanged_iterations(-1)
        with pytest.raises(ValueError):
            optim.optimiser.set_max_unchanged_iterations(1, threshold=-1)

    @pytest.mark.unit
    def test_infeasible_solutions(self, cost):
        # Test infeasible solutions
        for optimiser in [pybop.SciPyMinimize, pybop.GradientDescent]:
            optim = pybop.Optimisation(
                cost=cost, optimiser=optimiser, allow_infeasible_solutions=False
            )
            optim.optimiser.set_max_iterations(1)
            optim.run()
            assert optim.optimiser._iterations == 1

    @pytest.mark.unit
    def test_unphysical_result(self, cost):
        # Trigger parameters not physically viable warning
        optim = pybop.Optimisation(cost=cost)
        optim.check_optimal_parameters(np.array([2]))<|MERGE_RESOLUTION|>--- conflicted
+++ resolved
@@ -95,7 +95,6 @@
         # Test construction without bounds
         bounds = cost.bounds
         cost.bounds = None
-<<<<<<< HEAD
         optim = pybop.Optimisation(cost=cost, optimiser=optimiser_class)
         assert optim.optimiser.bounds is None
         if issubclass(optimiser_class, pybop.BasePintsOptimiser):
@@ -145,6 +144,8 @@
 
         if optimiser_class in [pybop.SciPyDifferentialEvolution]:
             # Check and update population size
+            with pytest.raises(ValueError):
+                optim.optimiser.set_population_size(-5)
             optim.optimiser.set_population_size(10)
             assert optim.optimiser.options["popsize"] == 10
             optim.run(popsize=5)
@@ -158,25 +159,6 @@
             ):
                 optim.run(jac="Invalid string")
             optim.run(method="Nelder-Mead", jac=False)
-=======
-        if optimiser_class in [pybop.SciPyMinimize]:
-            opt = pybop.Optimisation(cost=cost, optimiser=optimiser_class)
-            assert opt.optimiser.bounds is None
-        elif optimiser_class in [pybop.SciPyDifferentialEvolution]:
-            with pytest.raises(ValueError):
-                pybop.Optimisation(cost=cost, optimiser=optimiser_class)
-        else:
-            opt = pybop.Optimisation(cost=cost, optimiser=optimiser_class)
-            assert opt.optimiser.boundaries is None
-
-        # Test setting population size
-        if optimiser_class in [pybop.SciPyDifferentialEvolution]:
-            with pytest.raises(ValueError):
-                opt.optimiser.set_population_size(-5)
-
-            # Correct value
-            opt.optimiser.set_population_size(5)
->>>>>>> b5da4354
 
     @pytest.mark.unit
     def test_single_parameter(self, cost):
