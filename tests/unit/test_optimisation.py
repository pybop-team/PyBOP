import warnings

import numpy as np
import pytest

import pybop


class TestOptimisation:
    """
    A class to test the optimisation class.
    """

    @pytest.fixture
    def dataset(self):
        return pybop.Dataset(
            {
                "Time [s]": np.linspace(0, 360, 10),
                "Current function [A]": np.zeros(10),
                "Voltage [V]": np.ones(10),
            }
        )

    @pytest.fixture
    def one_parameter(self):
        return pybop.Parameter(
            "Negative electrode active material volume fraction",
            prior=pybop.Gaussian(0.6, 0.2),
            bounds=[0.58, 0.62],
        )

    @pytest.fixture
    def two_parameters(self):
        return pybop.Parameters(
            pybop.Parameter(
                "Negative electrode active material volume fraction",
                prior=pybop.Gaussian(0.6, 0.2),
                bounds=[0.58, 0.62],
            ),
            pybop.Parameter(
                "Positive electrode active material volume fraction",
                prior=pybop.Gaussian(0.55, 0.05),
                bounds=[0.53, 0.57],
            ),
        )

    @pytest.fixture
    def model(self):
        return pybop.lithium_ion.SPM()

    @pytest.fixture
    def cost(self, model, one_parameter, dataset):
        problem = pybop.FittingProblem(
            model,
            one_parameter,
            dataset,
        )
        return pybop.SumSquaredError(problem)

    @pytest.fixture
    def two_param_cost(self, model, two_parameters, dataset):
        problem = pybop.FittingProblem(
            model,
            two_parameters,
            dataset,
        )
        return pybop.SumSquaredError(problem)

    @pytest.mark.parametrize(
        "optimiser, expected_name",
        [
            (pybop.SciPyMinimize, "SciPyMinimize"),
            (pybop.SciPyDifferentialEvolution, "SciPyDifferentialEvolution"),
            (pybop.GradientDescent, "Gradient descent"),
            (pybop.Adam, "Adam"),
            (pybop.CMAES, "Covariance Matrix Adaptation Evolution Strategy (CMA-ES)"),
            (pybop.SNES, "Seperable Natural Evolution Strategy (SNES)"),
            (pybop.XNES, "Exponential Natural Evolution Strategy (xNES)"),
            (pybop.PSO, "Particle Swarm Optimisation (PSO)"),
            (pybop.IRPropMin, "iRprop-"),
            (pybop.NelderMead, "Nelder-Mead"),
        ],
    )
    @pytest.mark.unit
    def test_optimiser_classes(self, two_param_cost, optimiser, expected_name):
        # Test class construction
        cost = two_param_cost
        optim = optimiser(cost=cost)

        assert optim.cost is not None
        assert optim.name() == expected_name

        # Test pybop.Optimisation construction
        optim = pybop.Optimisation(cost=cost, optimiser=optimiser)

        assert optim.cost is not None
        assert optim.name() == expected_name

        if optimiser not in [pybop.SciPyDifferentialEvolution]:
            # Test construction without bounds
            optim = optimiser(cost=cost, bounds=None)
            assert optim.bounds is None
            if issubclass(optimiser, pybop.BasePintsOptimiser):
                assert optim._boundaries is None

    @pytest.mark.parametrize(
        "optimiser",
        [
            pybop.SciPyMinimize,
            pybop.SciPyDifferentialEvolution,
            pybop.GradientDescent,
            pybop.Adam,
            pybop.SNES,
            pybop.XNES,
            pybop.PSO,
            pybop.IRPropMin,
            pybop.NelderMead,
        ],
    )
    @pytest.mark.unit
    def test_optimiser_kwargs(self, cost, optimiser):
        optim = optimiser(cost=cost, maxiter=1)
        cost_bounds = cost.parameters.get_bounds()

        # Check maximum iterations
        optim.run()
        assert optim.result.n_iterations == 1

        if optimiser in [pybop.GradientDescent, pybop.Adam, pybop.NelderMead]:
            # Ignored bounds
            optim = optimiser(cost=cost, bounds=cost_bounds)
            assert optim.bounds is None
        elif optimiser in [pybop.PSO]:
            assert optim.bounds == cost_bounds
            # Cannot accept infinite bounds
            bounds = {"upper": [np.inf], "lower": [0.57]}
            with pytest.raises(
                ValueError,
                match="Either all bounds or no bounds must be set",
            ):
                optim = optimiser(cost=cost, bounds=bounds)
        else:
            # Check and update bounds
            assert optim.bounds == cost_bounds
            bounds = {"upper": [0.63], "lower": [0.57]}
            optim = optimiser(cost=cost, bounds=bounds)
            assert optim.bounds == bounds

        if issubclass(optimiser, pybop.BasePintsOptimiser):
            optim = optimiser(
                cost=cost,
                use_f_guessed=True,
                parallel=False,
                min_iterations=3,
                max_unchanged_iterations=5,
                absolute_tolerance=1e-2,
                relative_tolerance=1e-4,
                max_evaluations=20,
                threshold=1e-4,
            )
            with pytest.warns(
                UserWarning,
                match="Unrecognised keyword arguments: {'unrecognised': 10} will not be used.",
            ):
                warnings.simplefilter("always")
                optim = optimiser(cost=cost, unrecognised=10)
        else:
            # Check bounds in list format and update tol
            bounds = [
                (lower, upper) for lower, upper in zip(bounds["lower"], bounds["upper"])
            ]
            optim = optimiser(cost=cost, bounds=bounds, tol=1e-2)
            assert optim.bounds == bounds

        if optimiser in [
            pybop.SciPyMinimize,
            pybop.SciPyDifferentialEvolution,
            pybop.XNES,
        ]:
            # Pass nested options
            optim = optimiser(cost=cost, options=dict(maxiter=10))
            with pytest.raises(
                Exception,
                match="A duplicate maxiter option was found in the options dictionary.",
            ):
                optimiser(cost=cost, maxiter=5, options=dict(maxiter=10))

            # Pass similar keywords
            with pytest.raises(
                Exception,
                match="option was passed in addition to the expected",
            ):
                optimiser(cost=cost, maxiter=5, max_iterations=10)

        if optimiser in [pybop.SciPyDifferentialEvolution]:
            # Update population size
            optimiser(cost=cost, popsize=5)

            # Test invalid bounds
            with pytest.raises(
                ValueError, match="Bounds must be specified for differential_evolution."
            ):
                optimiser(cost=cost, bounds=None)
            with pytest.raises(
                ValueError, match="Bounds must be specified for differential_evolution."
            ):
                optimiser(cost=cost, bounds=[(0, np.inf)])
            with pytest.raises(
                ValueError, match="Bounds must be specified for differential_evolution."
            ):
                optimiser(cost=cost, bounds={"upper": [np.inf], "lower": [0.57]})

        else:
            # Check and update initial values
            assert optim.x0 == cost.x0
            x0_new = np.array([0.6])
            optim = optimiser(cost=cost, x0=x0_new)
            assert optim.x0 == x0_new
            assert optim.x0 != cost.x0

<<<<<<< HEAD
        if optimiser in [pybop.SciPyMinimize]:
            # Check a method that uses gradient information
            optim = optimiser(cost=cost, method="L-BFGS-B", jac=True, maxiter=10)
            optim.run()
            assert optim._iterations > 0
            with pytest.raises(
                ValueError,
                match="Expected the jac option to be either True, False or None.",
            ):
                optim = optimiser(cost=cost, jac="Invalid string")
=======
    @pytest.mark.unit
    def test_scipy_minimize_with_jac(self, cost):
        # Check a method that uses gradient information
        optim = pybop.SciPyMinimize(cost=cost, method="L-BFGS-B", jac=True, maxiter=10)
        optim.run()
        assert optim.result.scipy_result.success is True

        with pytest.raises(
            ValueError,
            match="Expected the jac option to be either True, False or None.",
        ):
            optim = pybop.SciPyMinimize(cost=cost, jac="Invalid string")
>>>>>>> bd733a8d

    @pytest.mark.unit
    def test_single_parameter(self, cost):
        # Test catch for optimisers that can only run with multiple parameters
        with pytest.raises(
            ValueError,
            match=r"requires optimisation of >= 2 parameters at once.",
        ):
            pybop.CMAES(cost=cost)

    @pytest.mark.unit
    def test_invalid_cost(self):
        # Test without valid cost
        with pytest.raises(
            Exception,
            match="The cost is not a recognised cost object or function.",
        ):
            pybop.Optimisation(cost="Invalid string")

        def invalid_cost(x):
            return [1, 2]

        with pytest.raises(
            Exception,
            match="not a scalar numeric value.",
        ):
            pybop.Optimisation(cost=invalid_cost)

    @pytest.mark.unit
    def test_default_optimiser(self, cost):
        optim = pybop.Optimisation(cost=cost)
        assert optim.name() == "Exponential Natural Evolution Strategy (xNES)"

        # Test incorrect setting attribute
        with pytest.raises(
            AttributeError,
            match="'Optimisation' object has no attribute 'not_a_valid_attribute'",
        ):
            optim.not_a_valid_attribute

    @pytest.mark.unit
    def test_incorrect_optimiser_class(self, cost):
        class RandomClass:
            pass

        with pytest.raises(
            ValueError,
            match="The pints_optimiser is not a recognised PINTS optimiser class.",
        ):
            pybop.BasePintsOptimiser(cost=cost, pints_optimiser=RandomClass)

        with pytest.raises(NotImplementedError):
            pybop.BaseOptimiser(cost=cost)

        with pytest.raises(ValueError):
            pybop.Optimisation(cost=cost, optimiser=RandomClass)

    @pytest.mark.unit
    def test_prior_sampling(self, cost):
        # Tests prior sampling
        for i in range(50):
            optim = pybop.Optimisation(cost=cost)
            assert optim.x0[0] < 0.62 and optim.x0[0] > 0.58

    @pytest.mark.unit
    @pytest.mark.parametrize(
        "mean, sigma, expect_exception",
        [
            (0.85, 0.2, False),
            (0.85, 0.001, True),
        ],
    )
    def test_scipy_prior_resampling(
        self, model, dataset, mean, sigma, expect_exception
    ):
        # Set up the parameter with a Gaussian prior
        parameter = pybop.Parameter(
            "Negative electrode active material volume fraction",
            prior=pybop.Gaussian(mean, sigma),
            bounds=[0.55, 0.95],
        )

        # Define the problem and cost
        problem = pybop.FittingProblem(model, parameter, dataset)
        cost = pybop.SumSquaredError(problem)

        # Create the optimisation class with infeasible solutions disabled
        opt = pybop.SciPyMinimize(
            cost=cost,
            allow_infeasible_solutions=False,
            max_iterations=1,
        )

        # If small sigma, expect a ValueError due inability to resample a non np.inf cost
        if expect_exception:
            with pytest.raises(
                ValueError,
                match="The initial parameter values return an infinite cost.",
            ):
                opt.run()
        else:
            opt.run()

    @pytest.mark.unit
    def test_halting(self, cost):
        # Test max evalutions
        optim = pybop.GradientDescent(cost=cost, max_evaluations=1, verbose=True)
        x, __ = optim.run()
        assert optim.result.n_iterations == 1

        # Test max unchanged iterations
        optim = pybop.GradientDescent(
            cost=cost, max_unchanged_iterations=1, min_iterations=1
        )
        x, __ = optim.run()
        assert optim.result.n_iterations == 2

        # Test guessed values
        optim.set_f_guessed_tracking(True)
        assert optim.f_guessed_tracking() is True

        # Test invalid values
        with pytest.raises(ValueError):
            optim.set_max_iterations(-1)
        with pytest.raises(ValueError):
            optim.set_min_iterations(-1)
        with pytest.raises(ValueError):
            optim.set_max_unchanged_iterations(-1)
        with pytest.raises(ValueError):
            optim.set_max_unchanged_iterations(1, absolute_tolerance=-1)
        with pytest.raises(ValueError):
            optim.set_max_unchanged_iterations(1, relative_tolerance=-1)
        with pytest.raises(ValueError):
            optim.set_max_evaluations(-1)

        optim = pybop.Optimisation(cost=cost)

        # Trigger threshold
        optim.set_threshold(np.inf)
        optim.run()
        optim.set_max_unchanged_iterations()

        # Test callback and halting output
        def callback_error(iteration, s):
            raise Exception("Callback error message")

        optim._callback = callback_error
        with pytest.raises(Exception, match="Callback error message"):
            optim.run()
        optim._callback = None

        # Trigger optimiser error
        def optimiser_error():
            return "Optimiser error message"

        optim.pints_optimiser.stop = optimiser_error
        optim.run()
        assert optim.result.n_iterations == 1

        # Test no stopping condition
        with pytest.raises(
            ValueError, match="At least one stopping criterion must be set."
        ):
            optim._max_iterations = None
            optim._unchanged_max_iterations = None
            optim._max_evaluations = None
            optim._threshold = None
            optim.run()

    @pytest.mark.unit
    def test_infeasible_solutions(self, cost):
        # Test infeasible solutions
        for optimiser in [pybop.SciPyMinimize, pybop.GradientDescent]:
            optim = optimiser(cost=cost, allow_infeasible_solutions=False, maxiter=1)
            optim.run()
            assert optim.result.n_iterations == 1

    @pytest.mark.unit
    def test_unphysical_result(self, cost):
        # Trigger parameters not physically viable warning
        optim = pybop.Optimisation(cost=cost)
        optim.check_optimal_parameters(np.array([2]))<|MERGE_RESOLUTION|>--- conflicted
+++ resolved
@@ -218,18 +218,6 @@
             assert optim.x0 == x0_new
             assert optim.x0 != cost.x0
 
-<<<<<<< HEAD
-        if optimiser in [pybop.SciPyMinimize]:
-            # Check a method that uses gradient information
-            optim = optimiser(cost=cost, method="L-BFGS-B", jac=True, maxiter=10)
-            optim.run()
-            assert optim._iterations > 0
-            with pytest.raises(
-                ValueError,
-                match="Expected the jac option to be either True, False or None.",
-            ):
-                optim = optimiser(cost=cost, jac="Invalid string")
-=======
     @pytest.mark.unit
     def test_scipy_minimize_with_jac(self, cost):
         # Check a method that uses gradient information
@@ -242,7 +230,6 @@
             match="Expected the jac option to be either True, False or None.",
         ):
             optim = pybop.SciPyMinimize(cost=cost, jac="Invalid string")
->>>>>>> bd733a8d
 
     @pytest.mark.unit
     def test_single_parameter(self, cost):
