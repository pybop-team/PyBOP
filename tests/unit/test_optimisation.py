import numpy as np
import pytest

import pybop


class TestOptimisation:
    """
    A class to test the optimisation class.
    """

    @pytest.fixture
    def dataset(self):
        return pybop.Dataset(
            {
                "Time [s]": np.linspace(0, 360, 10),
                "Current function [A]": np.zeros(10),
                "Voltage [V]": np.ones(10),
            }
        )

    @pytest.fixture
    def one_parameter(self):
        return [
            pybop.Parameter(
                "Negative electrode active material volume fraction",
                prior=pybop.Gaussian(0.6, 0.2),
                bounds=[0.58, 0.62],
            )
        ]

    @pytest.fixture
    def two_parameters(self):
        return [
            pybop.Parameter(
                "Negative electrode active material volume fraction",
                prior=pybop.Gaussian(0.6, 0.2),
                bounds=[0.58, 0.62],
            ),
            pybop.Parameter(
                "Positive electrode active material volume fraction",
                prior=pybop.Gaussian(0.55, 0.05),
                bounds=[0.53, 0.57],
            ),
        ]

    @pytest.fixture
    def model(self):
        return pybop.lithium_ion.SPM()

    @pytest.fixture
    def cost(self, model, one_parameter, dataset):
        problem = pybop.FittingProblem(
            model,
            one_parameter,
            dataset,
            signal=["Voltage [V]"],
        )
        return pybop.SumSquaredError(problem)

    @pytest.fixture
    def two_param_cost(self, model, two_parameters, dataset):
        problem = pybop.FittingProblem(
            model,
            two_parameters,
            dataset,
            signal=["Voltage [V]"],
        )
        return pybop.SumSquaredError(problem)

    @pytest.mark.parametrize(
        "optimiser_class, expected_name",
        [
            (pybop.SciPyMinimize, "SciPyMinimize"),
            (pybop.SciPyDifferentialEvolution, "SciPyDifferentialEvolution"),
            (pybop.GradientDescent, "Gradient descent"),
            (pybop.Adam, "Adam"),
            (pybop.CMAES, "Covariance Matrix Adaptation Evolution Strategy (CMA-ES)"),
            (pybop.SNES, "Seperable Natural Evolution Strategy (SNES)"),
            (pybop.XNES, "Exponential Natural Evolution Strategy (xNES)"),
            (pybop.PSO, "Particle Swarm Optimisation (PSO)"),
            (pybop.IRPropMin, "iRprop-"),
            (pybop.NelderMead, "Nelder-Mead"),
        ],
    )
    @pytest.mark.unit
<<<<<<< HEAD
    def test_optimiser_classes(self, cost, optimiser_class, expected_name):
        # Test construction
        optim = pybop.Optimisation(cost=cost, optimiser=optimiser_class)
=======
    def test_optimiser_classes(self, two_param_cost, optimiser_class, expected_name):
        # Test class construction
        cost = two_param_cost
        opt = pybop.Optimisation(cost=cost, optimiser=optimiser_class)
>>>>>>> 0135d459

        assert optim.optimiser is not None
        assert optim.optimiser.name() == expected_name

        # Test construction without bounds
        bounds = cost.bounds
        cost.bounds = None
        if optimiser_class in [pybop.SciPyDifferentialEvolution]:
            with pytest.raises(
                ValueError, match="Bounds must be specified for differential_evolution."
            ):
                optim = pybop.Optimisation(cost=cost, optimiser=optimiser_class)
        elif optimiser_class in [pybop.SciPyMinimize]:
            optim = pybop.Optimisation(cost=cost, optimiser=optimiser_class)
            assert optim.optimiser.bounds is None
        else:
            optim = pybop.Optimisation(cost=cost, optimiser=optimiser_class)
            assert optim.optimiser.boundaries is None

        # Reset
        cost.bounds = bounds

    @pytest.mark.parametrize(
        "optimiser_class",
        [pybop.SciPyMinimize, pybop.SciPyDifferentialEvolution],
    )
    @pytest.mark.unit
    def test_scipy_kwargs(self, cost, optimiser_class):
        optim = pybop.Optimisation(
            cost=cost, optimiser=optimiser_class, maxiter=1, tol=1e-3
        )
        assert not optim.optimiser.needs_sensitivities()

        # Check and update bounds
        assert optim.optimiser.bounds == cost.bounds
        bounds = {"upper": [0.61], "lower": [0.59]}
        optim.run(bounds=bounds)
        assert optim.optimiser.bounds == bounds
        bounds = [
            (lower, upper) for lower, upper in zip(bounds["lower"], bounds["upper"])
        ]
        optim.run(bounds=bounds)
        assert optim.optimiser.bounds == bounds

        # Check and update tol
        assert optim.optimiser.options["tol"] == 1e-3
        optim.run(tol=1e-2)
        assert optim.optimiser.options["tol"] == 1e-2

        # Check and update maximum iterations
        assert optim._max_iterations == 1
        assert optim._iterations == 1
        optim.run(maxiter=10)
        assert optim._max_iterations == 10
        assert optim._iterations <= 10

        if optimiser_class in [pybop.SciPyDifferentialEvolution]:
            # Check and update population size
            optim.optimiser.set_population_size(10)
            assert optim.optimiser.options["popsize"] == 10
            optim.run(popsize=5)
            assert optim.optimiser.options["popsize"] == 5
        else:
            with pytest.raises(
                ValueError,
                match="Additional keyword arguments cannot currently be passed to PINTS optimisers.",
            ):
                optim = pybop.Optimisation(cost=cost, maxiter=1, tol=1e-3)

    @pytest.mark.unit
    def test_single_parameter(self, cost):
        # Test catch for optimisers that can only run with multiple parameters
        with pytest.raises(
            ValueError,
            match=r"requires optimisation of >= 2 parameters at once.",
        ):
            pybop.Optimisation(cost=cost, optimiser=pybop.CMAES)

    @pytest.mark.unit
    def test_default_optimiser(self, cost):
<<<<<<< HEAD
        optim = pybop.Optimisation(cost=cost)
        assert (
            optim.optimiser.name()
            == "Covariance Matrix Adaptation Evolution Strategy (CMA-ES)"
        )
=======
        opt = pybop.Optimisation(cost=cost)
        assert opt.optimiser.name() == "Exponential Natural Evolution Strategy (xNES)"
>>>>>>> 0135d459

    @pytest.mark.unit
    def test_incorrect_optimiser_class(self, cost):
        class RandomClass:
            pass

        with pytest.raises(ValueError):
            pybop.Optimisation(cost=cost, optimiser=RandomClass)

    @pytest.mark.unit
    def test_prior_sampling(self, cost):
        # Tests prior sampling
        for i in range(50):
<<<<<<< HEAD
            optim = pybop.Optimisation(cost=cost, optimiser=pybop.CMAES)
=======
            opt = pybop.Optimisation(cost=cost)
>>>>>>> 0135d459

            assert optim.x0 <= 0.62 and optim.x0 >= 0.58

    @pytest.mark.unit
    def test_halting(self, cost):
        # Test max evalutions
        optim = pybop.Optimisation(cost=cost, optimiser=pybop.GradientDescent)
        optim.set_max_evaluations(1)
        x, __ = optim.run()
        assert optim._iterations == 1

        # Test max unchanged iterations
        optim = pybop.Optimisation(cost=cost, optimiser=pybop.GradientDescent)
        optim.set_max_unchanged_iterations(1)
        optim.set_min_iterations(1)
        x, __ = optim.run()
        assert optim._iterations == 2

        # Test invalid values
        with pytest.raises(ValueError):
            optim.set_max_evaluations(-1)
        with pytest.raises(ValueError):
            optim.set_min_iterations(-1)
        with pytest.raises(ValueError):
            optim.set_max_unchanged_iterations(-1)
        with pytest.raises(ValueError):
            optim.set_max_unchanged_iterations(1, threshold=-1)

    @pytest.mark.unit
    def test_infeasible_solutions(self, cost):
        # Test infeasible solutions
        for optimiser in [pybop.SciPyMinimize, pybop.GradientDescent]:
            optim = pybop.Optimisation(
                cost=cost, optimiser=optimiser, allow_infeasible_solutions=False
            )
            optim.set_max_iterations(1)
            optim.run()
            assert optim._iterations == 1

    @pytest.mark.unit
    def test_unphysical_result(self, cost):
        # Trigger parameters not physically viable warning
        optim = pybop.Optimisation(cost=cost)
        optim.check_optimal_parameters(np.array([2]))<|MERGE_RESOLUTION|>--- conflicted
+++ resolved
@@ -84,16 +84,10 @@
         ],
     )
     @pytest.mark.unit
-<<<<<<< HEAD
-    def test_optimiser_classes(self, cost, optimiser_class, expected_name):
-        # Test construction
-        optim = pybop.Optimisation(cost=cost, optimiser=optimiser_class)
-=======
     def test_optimiser_classes(self, two_param_cost, optimiser_class, expected_name):
         # Test class construction
         cost = two_param_cost
         opt = pybop.Optimisation(cost=cost, optimiser=optimiser_class)
->>>>>>> 0135d459
 
         assert optim.optimiser is not None
         assert optim.optimiser.name() == expected_name
@@ -174,16 +168,8 @@
 
     @pytest.mark.unit
     def test_default_optimiser(self, cost):
-<<<<<<< HEAD
         optim = pybop.Optimisation(cost=cost)
-        assert (
-            optim.optimiser.name()
-            == "Covariance Matrix Adaptation Evolution Strategy (CMA-ES)"
-        )
-=======
-        opt = pybop.Optimisation(cost=cost)
-        assert opt.optimiser.name() == "Exponential Natural Evolution Strategy (xNES)"
->>>>>>> 0135d459
+        assert optim.optimiser.name() == "Exponential Natural Evolution Strategy (xNES)"
 
     @pytest.mark.unit
     def test_incorrect_optimiser_class(self, cost):
@@ -197,11 +183,7 @@
     def test_prior_sampling(self, cost):
         # Tests prior sampling
         for i in range(50):
-<<<<<<< HEAD
-            optim = pybop.Optimisation(cost=cost, optimiser=pybop.CMAES)
-=======
             opt = pybop.Optimisation(cost=cost)
->>>>>>> 0135d459
 
             assert optim.x0 <= 0.62 and optim.x0 >= 0.58
 
