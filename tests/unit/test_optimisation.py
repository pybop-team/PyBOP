--- conflicted
+++ resolved
@@ -92,31 +92,18 @@
         assert optim.cost is not None
         assert optim.name() == expected_name
 
-<<<<<<< HEAD
         # Test pybop.Optimisation construction
         optim = pybop.Optimisation(cost=cost, optimiser=optimiser)
 
         assert optim.cost is not None
         assert optim.name() == expected_name
 
-        # Test construction without bounds
-        bounds = cost.bounds
-        cost.bounds = None
-        optim = optimiser(cost=cost)
-        assert optim.bounds is None
-        if issubclass(optimiser, pybop.BasePintsOptimiser):
-            assert optim._boundaries is None
-
-        # Reset
-        cost.bounds = bounds
-=======
         if optimiser not in [pybop.SciPyDifferentialEvolution]:
             # Test construction without bounds
             optim = optimiser(cost=cost, bounds=None)
             assert optim.bounds is None
             if issubclass(optimiser, pybop.BasePintsOptimiser):
                 assert optim._boundaries is None
->>>>>>> 192231ed
 
     @pytest.mark.parametrize(
         "optimiser",
@@ -282,12 +269,8 @@
         ):
             pybop.BasePintsOptimiser(cost=cost, pints_optimiser=RandomClass)
 
-<<<<<<< HEAD
-        optim = pybop.BaseOptimiser(cost=cost)
-=======
->>>>>>> 192231ed
         with pytest.raises(NotImplementedError):
-            pybop.Optimisation(cost=cost)
+            pybop.BaseOptimiser(cost=cost)
 
         with pytest.raises(ValueError):
             pybop.Optimisation(cost=cost, optimiser=RandomClass)
