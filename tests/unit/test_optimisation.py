--- conflicted
+++ resolved
@@ -647,24 +647,8 @@
         optim.set_threshold(np.inf)
         results = optim.run()
         assert (
-<<<<<<< HEAD
             "Halt: Objective function crossed threshold: inf."
             in captured_output.getvalue()
-=======
-            captured_output.getvalue().strip() == f"OptimisationResult:\n"
-            f"  Best result from {results.n_runs} run(s).\n"
-            f"  Initial parameters: {results.x0}\n"
-            f"  Optimised parameters: {results.x}\n"
-            f"  Total-order sensitivities:{results.sense_format}\n"
-            f"  Diagonal Fisher Information entries: {None}\n"
-            f"  Final cost: {results.final_cost}\n"
-            f"  Optimisation time: {results.time} seconds\n"
-            f"  Number of iterations: {results.n_iterations}\n"
-            f"  Number of evaluations: {results.n_evaluations}\n"
-            f"  Reason for stopping: {results.message}\n"
-            f"  SciPy result available: No\n"
-            f"  PyBaMM Solution available: Yes"
->>>>>>> d67654bd
         )
 
         # Test pybamm solution
