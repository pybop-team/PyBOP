import io
import re
import sys
import warnings

import numpy as np
import pytest
from pints import PopulationBasedOptimiser

import pybop


class TestOptimisation:
    """
    A class to test the optimisation class.
    """

    @pytest.fixture
    def dataset(self):
        return pybop.Dataset(
            {
                "Time [s]": np.linspace(0, 360, 10),
                "Current function [A]": 1e-2 * np.ones(10),
                "Voltage [V]": np.ones(10),
            }
        )

    @pytest.fixture
    def one_parameter(self):
        return pybop.Parameter(
            "Positive electrode active material volume fraction",
            prior=pybop.Gaussian(0.6, 0.02),
            bounds=[0.58, 0.62],
        )

    @pytest.fixture
    def two_parameters(self):
        return pybop.Parameters(
            pybop.Parameter(
                "Negative electrode active material volume fraction",
                prior=pybop.Gaussian(0.6, 0.2),
                bounds=[0.58, 0.62],
            ),
            pybop.Parameter(
                "Positive electrode active material volume fraction",
                prior=pybop.Gaussian(0.55, 0.05),
                bounds=[0.53, 0.57],
            ),
        )

    @pytest.fixture
    def model(self):
        return pybop.lithium_ion.SPM()

    @pytest.fixture
    def cost(self, model, one_parameter, dataset):
        problem = pybop.FittingProblem(
            model,
            one_parameter,
            dataset,
        )
        return pybop.SumSquaredError(problem)

    @pytest.fixture
    def two_param_cost(self, model, two_parameters, dataset):
        problem = pybop.FittingProblem(
            model,
            two_parameters,
            dataset,
        )
        return pybop.SumSquaredError(problem)

    @pytest.mark.parametrize(
        "optimiser, expected_name, sensitivities",
        [
            (pybop.SciPyMinimize, "SciPyMinimize", False),
            (pybop.SciPyDifferentialEvolution, "SciPyDifferentialEvolution", False),
            (pybop.GradientDescent, "Gradient descent", True),
            (pybop.AdamW, "AdamW", True),
            (
                pybop.CMAES,
                "Covariance Matrix Adaptation Evolution Strategy (CMA-ES)",
                False,
            ),
            (pybop.CuckooSearch, "Cuckoo Search", False),
            (pybop.SNES, "Seperable Natural Evolution Strategy (SNES)", False),
            (pybop.XNES, "Exponential Natural Evolution Strategy (xNES)", False),
            (pybop.PSO, "Particle Swarm Optimisation (PSO)", False),
            (pybop.IRPropMin, "iRprop-", True),
            (pybop.NelderMead, "Nelder-Mead", False),
            (pybop.RandomSearch, "Random Search", False),
        ],
    )
    @pytest.mark.unit
    def test_optimiser_classes(
        self, two_param_cost, optimiser, expected_name, sensitivities
    ):
        # Test class construction
        cost = two_param_cost
        optim = optimiser(cost=cost)

        assert optim.cost is not None
        assert optim.name() == expected_name

        # Test pybop.Optimisation construction
        optim = pybop.Optimisation(cost=cost, optimiser=optimiser)

        assert optim.cost is not None
        assert optim.name() == expected_name
        assert optim.needs_sensitivities == sensitivities

        if optimiser not in [pybop.SciPyDifferentialEvolution]:
            # Test construction without bounds
            optim = optimiser(cost=cost, bounds=None)
            assert optim.bounds is None
            if issubclass(optimiser, pybop.BasePintsOptimiser):
                assert optim._boundaries is None

    @pytest.mark.unit
    def test_no_optimisation_parameters(self, model, dataset):
        problem = pybop.FittingProblem(
            model=model, parameters=pybop.Parameters(), dataset=dataset
        )
        cost = pybop.RootMeanSquaredError(problem)
        with pytest.raises(ValueError, match="There are no parameters to optimise."):
            pybop.Optimisation(cost=cost)

    @pytest.mark.parametrize(
        "optimiser",
        [
            pybop.SciPyMinimize,
            pybop.SciPyDifferentialEvolution,
            pybop.GradientDescent,
            pybop.AdamW,
            pybop.SNES,
            pybop.XNES,
            pybop.PSO,
            pybop.IRPropMin,
            pybop.NelderMead,
            pybop.CuckooSearch,
            pybop.RandomSearch,
        ],
    )
    @pytest.mark.unit
    def test_optimiser_kwargs(self, cost, optimiser):
        def assert_log_update(optim):
            x_search = 0.7
            optim.log_update(x=[x_search], cost=[0.01])
            assert optim.log["x_search"][-1] == x_search
            assert optim.log["cost"][-1] == 0.01 * (1 if optim.minimising else -1)
            assert (
                optim.log["x"][-1] == optim._transformation.to_model(x_search)
                if optim._transformation
                else x_search
            )

        def check_max_iterations(optim):
            results = optim.run()
            assert results.n_iterations == 3

        def check_incorrect_update(optim):
            with pytest.raises(
                TypeError, match="Input must be a list, tuple, or numpy array"
            ):
                optim.log_update(x="Incorrect")

        def check_bounds_handling(optim, expected_bounds, should_raise=False):
            if should_raise:
                with pytest.raises(
                    ValueError, match="Either all bounds or no bounds must be set"
                ):
                    optimiser(cost=cost, bounds=expected_bounds)
            else:
                assert optim.bounds == expected_bounds

        def check_multistart(optim, n_iters, multistarts):
            results = optim.run()
            if isinstance(optim, pybop.BasePintsOptimiser):
                assert len(optim.log["x_best"]) == n_iters * multistarts
                assert results.average_iterations() == n_iters

        optim = optimiser(cost=cost, max_iterations=3, tol=1e-6)
        cost_bounds = cost.parameters.get_bounds()

        check_max_iterations(optim)
        assert_log_update(optim)
        check_incorrect_update(optim)

        # Test multistart
        multistart_optim = optimiser(cost, multistart=2, max_iterations=6)
        check_multistart(multistart_optim, 6, 2)

        if optimiser in [pybop.GradientDescent, pybop.AdamW, pybop.NelderMead]:
            optim = optimiser(cost=cost, bounds=cost_bounds)
            assert optim.bounds is None
        elif optimiser in [pybop.PSO]:
            check_bounds_handling(optim, cost_bounds)
            check_bounds_handling(
                optim, {"upper": [np.inf], "lower": [0.57]}, should_raise=True
            )
        else:
            bounds = {"upper": [0.63], "lower": [0.57]}
            check_bounds_handling(optim, cost_bounds)
            optim = optimiser(cost=cost, bounds=bounds)
            assert optim.bounds == bounds

        if issubclass(optimiser, pybop.BasePintsOptimiser):
            optim = optimiser(
                cost=cost,
                use_f_guessed=True,
                parallel=False,
                min_iterations=3,
                max_unchanged_iterations=5,
                absolute_tolerance=1e-2,
                relative_tolerance=1e-4,
                max_evaluations=20,
                threshold=1e-4,
            )
            with pytest.warns(
                UserWarning,
                match="Unrecognised keyword arguments: {'unrecognised': 10} will not be used.",
            ):
                warnings.simplefilter("always")
                optimiser(cost=cost, unrecognised=10)
            assert not optim.optimiser.running()

            # Check default bounds setter
            optim.set_max_iterations("default")

            # Check population setter
            if isinstance(optim.optimiser, PopulationBasedOptimiser):
                optim = pybop.Optimisation(
                    cost=cost, optimiser=optimiser, population_size=100
                )
                assert optim.optimiser.population_size() == 100
        else:
            bounds_list = [
                (lower, upper) for lower, upper in zip(bounds["lower"], bounds["upper"])
            ]
            optim = optimiser(cost=cost, bounds=bounds_list, tol=1e-2)
            assert optim.bounds == bounds_list

        if optimiser in [
            pybop.SciPyMinimize,
            pybop.SciPyDifferentialEvolution,
            pybop.XNES,
        ]:
            optim = optimiser(cost=cost, options=dict(max_iterations=10))
            with pytest.raises(
                Exception,
                match="A duplicate max_evaluations option was found in the options dictionary.",
            ):
                optimiser(
                    cost=cost, max_evaluations=5, options=dict(max_evaluations=10)
                )

            if optimiser in [pybop.SciPyDifferentialEvolution, pybop.SciPyMinimize]:
                with pytest.raises(
                    Exception, match="option was passed in addition to the expected"
                ):
                    optimiser(cost=cost, maxiter=5, max_iterations=10)

        if optimiser == pybop.SciPyDifferentialEvolution:
            pop_maxiter_optim = optimiser(cost=cost, maxiter=3, popsize=5)
            assert pop_maxiter_optim._options["maxiter"] == 3
            assert pop_maxiter_optim._options["popsize"] == 5

            invalid_bounds_cases = [
                None,
                [(0, np.inf)],
                {"upper": [np.inf], "lower": [0.57]},
            ]

            for bounds_case in invalid_bounds_cases:
                with pytest.raises(
                    ValueError,
                    match="Bounds must be specified for differential_evolution.",
                ):
                    optimiser(cost=cost, bounds=bounds_case)

        if optimiser in [
            pybop.AdamW,
            pybop.CuckooSearch,
            pybop.GradientDescent,
            pybop.RandomSearch,
        ]:
            optim = optimiser(cost)
            with pytest.raises(
                RuntimeError, match=re.escape("ask() must be called before tell().")
            ):
                optim.optimiser.tell([0.1])

            if optimiser is pybop.GradientDescent:
                assert optim.optimiser.learning_rate() == 0.02
                optim.optimiser.set_learning_rate(0.1)
                assert optim.optimiser.learning_rate() == 0.1
                assert optim.optimiser.n_hyper_parameters() == 1
                optim.optimiser.set_hyper_parameters([0.1, 0.3])
                np.testing.assert_allclose(optim.optimiser.learning_rate(), [0.1, 0.3])

                with pytest.raises(
                    ValueError, match=re.escape("Learning rate(s) must be positive.")
                ):
                    optim.optimiser.set_learning_rate(-0.1)

            if optimiser is pybop.AdamW:
                optim = optimiser(cost=cost, b1=0.9, b2=0.999, lam=0.1)
                optim.optimiser.b1 = 0.9
                optim.optimiser.b2 = 0.9
                optim.optimiser.lam = 0.1

                assert optim.optimiser.b1 == 0.9
                assert optim.optimiser.b2 == 0.9
                assert optim.optimiser.lam == 0.1

                for i, _match in (("Value", -1),):
                    with pytest.raises(
                        Exception, match="must be a numeric value between 0 and 1."
                    ):
                        optim.optimiser.b1 = i
                    with pytest.raises(
                        Exception, match="must be a numeric value between 0 and 1."
                    ):
                        optim.optimiser.b2 = i
                    with pytest.raises(
                        Exception, match="must be a numeric value between 0 and 1."
                    ):
                        optim.optimiser.lam = i

                assert optim.optimiser.n_hyper_parameters() == 5
                assert optim.optimiser.x_guessed() == optim.optimiser._x0

        else:
            x0 = cost.parameters.initial_value()
            assert optim.x0 == x0
            x0_new = np.array([0.6])
            optim = optimiser(cost=cost, x0=x0_new)
            assert optim.x0 == x0_new
            assert optim.x0 != x0

    @pytest.mark.unit
    def test_cuckoo_no_bounds(self, cost):
        optim = pybop.CuckooSearch(cost=cost, bounds=None, max_iterations=1)
        optim.run()
        assert optim.optimiser._boundaries is None

    @pytest.mark.unit
<<<<<<< HEAD
    def test_adamw_impl_bounds(self):
        with pytest.warns(UserWarning, match="Boundaries ignored by AdamW"):
            pybop.AdamWImpl(x0=[0.1], boundaries=[0.0, 0.2])
=======
    def test_randomsearch_bounds(self, two_param_cost):
        # Test clip_candidates with bound
        bounds = {"upper": [0.62, 0.57], "lower": [0.58, 0.53]}
        optimiser = pybop.RandomSearch(
            cost=two_param_cost, bounds=bounds, max_iterations=1
        )
        candidates = np.array([[0.57, 0.52], [0.63, 0.58]])
        clipped_candidates = optimiser.optimiser.clip_candidates(candidates)
        expected_clipped = np.array([[0.58, 0.53], [0.62, 0.57]])
        assert np.allclose(clipped_candidates, expected_clipped)

        # Test clip_candidates without bound
        optimiser = pybop.RandomSearch(
            cost=two_param_cost, bounds=None, max_iterations=1
        )
        candidates = np.array([[0.57, 0.52], [0.63, 0.58]])
        clipped_candidates = optimiser.optimiser.clip_candidates(candidates)
        assert np.allclose(clipped_candidates, candidates)

    @pytest.mark.unit
    def test_randomsearch_ask_without_bounds(self, two_param_cost):
        # Initialize optimiser without boundaries
        optim = pybop.RandomSearch(
            cost=two_param_cost,
            sigma0=0.05,
            x0=[0.6, 0.55],
            bounds=None,
            max_iterations=1,
        )

        # Set population size, generate candidates
        optim.set_population_size(2)
        candidates = optim.optimiser.ask()

        # Assert the shape of the candidates
        assert candidates.shape == (2, 2)
        assert np.all(candidates >= optim.optimiser._x0 - 6 * optim.optimiser._sigma0)
        assert np.all(candidates <= optim.optimiser._x0 + 6 * optim.optimiser._sigma0)
>>>>>>> a15f7c49

    @pytest.mark.unit
    def test_scipy_minimize_with_jac(self, cost):
        # Check a method that uses gradient information
        optim = pybop.SciPyMinimize(
            cost=cost, method="L-BFGS-B", jac=True, max_iterations=1
        )
        results = optim.run()
        assert results.get_scipy_result() == optim.result.scipy_result

        with pytest.raises(
            ValueError,
            match="Expected the jac option to be either True, False or None.",
        ):
            optim = pybop.SciPyMinimize(cost=cost, jac="Invalid string")

    @pytest.mark.unit
    def test_scipy_minimize_invalid_x0(self, cost):
        # Check a starting point that returns an infinite cost
        invalid_x0 = np.array([1.1])
        optim = pybop.SciPyMinimize(
            cost=cost,
            x0=invalid_x0,
            max_iterations=10,
            allow_infeasible_solutions=False,
        )
        optim.run()
        assert abs(optim._cost0) != np.inf

    @pytest.mark.unit
    def test_single_parameter(self, cost):
        # Test catch for optimisers that can only run with multiple parameters
        with pytest.raises(
            ValueError,
            match=r"requires optimisation of >= 2 parameters at once.",
        ):
            pybop.CMAES(cost=cost)

    @pytest.mark.unit
    def test_invalid_cost(self):
        # Test without valid cost
        with pytest.raises(
            Exception,
            match="The cost is not a recognised cost object or function.",
        ):
            pybop.Optimisation(cost="Invalid string")

        def invalid_cost(x):
            return [1, 2]

        with pytest.raises(
            Exception,
            match="not a scalar numeric value.",
        ):
            pybop.Optimisation(cost=invalid_cost)

        # Test valid cost
        def valid_cost(x):
            return x[0] ** 2

        pybop.Optimisation(cost=valid_cost, x0=np.asarray([0.1]))

    @pytest.mark.unit
    def test_default_optimiser(self, cost):
        optim = pybop.Optimisation(cost=cost)
        assert optim.name() == "Exponential Natural Evolution Strategy (xNES)"

        # Test getting incorrect attribute
        assert not hasattr(optim, "not_a_valid_attribute")

    @pytest.mark.unit
    def test_incorrect_optimiser_class(self, cost):
        class RandomClass:
            pass

        with pytest.raises(
            ValueError,
            match="The optimiser is not a recognised PINTS optimiser class.",
        ):
            pybop.BasePintsOptimiser(cost=cost, pints_optimiser=RandomClass)

        with pytest.raises(NotImplementedError):
            pybop.BaseOptimiser(cost=cost)

        with pytest.raises(ValueError):
            pybop.Optimisation(cost=cost, optimiser=RandomClass)

    @pytest.mark.unit
    @pytest.mark.parametrize(
        "mean, sigma, expect_exception",
        [
            (0.85, 0.2, False),
            (0.85, 0.001, True),
            (1.0, 0.5, False),
        ],
    )
    def test_scipy_prior_resampling(
        self, model, dataset, mean, sigma, expect_exception
    ):
        # Set up the parameter with a Gaussian prior
        parameter = pybop.Parameter(
            "Negative electrode active material volume fraction",
            prior=pybop.Gaussian(mean, sigma),
            bounds=[0.55, 0.95],
        )

        # Define the problem and cost
        problem = pybop.FittingProblem(model, parameter, dataset)
        cost = pybop.SumSquaredError(problem)

        # Create the optimisation class with infeasible solutions disabled
        opt = pybop.SciPyMinimize(
            cost=cost,
            allow_infeasible_solutions=False,
            max_iterations=1,
        )

        # If small sigma, expect a ValueError due inability to resample a non np.inf cost
        if expect_exception:
            with pytest.raises(
                ValueError,
                match="The initial parameter values return an infinite cost.",
            ):
                opt.run()
        else:
            opt.run()

            # Test cost_wrapper inf return
            cost = opt.cost_wrapper(np.array([0.9]))
            assert cost in [1.729, 1.81, 1.9]

    @pytest.mark.unit
    def test_scipy_noprior(self, model, dataset):
        # Test that Scipy minimize handles no-priors correctly
        # Set up the parameter with no prior
        parameter = pybop.Parameter(
            "Negative electrode active material volume fraction",
            initial_value=1,  # Intentionally infeasible!
            bounds=[0.55, 0.95],
        )

        # Define the problem and cost
        problem = pybop.FittingProblem(model, parameter, dataset)
        cost = pybop.SumSquaredError(problem)

        # Create the optimisation class with infeasible solutions disabled
        opt = pybop.SciPyMinimize(
            cost=cost,
            allow_infeasible_solutions=False,
            max_iterations=1,
        )
        with pytest.raises(
            ValueError,
            match="The initial parameter values return an infinite cost.",
        ):
            opt.run()

    @pytest.mark.unit
    def test_scipy_bounds(self, cost):
        # Create the optimisation class with incorrect bounds type
        with pytest.raises(
            TypeError,
            match="Bounds provided must be either type dict, list or SciPy.optimize.bounds object.",
        ):
            pybop.SciPyMinimize(
                cost=cost,
                bounds="This is a bad bound",
                max_iterations=1,
            )

    @pytest.mark.unit
    def test_halting(self, cost):
        # Add a parameter transformation
        cost.parameters[
            "Positive electrode active material volume fraction"
        ].transformation = pybop.IdentityTransformation()

        # Test max evalutions
        optim = pybop.GradientDescent(cost=cost, max_evaluations=1, verbose=True)
        results = optim.run()
        assert results.n_evaluations == 1

        # Test max unchanged iterations
        optim = pybop.GradientDescent(
            cost=cost, max_unchanged_iterations=1, min_iterations=1
        )
        results = optim.run()
        assert optim.result.n_iterations == 2

        assert (
            str(results) == f"OptimisationResult:\n"
            f"  Initial parameters: {results.x0}\n"
            f"  Optimised parameters: {results.x}\n"
            f"  Diagonal Fisher Information entries: {None}\n"
            f"  Final cost: {results.final_cost}\n"
            f"  Optimisation time: {results.time} seconds\n"
            f"  Number of iterations: {results.n_iterations}\n"
            f"  Number of evaluations: {results.n_evaluations}\n"
            f"  SciPy result available: No"
        )

        # Test guessed values
        optim.set_f_guessed_tracking(True)
        assert optim.f_guessed_tracking() is True

        # Test invalid values
        with pytest.raises(ValueError):
            optim.set_max_iterations(-1)
        with pytest.raises(ValueError):
            optim.set_min_iterations(-1)
        with pytest.raises(ValueError):
            optim.set_max_unchanged_iterations(-1)
        with pytest.raises(ValueError):
            optim.set_max_unchanged_iterations(1, absolute_tolerance=-1)
        with pytest.raises(ValueError):
            optim.set_max_unchanged_iterations(1, relative_tolerance=-1)
        with pytest.raises(ValueError):
            optim.set_max_evaluations(-1)

        # Reset optim
        optim = pybop.Optimisation(cost=cost, sigma0=0.015, verbose=True)

        # Confirm setting threshold == None
        optim.set_threshold(None)
        assert optim._threshold is None

        # Confirm threshold halts
        # Redirect stdout to capture print output
        captured_output = io.StringIO()
        sys.stdout = captured_output
        optim.set_threshold(np.inf)
        results = optim.run()
        assert (
            captured_output.getvalue().strip()
            == f"Halt: Objective function crossed threshold: inf.\n"
            f"OptimisationResult:\n"
            f"  Initial parameters: {results.x0}\n"
            f"  Optimised parameters: {results.x}\n"
            f"  Diagonal Fisher Information entries: {None}\n"
            f"  Final cost: {results.final_cost}\n"
            f"  Optimisation time: {results.time} seconds\n"
            f"  Number of iterations: {results.n_iterations}\n"
            f"  Number of evaluations: {results.n_evaluations}\n"
            f"  SciPy result available: No"
        )

        optim.set_max_unchanged_iterations()

        # Test callback and halting output
        def callback_error(iteration, s):
            raise Exception("Callback error message")

        optim._callback = callback_error
        with pytest.raises(Exception, match="Callback error message"):
            optim.run()
        optim._callback = None

        # Trigger optimiser error
        def optimiser_error():
            return "Optimiser error message"

        optim.optimiser.stop = optimiser_error
        optim.run()
        assert optim.result.n_iterations == 1

        # Test no stopping condition
        with pytest.raises(
            ValueError, match="At least one stopping criterion must be set."
        ):
            optim._max_iterations = None
            optim._unchanged_max_iterations = None
            optim._max_evaluations = None
            optim._threshold = None
            optim.run()

    @pytest.mark.unit
    def test_infeasible_solutions(self, cost):
        # Test infeasible solutions
        for optimiser in [pybop.SciPyMinimize, pybop.GradientDescent]:
            optim = optimiser(
                cost=cost, allow_infeasible_solutions=False, max_iterations=1
            )
            optim.run()
            assert optim.result.n_iterations == 1

    @pytest.mark.unit
    def test_unphysical_result(self, cost):
        # Trigger parameters not physically viable warning
        optim = pybop.Optimisation(cost=cost, max_iterations=3)
        results = optim.run()
        results.check_physical_viability(np.array([2]))

    @pytest.mark.unit
    def test_optimisation_results(self, cost):
        # Construct OptimisationResult
        optim = pybop.Optimisation(cost=cost)
        results = pybop.OptimisationResult(optim=optim, x=[1e-3], n_iterations=1)

        # Asserts
        assert results.x[0] == 1e-3
        assert results.final_cost == cost([1e-3])
        assert results.n_iterations == 1

        # Test non-finite results
        with pytest.raises(
            ValueError, match="Optimised parameters do not produce a finite cost value"
        ):
            pybop.OptimisationResult(optim=optim, x=[1e-5], n_iterations=1)<|MERGE_RESOLUTION|>--- conflicted
+++ resolved
@@ -345,11 +345,6 @@
         assert optim.optimiser._boundaries is None
 
     @pytest.mark.unit
-<<<<<<< HEAD
-    def test_adamw_impl_bounds(self):
-        with pytest.warns(UserWarning, match="Boundaries ignored by AdamW"):
-            pybop.AdamWImpl(x0=[0.1], boundaries=[0.0, 0.2])
-=======
     def test_randomsearch_bounds(self, two_param_cost):
         # Test clip_candidates with bound
         bounds = {"upper": [0.62, 0.57], "lower": [0.58, 0.53]}
@@ -388,7 +383,11 @@
         assert candidates.shape == (2, 2)
         assert np.all(candidates >= optim.optimiser._x0 - 6 * optim.optimiser._sigma0)
         assert np.all(candidates <= optim.optimiser._x0 + 6 * optim.optimiser._sigma0)
->>>>>>> a15f7c49
+
+    @pytest.mark.unit
+    def test_adamw_impl_bounds(self):
+        with pytest.warns(UserWarning, match="Boundaries ignored by AdamW"):
+            pybop.AdamWImpl(x0=[0.1], boundaries=[0.0, 0.2])
 
     @pytest.mark.unit
     def test_scipy_minimize_with_jac(self, cost):
