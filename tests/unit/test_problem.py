import numpy as np
import pybamm
import pytest
from pybamm import IDAKLUSolver

import pybop


class TestProblem:
    """
    A class to test the problem class.
    """

    pytestmark = pytest.mark.unit

    @pytest.fixture
    def model(self):
        return pybamm.lithium_ion.SPM()

    @pytest.fixture
    def parameter_values(self):
        return pybamm.ParameterValues("Chen2020")

    @pytest.fixture
    def dataset(self, model, parameter_values):
        sim = pybamm.Simulation(model, parameter_values=parameter_values)
        sol = sim.solve(t_eval=np.linspace(0, 10, 20))
        return pybop.Dataset(
            {
                "Time [s]": sol["Time [s]"].data,
                "Current function [A]": sol["Current [A]"].data,
                "Voltage [V]": sol["Terminal voltage [V]"].data,
            }
        )

    @pytest.fixture
    def eis_dataset(self):
        return pybop.Dataset(
            {
                "Frequency [Hz]": np.logspace(-4, 5, 30),
                "Current function [A]": np.ones(30) * 0.0,
                "Impedance": np.ones(30) * 0.0,
            }
        )

    def test_multi_proposal_pybamm_problem(self, model, parameter_values, dataset):
        # Create the builder
        builder = pybop.builders.Pybamm()
        builder.set_dataset(dataset)
        builder.set_simulation(
            model,
            parameter_values=parameter_values,
        )
        builder.add_parameter(
            pybop.Parameter(
                "Negative electrode active material volume fraction",
                initial_value=0.5,
                prior=pybop.Gaussian(0.6, 0.2),
                transformation=pybop.LogTransformation(),
                bounds=[0.01, 0.8],
            )
        )
        builder.add_parameter(
            pybop.Parameter(
                "Positive electrode active material volume fraction",
                initial_value=0.5,
                prior=pybop.Gaussian(0.6, 0.2),
                transformation=pybop.LogTransformation(),
                bounds=[0.01, 0.8],
            )
        )

        builder.add_cost(
            pybop.costs.pybamm.SumSquaredError("Voltage [V]", "Voltage [V]")
        )

        # Build the problem
        problem = builder.build()

        # Batch candidates
        vals = np.linspace(0.5, 0.6, 5)
        p = np.stack((vals, vals), axis=1)
        problem.set_params(p)
        costs = problem.run()
        costs_sens = problem.run_with_sensitivities()

        assert costs.shape == (5,)
        assert costs_sens[0].shape == (5,)
        assert costs_sens[1].shape == (5, 2)
        np.testing.assert_allclose(costs, costs_sens[0], atol=1e-2)

        # Add rebuild parameter
        builder.add_parameter(
            pybop.Parameter(
                "Positive particle radius [m]",
                prior=pybop.Gaussian(4.8e-06, 0.05e-06),
                bounds=[4e-06, 6e-06],
            )
        )
        problem = builder.build()

        # Batch candidates w/ rebuilding
        particle_vals = np.linspace(4.6e-06, 5.2e-06, 3)
        vals = np.linspace(0.5, 0.6, 3)
        p = np.stack((vals, vals, particle_vals), axis=1)
        problem.set_params(p)
        vals = problem.run()
        assert vals.shape == (3,)

    def _create_eis_problem(
        self,
        model,
        parameter_values,
        eis_dataset,
        parameters,
        cost_weighting,
        initial_state=None,
    ):
        """Helper method to create an EIS problem with specified parameters."""
        builder = pybop.builders.PybammEIS()
        builder.set_dataset(eis_dataset)
        builder.set_simulation(
            model, parameter_values=parameter_values, initial_state=initial_state
        )

        for param in parameters:
            builder.add_parameter(param)

        builder.add_cost(pybop.MeanSquaredError(weighting=cost_weighting))
        return builder.build()

    def _test_eis_problem_pipeline(self, problem):
        """Helper method to test the EIS problem pipeline with different parameter sets."""
        # Test first parameter set
        problem.set_params(np.array([0.75, 0.665]))
        sol1 = problem.pipeline.solve()
        assert isinstance(sol1, np.ndarray)

<<<<<<< HEAD
        # Force CasadiSolver to hit calc_grad=False in evaluateS1
        problem.model._solver = pybamm.CasadiSolver()
        with pytest.raises(
            ValueError,
            match="Cannot use sensitivities for parameters which require a model rebuild",
        ):
            problem.evaluateS1(inputs=[1e-5, 1e-5])

        # Test problem construction errors
        for bad_dataset in [
            pybop.Dataset({"Time [s]": np.array([0])}),
            pybop.Dataset(
                {
                    "Time [s]": np.array([-1]),
                    "Current function [A]": np.array([0]),
                    "Voltage [V]": np.array([0]),
                }
            ),
            pybop.Dataset(
                {
                    "Time [s]": np.array([1, 0]),
                    "Current function [A]": np.array([0, 0]),
                    "Voltage [V]": np.array([0, 0]),
                }
=======
        # Test second parameter set
        problem.set_params(np.array([0.7, 0.7]))
        sol2 = problem.pipeline.solve()

        # Assert difference in solution
        assert not np.allclose(sol1, sol2)

        return sol1

    def test_eis_problem(self, model, parameter_values, eis_dataset):
        parameters = [
            pybop.Parameter(
                "Negative electrode active material volume fraction", initial_value=0.6
>>>>>>> 643181c2
            ),
            pybop.Parameter(
                "Positive electrode active material volume fraction", initial_value=0.6
            ),
        ]

        # Test basic problem
        problem = self._create_eis_problem(
            model, parameter_values, eis_dataset, parameters, "equal"
        )
        sol1 = self._test_eis_problem_pipeline(problem)

        # Test with initial_state
        problem_with_initial_state = self._create_eis_problem(
            model, parameter_values, eis_dataset, parameters, "equal", initial_state=0.5
        )
        problem_with_initial_state.set_params(np.array([0.75, 0.665]))
        sol3 = problem_with_initial_state.pipeline.solve()

        # Test solutions
        assert not np.allclose(sol1, sol3)

        # Test run
        val = problem.run()
        assert val.shape == (1,)

    def test_eis_rebuild_parameters_problem(self, model, parameter_values, eis_dataset):
        parameters = [
            pybop.Parameter("Negative electrode thickness [m]", initial_value=1e-6),
            pybop.Parameter("Positive particle radius [m]", initial_value=1e-5),
        ]

        # Test basic problem
        problem = self._create_eis_problem(
            model, parameter_values, eis_dataset, parameters, "domain"
        )
        sol1 = self._test_eis_problem_pipeline(problem)

        # Test with initial_state
        problem_with_initial_state = self._create_eis_problem(
            model,
            parameter_values,
            eis_dataset,
            parameters,
            "domain",
            initial_state=0.5,
        )
        problem_with_initial_state.set_params(np.array([0.75, 0.665]))
        sol3 = problem_with_initial_state.pipeline.solve()

        # Assertion for differing SoC's
        assert not np.allclose(sol1, sol3)

    def test_parameter_sensitivities(self, model, parameter_values, dataset):
        builder = pybop.builders.Pybamm()
        builder.set_dataset(dataset)
        builder.set_simulation(
            model,
            parameter_values=parameter_values,
            solver=IDAKLUSolver(atol=1e-6, rtol=1e-6),
        )
        builder.add_parameter(
            pybop.Parameter(
                "Negative electrode active material volume fraction",
                initial_value=0.6,
                bounds=[0.5, 0.8],
            )
        )
        builder.add_parameter(
            pybop.Parameter(
                "Positive electrode active material volume fraction",
                initial_value=0.6,
                bounds=[0.5, 0.8],
            )
        )
        builder.add_cost(
            pybop.costs.pybamm.NegativeGaussianLogLikelihood(
                "Voltage [V]", "Voltage [V]", 1e-2
            )
        )
        problem = builder.build()

        result = problem.sensitivity_analysis(4)

        # Assertions
        assert isinstance(result, dict)
        assert "S1" in result
        assert "ST" in result
        assert isinstance(result["S1"], np.ndarray)
        assert isinstance(result["S2"], np.ndarray)
        assert isinstance(result["ST"], np.ndarray)
        assert isinstance(result["S1_conf"], np.ndarray)
        assert isinstance(result["ST_conf"], np.ndarray)
        assert isinstance(result["S2_conf"], np.ndarray)
        assert result["S1"].shape == (2,)
        assert result["ST"].shape == (2,)<|MERGE_RESOLUTION|>--- conflicted
+++ resolved
@@ -136,32 +136,6 @@
         sol1 = problem.pipeline.solve()
         assert isinstance(sol1, np.ndarray)
 
-<<<<<<< HEAD
-        # Force CasadiSolver to hit calc_grad=False in evaluateS1
-        problem.model._solver = pybamm.CasadiSolver()
-        with pytest.raises(
-            ValueError,
-            match="Cannot use sensitivities for parameters which require a model rebuild",
-        ):
-            problem.evaluateS1(inputs=[1e-5, 1e-5])
-
-        # Test problem construction errors
-        for bad_dataset in [
-            pybop.Dataset({"Time [s]": np.array([0])}),
-            pybop.Dataset(
-                {
-                    "Time [s]": np.array([-1]),
-                    "Current function [A]": np.array([0]),
-                    "Voltage [V]": np.array([0]),
-                }
-            ),
-            pybop.Dataset(
-                {
-                    "Time [s]": np.array([1, 0]),
-                    "Current function [A]": np.array([0, 0]),
-                    "Voltage [V]": np.array([0, 0]),
-                }
-=======
         # Test second parameter set
         problem.set_params(np.array([0.7, 0.7]))
         sol2 = problem.pipeline.solve()
@@ -175,7 +149,6 @@
         parameters = [
             pybop.Parameter(
                 "Negative electrode active material volume fraction", initial_value=0.6
->>>>>>> 643181c2
             ),
             pybop.Parameter(
                 "Positive electrode active material volume fraction", initial_value=0.6
