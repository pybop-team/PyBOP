--- conflicted
+++ resolved
@@ -55,13 +55,12 @@
         assert parameter.margin == 1e-3
 
     @pytest.mark.unit
-<<<<<<< HEAD
     def test_no_bounds(self):
         parameter = pybop.Parameter(
             "Negative electrode active material volume fraction",
         )
         assert parameter.bounds is None
-=======
+
     def test_invalid_inputs(self, parameter):
         # Test error with invalid value
         with pytest.raises(ValueError):
@@ -73,5 +72,4 @@
 
         # Test error with opposite bounds
         with pytest.raises(ValueError):
-            pybop.Parameter("Name", bounds=[0.7, 0.3])
->>>>>>> c4825839
+            pybop.Parameter("Name", bounds=[0.7, 0.3])