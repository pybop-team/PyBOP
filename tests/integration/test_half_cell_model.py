import numpy as np
import pybamm
import pytest
from pybamm import Parameter
from scipy import stats

import pybop


class TestHalfCellModel:
    """
    A class to test optimisation of a PyBaMM half-cell model.
    """

    pytestmark = pytest.mark.integration

    @pytest.fixture(autouse=True)
    def setup(self):
        self.sigma0 = 0.002
        self.ground_truth = np.clip(
            np.asarray([0.5]) + np.random.normal(loc=0.0, scale=0.05, size=1),
            a_min=0.4,
            a_max=0.75,
        )

    @pytest.fixture
    def model(self):
        model = pybamm.lithium_ion.SPM(options={"working electrode": "positive"})
        pybop.pybamm.add_variable_to_model(
            model, "Gravimetric energy density [W.h.kg-1]"
        )
        return model

    @pytest.fixture
    def parameter_values(self, model):
        parameter_values = model.default_parameter_values
        parameter_values.update(
            {
                "Electrolyte density [kg.m-3]": Parameter(
                    "Positive electrode density [kg.m-3]"
                ),
                "Negative current collector density [kg.m-3]": 0.0,
                "Negative current collector thickness [m]": 0.0,
                "Negative electrode active material density [kg.m-3]": 0.0,
                "Negative electrode active material volume fraction": 0.0,
                "Negative electrode porosity": 0.0,
                "Negative electrode carbon-binder density [kg.m-3]": 0.0,
                "Positive current collector density [kg.m-3]": 0.0,
                "Positive current collector thickness [m]": 0.0,
                "Positive electrode active material density [kg.m-3]": Parameter(
                    "Positive electrode density [kg.m-3]"
                ),
                "Positive electrode carbon-binder density [kg.m-3]": Parameter(
                    "Positive electrode density [kg.m-3]"
                ),
                "Positive electrode density [kg.m-3]": 3262.0,
                "Separator density [kg.m-3]": 0.0,
                "Cell mass [kg]": pybop.pybamm.cell_mass(),
            },
            check_already_exists=False,
        )
        x = self.ground_truth
        parameter_values.update(
            {"Positive electrode active material volume fraction": x[0]}
        )
        return parameter_values

    @pytest.fixture
    def parameters(self):
        return {
<<<<<<< HEAD
            "Positive electrode active material volume fraction": pybop.ParameterDistribution(
                stats.Uniform(a=0.4, b=0.75),
=======
            "Positive electrode active material volume fraction": pybop.Parameter(
                stats.uniform(0.4, 0.75 - 0.4),
>>>>>>> 34729e1c
                # no bounds
            ),
        }

    def noisy(self, data, sigma):
        return data + np.random.normal(0, sigma, len(data))

    @pytest.fixture
    def fitting_problem(self, model, parameter_values, parameters):
        parameter_values.set_initial_state(0.4, options=model.options)
        dataset = self.get_data(model, parameter_values)

        # Define the cost to optimise
        parameter_values.update(parameters)
        simulator = pybop.pybamm.Simulator(
            model, parameter_values=parameter_values, protocol=dataset
        )
        cost = pybop.SumSquaredError(dataset)
        return pybop.Problem(simulator, cost)

    def test_fitting_costs(self, fitting_problem):
        x0 = fitting_problem.parameters.get_initial_values()
        options = pybop.PintsOptions(
            max_iterations=250,
            max_unchanged_iterations=35,
        )
        optim = pybop.CuckooSearch(fitting_problem, options=options)
        result = optim.run()

        # Assertions
        initial_cost = optim.problem(x0)
        if not np.allclose(x0, self.ground_truth, atol=1e-5):
            if result.minimising:
                assert initial_cost > result.best_cost
            else:
                assert initial_cost < result.best_cost
        np.testing.assert_allclose(result.x, self.ground_truth, atol=1.5e-2)

    @pytest.fixture
    def design_problem(self, model, parameter_values):
        pybop.pybamm.set_formation_concentrations(parameter_values)
        initial_state = {"Initial SoC": 1.0}
        parameter_values.update(
            {
                "Positive electrode thickness [m]": pybop.Parameter(
                    distribution=pybop.Gaussian(
                        5e-05,
                        5e-06,
                        truncated_at=[2e-06, 10e-05],
                    ),
                )
            }
        )
        experiment = pybamm.Experiment(
            ["Discharge at 1C until 3.5 V (5 seconds period)"]
        )
        simulator = pybop.pybamm.Simulator(
            model,
            parameter_values=parameter_values,
            protocol=experiment,
            initial_state=initial_state,
        )
        cost = pybop.DesignCost(target="Gravimetric energy density [W.h.kg-1]")
        return pybop.Problem(simulator, cost)

    def test_design_costs(self, design_problem):
        options = pybop.PintsOptions(max_iterations=15)
        optim = pybop.CuckooSearch(design_problem, options=options)
        initial_values = optim.problem.parameters.get_initial_values()
        initial_cost = optim.problem(initial_values)
        result = optim.run()

        # Assertions
        assert initial_cost < result.best_cost

    def get_data(self, model, parameter_values):
        experiment = pybamm.Experiment(
            [
                "Discharge at 0.5C for 3 minutes (4 second period)",
                "Charge at 0.5C for 3 minutes (4 second period)",
            ]
        )
        solution = pybamm.Simulation(
            model, parameter_values=parameter_values, experiment=experiment
        ).solve()
        return pybop.Dataset(
            {
                "Time [s]": solution["Time [s]"].data,
                "Current function [A]": solution["Current [A]"].data,
                "Voltage [V]": self.noisy(solution["Voltage [V]"].data, self.sigma0),
            }
        )<|MERGE_RESOLUTION|>--- conflicted
+++ resolved
@@ -68,13 +68,8 @@
     @pytest.fixture
     def parameters(self):
         return {
-<<<<<<< HEAD
-            "Positive electrode active material volume fraction": pybop.ParameterDistribution(
+            "Positive electrode active material volume fraction": pybop.Parameter(
                 stats.Uniform(a=0.4, b=0.75),
-=======
-            "Positive electrode active material volume fraction": pybop.Parameter(
-                stats.uniform(0.4, 0.75 - 0.4),
->>>>>>> 34729e1c
                 # no bounds
             ),
         }
