import numpy as np
import pytest

import pybop


class TestTheveninParameterisation:
    """
    A class to test a subset of optimisers on a simple model.
    """

    @pytest.fixture(autouse=True)
    def setup(self):
        self.ground_truth = np.array([0.05, 0.05]) + np.random.normal(
            loc=0.0, scale=0.01, size=2
        )

    @pytest.fixture
    def model(self):
        parameter_set = pybop.ParameterSet(
            json_path="examples/scripts/parameters/initial_ecm_parameters.json"
        )
        parameter_set.import_parameters()
        parameter_set.params.update({"C1 [F]": 1000})
        return pybop.empirical.Thevenin(parameter_set=parameter_set)

    @pytest.fixture
    def parameters(self):
        return pybop.Parameters(
            [
                pybop.Parameter(
                    "R0 [Ohm]",
                    prior=pybop.Gaussian(0.05, 0.01),
                    bounds=[0, 0.1],
                ),
                pybop.Parameter(
                    "R1 [Ohm]",
                    prior=pybop.Gaussian(0.05, 0.01),
                    bounds=[0, 0.1],
                ),
            ]
        )

    @pytest.fixture(params=[pybop.RootMeanSquaredError, pybop.SumSquaredError])
    def cost_class(self, request):
        return request.param

    @pytest.fixture
    def cost(self, model, parameters, cost_class):
        # Form dataset
        solution = self.get_data(model, parameters, self.ground_truth)
        dataset = pybop.Dataset(
            {
                "Time [s]": solution["Time [s]"].data,
                "Current function [A]": solution["Current [A]"].data,
                "Voltage [V]": solution["Voltage [V]"].data,
            }
        )

        # Define the cost to optimise
        problem = pybop.FittingProblem(model, parameters, dataset)
        return cost_class(problem)

    @pytest.mark.parametrize(
        "optimiser",
        [pybop.SciPyMinimize, pybop.GradientDescent, pybop.PSO],
    )
    @pytest.mark.integration
    def test_optimisers_on_simple_model(self, optimiser, cost):
        x0 = cost.x0
        if optimiser in [pybop.GradientDescent]:
            optim = optimiser(
                cost=cost,
                sigma0=2.5e-4,
                max_iterations=250,
            )
        else:
            optim = optimiser(
                cost=cost,
                sigma0=0.03,
                max_iterations=250,
            )
        if isinstance(optimiser, pybop.BasePintsOptimiser):
            optim.set_max_unchanged_iterations(iterations=55, threshold=1e-5)

<<<<<<< HEAD
        parameterisation.set_max_unchanged_iterations(iterations=35, threshold=1e-5)
        parameterisation.set_max_iterations(250)
        initial_cost = parameterisation.cost(x0)
        x, final_cost = parameterisation.run()
=======
        initial_cost = optim.cost(x0)
        x, final_cost = optim.run()
>>>>>>> 9e0058f6

        # Assertions
        if not np.allclose(x0, self.ground_truth, atol=1e-5):
            if optim.minimising:
                assert initial_cost > final_cost
            else:
                assert initial_cost < final_cost
        np.testing.assert_allclose(x, self.ground_truth, atol=1e-2)

    def get_data(self, model, parameters, x):
        model.parameters = parameters
        experiment = pybop.Experiment(
            [
                (
                    "Discharge at 0.5C for 2 minutes (4 seconds period)",
                    "Charge at 0.5C for 2 minutes (4 seconds period)",
                ),
            ]
        )
        sim = model.predict(experiment=experiment, inputs=x)
        return sim<|MERGE_RESOLUTION|>--- conflicted
+++ resolved
@@ -81,17 +81,10 @@
                 max_iterations=250,
             )
         if isinstance(optimiser, pybop.BasePintsOptimiser):
-            optim.set_max_unchanged_iterations(iterations=55, threshold=1e-5)
+            optim.set_max_unchanged_iterations(iterations=35, threshold=1e-5)
 
-<<<<<<< HEAD
-        parameterisation.set_max_unchanged_iterations(iterations=35, threshold=1e-5)
-        parameterisation.set_max_iterations(250)
-        initial_cost = parameterisation.cost(x0)
-        x, final_cost = parameterisation.run()
-=======
         initial_cost = optim.cost(x0)
         x, final_cost = optim.run()
->>>>>>> 9e0058f6
 
         # Assertions
         if not np.allclose(x0, self.ground_truth, atol=1e-5):
