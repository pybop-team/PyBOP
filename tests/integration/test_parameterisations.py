import numpy as np
import pytest

import pybop


class TestModelParameterisation:
    """
    A class to test the model parameterisation methods.
    """

    @pytest.fixture(autouse=True)
    def setup(self):
        self.ground_truth = np.array([0.55, 0.55]) + np.random.normal(
            loc=0.0, scale=0.05, size=2
        )

    @pytest.fixture
    def model(self):
        parameter_set = pybop.ParameterSet.pybamm("Chen2020")
        return pybop.lithium_ion.SPM(parameter_set=parameter_set)

    @pytest.fixture
    def parameters(self):
        return [
            pybop.Parameter(
                "Negative electrode active material volume fraction",
                prior=pybop.Gaussian(0.55, 0.05),
                bounds=[0.375, 0.75],
            ),
            pybop.Parameter(
                "Positive electrode active material volume fraction",
                prior=pybop.Gaussian(0.55, 0.05),
                # no bounds
            ),
        ]

    @pytest.fixture(params=[0.4, 0.7])
    def init_soc(self, request):
        return request.param

    @pytest.fixture(
        params=[
            pybop.GaussianLogLikelihoodKnownSigma,
            pybop.RootMeanSquaredError,
            pybop.SumSquaredError,
            pybop.MAP,
        ]
    )
    def cost_class(self, request):
        return request.param

    def noise(self, sigma, values):
        return np.random.normal(0, sigma, values)

    @pytest.fixture
    def spm_costs(self, model, parameters, cost_class, init_soc):
        # Form dataset
        solution = self.getdata(model, self.ground_truth, init_soc)
        dataset = pybop.Dataset(
            {
                "Time [s]": solution["Time [s]"].data,
                "Current function [A]": solution["Current [A]"].data,
                "Voltage [V]": solution["Voltage [V]"].data
                + self.noise(0.002, len(solution["Time [s]"].data)),
            }
        )

        # Define the cost to optimise
        problem = pybop.FittingProblem(model, parameters, dataset, init_soc=init_soc)
        if cost_class in [pybop.GaussianLogLikelihoodKnownSigma]:
            return cost_class(problem, sigma=[0.03, 0.03])
        elif cost_class in [pybop.MAP]:
            return cost_class(
                problem, pybop.GaussianLogLikelihoodKnownSigma, sigma=[0.03, 0.03]
            )
        else:
            return cost_class(problem)

    @pytest.mark.parametrize(
        "optimiser",
        [
            pybop.SciPyMinimize,
            pybop.SciPyDifferentialEvolution,
            pybop.Adam,
            pybop.CMAES,
            pybop.GradientDescent,
            pybop.IRPropMin,
            pybop.NelderMead,
            pybop.PSO,
            pybop.SNES,
            pybop.XNES,
        ],
    )
    @pytest.mark.integration
    def test_spm_optimisers(self, optimiser, spm_costs):
        # Some optimisers require a complete set of bounds
        if optimiser in [pybop.SciPyDifferentialEvolution, pybop.PSO]:
            spm_costs.problem.parameters[1].set_bounds(
                [0.3, 0.8]
            )  # Large range to ensure IC within bounds
            bounds = {"lower": [], "upper": []}
            for param in spm_costs.problem.parameters:
                bounds["lower"].append(param.bounds[0])
                bounds["upper"].append(param.bounds[1])
            spm_costs.problem.bounds = bounds
            spm_costs.bounds = bounds

        # Test each optimiser
        parameterisation = pybop.Optimisation(
            cost=spm_costs, optimiser=optimiser, sigma0=0.05
        )
<<<<<<< HEAD
        if issubclass(optimiser, pybop.BasePintsOptimiser):
            parameterisation.optimiser.set_max_unchanged_iterations(
                iterations=35, threshold=5e-4
            )
        parameterisation.optimiser.set_max_iterations(125)

        initial_cost = parameterisation.cost(spm_costs.x0)

        if optimiser in [pybop.CMAES]:
            parameterisation.optimiser.set_f_guessed_tracking(True)
            parameterisation.cost.problem.model.allow_infeasible_solutions = False
            assert parameterisation.optimiser._use_f_guessed is True
            parameterisation.optimiser.set_max_iterations(1)
            x, final_cost = parameterisation.run()

            parameterisation.optimiser.set_f_guessed_tracking(False)
            parameterisation.optimiser.set_max_iterations(125)

            x, final_cost = parameterisation.run()
            assert parameterisation.optimiser._max_iterations == 125

        elif optimiser in [pybop.GradientDescent]:
=======
        parameterisation.set_max_unchanged_iterations(iterations=35, threshold=1e-5)
        parameterisation.set_max_iterations(125)

        initial_cost = parameterisation.cost(spm_costs.x0)

        if optimiser in [pybop.GradientDescent]:
>>>>>>> b5da4354
            if isinstance(
                spm_costs, (pybop.GaussianLogLikelihoodKnownSigma, pybop.MAP)
            ):
                parameterisation.optimiser.set_learning_rate(1.8e-5)
<<<<<<< HEAD
                parameterisation.optimiser.set_min_iterations(150)
            else:
                parameterisation.optimiser.set_learning_rate(0.02)
            parameterisation.optimiser.set_max_iterations(150)
            x, final_cost = parameterisation.run()

        elif optimiser in [pybop.SciPyDifferentialEvolution]:
            with pytest.raises(ValueError):
                parameterisation.optimiser.set_population_size(-5)

            parameterisation.optimiser.set_population_size(5)
=======
            else:
                parameterisation.optimiser.set_learning_rate(0.02)
>>>>>>> b5da4354
            x, final_cost = parameterisation.run()

        elif optimiser in [pybop.SciPyMinimize]:
            parameterisation.cost.problem.model.allow_infeasible_solutions = False
            x, final_cost = parameterisation.run()

        else:
            x, final_cost = parameterisation.run()

        # Assertions
        assert initial_cost > final_cost
        np.testing.assert_allclose(x, self.ground_truth, atol=2.5e-2)

    @pytest.fixture
    def spm_two_signal_cost(self, parameters, model, cost_class):
        # Form dataset
        init_soc = 0.5
        solution = self.getdata(model, self.ground_truth, init_soc)
        dataset = pybop.Dataset(
            {
                "Time [s]": solution["Time [s]"].data,
                "Current function [A]": solution["Current [A]"].data,
                "Voltage [V]": solution["Voltage [V]"].data
                + self.noise(0.002, len(solution["Time [s]"].data)),
                "Bulk open-circuit voltage [V]": solution[
                    "Bulk open-circuit voltage [V]"
                ].data
                + self.noise(0.002, len(solution["Time [s]"].data)),
            }
        )

        # Define the cost to optimise
        signal = ["Voltage [V]", "Bulk open-circuit voltage [V]"]
        problem = pybop.FittingProblem(
            model, parameters, dataset, signal=signal, init_soc=init_soc
        )

        if cost_class in [pybop.GaussianLogLikelihoodKnownSigma]:
            return cost_class(problem, sigma=[0.05, 0.05])
        elif cost_class in [pybop.MAP]:
            return cost_class(problem, pybop.GaussianLogLikelihoodKnownSigma)
        else:
            return cost_class(problem)

    @pytest.mark.parametrize(
        "multi_optimiser",
        [
            pybop.SciPyDifferentialEvolution,
            pybop.IRPropMin,
            pybop.CMAES,
        ],
    )
    @pytest.mark.integration
    def test_multiple_signals(self, multi_optimiser, spm_two_signal_cost):
        # Some optimisers require a complete set of bounds
        if multi_optimiser in [pybop.SciPyDifferentialEvolution]:
            spm_two_signal_cost.problem.parameters[1].set_bounds(
                [0.3, 0.8]
            )  # Large range to ensure IC within bounds
            bounds = {"lower": [], "upper": []}
            for param in spm_two_signal_cost.problem.parameters:
                bounds["lower"].append(param.bounds[0])
                bounds["upper"].append(param.bounds[1])
            spm_two_signal_cost.problem.bounds = bounds
            spm_two_signal_cost.bounds = bounds

        # Test each optimiser
        parameterisation = pybop.Optimisation(
            cost=spm_two_signal_cost, optimiser=multi_optimiser, sigma0=0.03
        )
        if issubclass(multi_optimiser, pybop.BasePintsOptimiser):
            parameterisation.optimiser.set_max_unchanged_iterations(
                iterations=35, threshold=5e-4
            )
        parameterisation.optimiser.set_max_iterations(125)

        initial_cost = parameterisation.cost(spm_two_signal_cost.x0)
        x, final_cost = parameterisation.run()

        # Assertions
        assert initial_cost > final_cost
        np.testing.assert_allclose(x, self.ground_truth, atol=2.5e-2)

    @pytest.mark.parametrize("init_soc", [0.4, 0.6])
    @pytest.mark.integration
    def test_model_misparameterisation(self, parameters, model, init_soc):
        # Define two different models with different parameter sets
        # The optimisation should fail as the models are not the same
        second_parameter_set = pybop.ParameterSet.pybamm("Ecker2015")
        second_model = pybop.lithium_ion.SPMe(parameter_set=second_parameter_set)

        # Form dataset
        solution = self.getdata(second_model, self.ground_truth, init_soc)
        dataset = pybop.Dataset(
            {
                "Time [s]": solution["Time [s]"].data,
                "Current function [A]": solution["Current [A]"].data,
                "Voltage [V]": solution["Voltage [V]"].data,
            }
        )

        # Define the cost to optimise
        problem = pybop.FittingProblem(model, parameters, dataset, init_soc=init_soc)
        cost = pybop.RootMeanSquaredError(problem)

        # Select optimiser
        optimiser = pybop.CMAES

        # Build the optimisation problem
        parameterisation = pybop.Optimisation(cost=cost, optimiser=optimiser)

        # Run the optimisation problem
        x, final_cost = parameterisation.run()

        # Assertions
        with np.testing.assert_raises(AssertionError):
            np.testing.assert_allclose(final_cost, 0, atol=1e-2)
            np.testing.assert_allclose(x, self.ground_truth, atol=2e-2)

    def getdata(self, model, x, init_soc):
        model.parameter_set.update(
            {
                "Negative electrode active material volume fraction": x[0],
                "Positive electrode active material volume fraction": x[1],
            }
        )
        experiment = pybop.Experiment(
            [
                (
                    "Discharge at 0.5C for 3 minutes (1 second period)",
                    "Charge at 0.5C for 3 minutes (1 second period)",
                ),
            ]
            * 2
        )
        sim = model.predict(init_soc=init_soc, experiment=experiment)
        return sim<|MERGE_RESOLUTION|>--- conflicted
+++ resolved
@@ -110,57 +110,21 @@
         parameterisation = pybop.Optimisation(
             cost=spm_costs, optimiser=optimiser, sigma0=0.05
         )
-<<<<<<< HEAD
         if issubclass(optimiser, pybop.BasePintsOptimiser):
             parameterisation.optimiser.set_max_unchanged_iterations(
-                iterations=35, threshold=5e-4
+                iterations=35, threshold=1e-5
             )
         parameterisation.optimiser.set_max_iterations(125)
 
         initial_cost = parameterisation.cost(spm_costs.x0)
 
-        if optimiser in [pybop.CMAES]:
-            parameterisation.optimiser.set_f_guessed_tracking(True)
-            parameterisation.cost.problem.model.allow_infeasible_solutions = False
-            assert parameterisation.optimiser._use_f_guessed is True
-            parameterisation.optimiser.set_max_iterations(1)
-            x, final_cost = parameterisation.run()
-
-            parameterisation.optimiser.set_f_guessed_tracking(False)
-            parameterisation.optimiser.set_max_iterations(125)
-
-            x, final_cost = parameterisation.run()
-            assert parameterisation.optimiser._max_iterations == 125
-
-        elif optimiser in [pybop.GradientDescent]:
-=======
-        parameterisation.set_max_unchanged_iterations(iterations=35, threshold=1e-5)
-        parameterisation.set_max_iterations(125)
-
-        initial_cost = parameterisation.cost(spm_costs.x0)
-
         if optimiser in [pybop.GradientDescent]:
->>>>>>> b5da4354
             if isinstance(
                 spm_costs, (pybop.GaussianLogLikelihoodKnownSigma, pybop.MAP)
             ):
                 parameterisation.optimiser.set_learning_rate(1.8e-5)
-<<<<<<< HEAD
-                parameterisation.optimiser.set_min_iterations(150)
             else:
                 parameterisation.optimiser.set_learning_rate(0.02)
-            parameterisation.optimiser.set_max_iterations(150)
-            x, final_cost = parameterisation.run()
-
-        elif optimiser in [pybop.SciPyDifferentialEvolution]:
-            with pytest.raises(ValueError):
-                parameterisation.optimiser.set_population_size(-5)
-
-            parameterisation.optimiser.set_population_size(5)
-=======
-            else:
-                parameterisation.optimiser.set_learning_rate(0.02)
->>>>>>> b5da4354
             x, final_cost = parameterisation.run()
 
         elif optimiser in [pybop.SciPyMinimize]:
