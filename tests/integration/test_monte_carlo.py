import numpy as np
import pybamm
import pytest
from scipy import stats

import pybop
from pybop import (
    DREAM,
    DifferentialEvolutionMCMC,
    HaarioACMC,
    HaarioBardenetACMC,
    MetropolisRandomWalkMCMC,
    PopulationMCMC,
)


class Test_Sampling_SPM:
    """
    A class to test the MCMC samplers on a physics-based model.
    """

    pytestmark = pytest.mark.integration

    @pytest.fixture(autouse=True)
    def setup(self):
        self.ground_truth = np.clip(
            np.asarray([0.55, 0.55, 3e-3])
            + np.random.normal(0, [5e-2, 5e-2, 1e-4], size=3),
            [0.4, 0.4, 1e-5],
            [0.7, 0.7, 1e-2],
        )

    @pytest.fixture
    def model_and_parameter_values(self):
        model = pybamm.lithium_ion.SPM()
        parameter_values = pybamm.ParameterValues("Chen2020")
        x = self.ground_truth
        parameter_values.update(
            {
                "Negative electrode active material volume fraction": x[0],
                "Positive electrode active material volume fraction": x[1],
            }
        )

        # Fix the total lithium concentration to simplify the fitting problem
        model.param.Q_Li_particles_init = parameter_values.evaluate(
            model.param.Q_Li_particles_init
        )
        return model, parameter_values

    @pytest.fixture
    def parameters(self):
        return {
            "Negative electrode active material volume fraction": pybop.Parameter(
                pybop.Gaussian(0.575, 0.05, truncated_at=[0.375, 0.725]),
                initial_value=stats.Uniform(a=0.4, b=0.7).sample(),
            ),
<<<<<<< HEAD
            "Positive electrode active material volume fraction": pybop.ParameterDistribution(
                stats.Normal(mu=0.525, sigma=0.05),
                initial_value=stats.Uniform(a=0.4, b=0.7).sample(),
=======
            "Positive electrode active material volume fraction": pybop.Parameter(
                stats.norm(loc=0.525, scale=0.05),
                initial_value=stats.uniform(0.4, 0.7 - 0.4).rvs(),
>>>>>>> 34729e1c
                # no bounds
            ),
        }

    @pytest.fixture(params=[0.5])
    def init_soc(self, request):
        return request.param

    def noisy(self, data, sigma):
        return data + np.random.normal(0, sigma, len(data))

    @pytest.fixture
    def log_posterior(self, model_and_parameter_values, parameters, init_soc):
        model, parameter_values = model_and_parameter_values
        parameter_values.set_initial_state(init_soc)
        dataset = self.get_data(model, parameter_values)

        # Define the posterior to optimise
        parameter_values.update(parameters)
        simulator = pybop.pybamm.Simulator(
            model, parameter_values=parameter_values, protocol=dataset
        )
        likelihood = pybop.GaussianLogLikelihood(dataset, sigma0=0.002 * 1.2)
        posterior = pybop.LogPosterior(likelihood)
        return pybop.Problem(simulator, posterior)

    @pytest.fixture
    def map_estimate(self, log_posterior):
        options = pybop.PintsOptions(
            max_iterations=100,
            max_unchanged_iterations=35,
        )
        optim = pybop.CMAES(log_posterior, options=options)
        result = optim.run()

        return result.x

    @pytest.mark.parametrize(
        "quick_sampler",
        [
            DREAM,
            DifferentialEvolutionMCMC,
            HaarioACMC,
            HaarioBardenetACMC,
            MetropolisRandomWalkMCMC,
            PopulationMCMC,
        ],
    )
    def test_sampling_spm(self, quick_sampler, log_posterior, map_estimate):
        x0 = np.clip(
            map_estimate + np.random.normal(0, [5e-3, 5e-3, 1e-4], size=3),
            [0.4, 0.4, 1e-5],
            [0.75, 0.75, 5e-2],
        )
        log_posterior.parameters.update(initial_values=x0)
        options = pybop.PintsSamplerOptions(
            n_chains=3,
            warm_up_iterations=150,
            max_iterations=550,
        )

        # construct and run
        sampler = quick_sampler(log_pdf=log_posterior, options=options)
        result = sampler.run()

        # Assert both final sample and posterior mean
        x = np.mean(result.chains, axis=1)
        for i in range(len(x)):
            np.testing.assert_allclose(x[i], self.ground_truth, atol=1.6e-2)

    def get_data(self, model, parameter_values):
        experiment = pybamm.Experiment(
            [
                "Discharge at 0.5C for 4 minutes (12 second period)",
                "Charge at 0.5C for 4 minutes (12 second period)",
            ]
        )
        solution = pybamm.Simulation(
            model, parameter_values=parameter_values, experiment=experiment
        ).solve()
        return pybop.Dataset(
            {
                "Time [s]": solution["Time [s]"].data,
                "Current function [A]": solution["Current [A]"].data,
                "Voltage [V]": self.noisy(solution["Voltage [V]"].data, 0.002),
            }
        )<|MERGE_RESOLUTION|>--- conflicted
+++ resolved
@@ -55,15 +55,9 @@
                 pybop.Gaussian(0.575, 0.05, truncated_at=[0.375, 0.725]),
                 initial_value=stats.Uniform(a=0.4, b=0.7).sample(),
             ),
-<<<<<<< HEAD
-            "Positive electrode active material volume fraction": pybop.ParameterDistribution(
+            "Positive electrode active material volume fraction": pybop.Parameter(
                 stats.Normal(mu=0.525, sigma=0.05),
                 initial_value=stats.Uniform(a=0.4, b=0.7).sample(),
-=======
-            "Positive electrode active material volume fraction": pybop.Parameter(
-                stats.norm(loc=0.525, scale=0.05),
-                initial_value=stats.uniform(0.4, 0.7 - 0.4).rvs(),
->>>>>>> 34729e1c
                 # no bounds
             ),
         }
