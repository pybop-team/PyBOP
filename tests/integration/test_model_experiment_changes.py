import numpy as np
import pybamm
import pytest
from scipy import stats

import pybop


class TestModelAndExperimentChanges:
    """
    A class to test that different inputs return different outputs.
    """

    pytestmark = pytest.mark.integration

    @pytest.fixture(
        params=[
            [
                {
                    "Negative particle radius [m]": pybop.Parameter(  # geometric parameter
                        distribution=pybop.Gaussian(
                            6e-06,
                            0.1e-6,
                            truncated_at=[1e-6, 9e-6],
                        ),
                        initial_value=5.86e-6,
                    ),
                },
                {"Negative particle radius [m]": 5.86e-6},
            ],
            [
                {
                    "Positive particle diffusivity [m2.s-1]": pybop.Parameter(  # non-geometric parameter
                        distribution=pybop.Gaussian(
                            3.43e-15,
                            1e-15,
                            truncated_at=[1e-15, 5e-15],
                        ),
                        initial_value=4e-15,
                    ),
                },
                {"Positive particle diffusivity [m2.s-1]": 4e-15},
            ],
        ]
    )
    def parameters_and_inputs(self, request):
        return request.param

    @pytest.fixture
    def solver(self):
        return pybamm.IDAKLUSolver(atol=1e-6, rtol=1e-6)

    @pytest.mark.integration
    def test_changing_experiment(self, parameters_and_inputs, solver):
        parameters, inputs = parameters_and_inputs
        # Change the experiment and check that the results are different.

        parameter_values = pybamm.ParameterValues("Chen2020")
        parameter_values.update(inputs)
        initial_state = {"Initial SoC": 0.5}
        model = pybamm.lithium_ion.SPM()

        parameter_values.update(parameters)
        t_eval = np.arange(0, 3600, 2)  # Default 1C discharge to cut-off voltage
        simulator_1 = pybop.pybamm.Simulator(
            model,
            parameter_values=parameter_values,
            initial_state=initial_state,
            protocol=t_eval,
            solver=solver,
        )
        solution_1 = simulator_1.solve(inputs)
        cost_1 = self.final_cost(simulator_1, solution_1)

        experiment = pybamm.Experiment(["Charge at 1C until 4.1 V (2 seconds period)"])
        simulator_2 = pybop.pybamm.Simulator(
            model,
            parameter_values=parameter_values,
            initial_state=initial_state,
            protocol=experiment,
        )
        solution_2 = simulator_2.solve(inputs)
        cost_2 = self.final_cost(simulator_2, solution_2)

        with np.testing.assert_raises(AssertionError):
            np.testing.assert_array_equal(
                solution_1["Voltage [V]"].data,
                solution_2["Voltage [V]"].data,
            )

        # The datasets are not corrupted so the costs should be zero
        np.testing.assert_allclose(cost_1, 0, atol=1e-5)
        np.testing.assert_allclose(cost_2, 0, atol=1e-5)

    def test_changing_model(self, parameters_and_inputs, solver):
        # Change the model and check that the results are different.

        parameter_values = pybamm.ParameterValues("Chen2020")
        parameters, inputs = parameters_and_inputs
        parameter_values.update(inputs)
        initial_state = {"Initial SoC": 0.5}
        experiment = pybamm.Experiment(["Charge at 1C until 4.1 V (30 seconds period)"])

        model = pybamm.lithium_ion.SPM()
        parameter_values.update(parameters)
        simulator_1 = pybop.pybamm.Simulator(
            model,
            parameter_values=parameter_values,
            protocol=experiment,
            initial_state=initial_state,
            solver=solver,
        )
        solution_1 = simulator_1.solve(inputs)
        cost_1 = self.final_cost(simulator_1, solution_1)

        model = pybamm.lithium_ion.SPMe()
        simulator_2 = pybop.pybamm.Simulator(
            model,
            parameter_values=parameter_values,
            protocol=experiment,
            initial_state=initial_state,
            solver=solver,
        )
        solution_2 = simulator_2.solve(inputs)
        cost_2 = self.final_cost(simulator_2, solution_2)

        with np.testing.assert_raises(AssertionError):
            np.testing.assert_array_equal(
                solution_1["Voltage [V]"].data,
                solution_2["Voltage [V]"].data,
            )

        # The datasets are not corrupted so the costs should be zero
        np.testing.assert_allclose(cost_1, 0, atol=1e-5)
        np.testing.assert_allclose(cost_2, 0, atol=1e-5)

    def final_cost(self, simulator, solution):
        # Compute the cost corresponding to a particular solution
        dataset = pybop.Dataset(
            {
                "Time [s]": solution["Time [s]"].data,
                "Current function [A]": solution["Current [A]"].data,
                "Voltage [V]": solution["Voltage [V]"].data,
            }
        )
        cost = pybop.RootMeanSquaredError(dataset)
        problem = pybop.Problem(simulator, cost)
        optim = pybop.NelderMead(problem)
        result = optim.run()
        return result.best_cost

    def test_multi_fitting_problem(self, solver):
        parameter_values = pybamm.ParameterValues("Chen2020")
        ground_truth = parameter_values[
            "Negative electrode active material volume fraction"
        ]

        model_1 = pybamm.lithium_ion.SPM()
        experiment_1 = pybamm.Experiment(
            ["Discharge at 0.5C for 5 minutes (10 seconds period)"]
        )
        dataset_1 = self.get_data(model_1, parameter_values, experiment_1, solver)

        parameter_values.update(
            {
<<<<<<< HEAD
                "Negative electrode active material volume fraction": pybop.ParameterDistribution(
                    distribution=stats.Normal(mu=0.68, sigma=0.05),
=======
                "Negative electrode active material volume fraction": pybop.Parameter(
                    distribution=stats.norm(loc=0.68, scale=0.05),
>>>>>>> 34729e1c
                )
            }
        )
        simulator_1 = pybop.pybamm.Simulator(
            model_1,
            parameter_values=parameter_values,
            protocol=dataset_1,
            solver=solver,
        )

        parameter_values.update(
            {"Negative electrode active material volume fraction": ground_truth}
        )
        model_2 = pybamm.lithium_ion.SPMe()
        experiment_2 = pybamm.Experiment(
            ["Discharge at 1C for 3 minutes (10 seconds period)"]
        )
        dataset_2 = self.get_data(model_2, parameter_values, experiment_2, solver)

        parameter_values.update(
            {
<<<<<<< HEAD
                "Negative electrode active material volume fraction": pybop.ParameterDistribution(
                    distribution=stats.Normal(mu=0.68, sigma=0.05),
=======
                "Negative electrode active material volume fraction": pybop.Parameter(
                    distribution=stats.norm(loc=0.68, scale=0.05),
>>>>>>> 34729e1c
                )
            }
        )
        simulator_2 = pybop.pybamm.Simulator(
            model_2,
            parameter_values=parameter_values,
            protocol=dataset_2,
            solver=solver,
        )

        # Define a problem for each dataset and combine them into one
        cost_1 = pybop.RootMeanSquaredError(dataset_1)
        cost_2 = pybop.RootMeanSquaredError(dataset_2)
        problem_1 = pybop.Problem(simulator_1, cost_1)
        problem_2 = pybop.Problem(simulator_2, cost_2)
        problem = pybop.MetaProblem(problem_1, problem_2)

        # Test with a gradient and non-gradient-based optimiser
        for optimiser in [pybop.SNES, pybop.IRPropMin]:
            options = pybop.PintsOptions(
                max_iterations=100, max_unchanged_iterations=30
            )
            optim = optimiser(problem, options=options)
            result = optim.run()
            np.testing.assert_allclose(result.x, ground_truth, atol=2e-5)
            np.testing.assert_allclose(result.best_cost, 0, atol=3e-5)

    def get_data(self, model, parameter_values, experiment, solver):
        solution = pybamm.Simulation(
            model,
            parameter_values=parameter_values,
            experiment=experiment,
            solver=solver,
        ).solve()
        return pybop.Dataset(
            {
                "Time [s]": solution["Time [s]"].data,
                "Current function [A]": solution["Current [A]"].data,
                "Voltage [V]": solution["Voltage [V]"].data,
            }
        )<|MERGE_RESOLUTION|>--- conflicted
+++ resolved
@@ -163,13 +163,8 @@
 
         parameter_values.update(
             {
-<<<<<<< HEAD
-                "Negative electrode active material volume fraction": pybop.ParameterDistribution(
+                "Negative electrode active material volume fraction": pybop.Parameter(
                     distribution=stats.Normal(mu=0.68, sigma=0.05),
-=======
-                "Negative electrode active material volume fraction": pybop.Parameter(
-                    distribution=stats.norm(loc=0.68, scale=0.05),
->>>>>>> 34729e1c
                 )
             }
         )
@@ -191,13 +186,8 @@
 
         parameter_values.update(
             {
-<<<<<<< HEAD
-                "Negative electrode active material volume fraction": pybop.ParameterDistribution(
+                "Negative electrode active material volume fraction": pybop.Parameter(
                     distribution=stats.Normal(mu=0.68, sigma=0.05),
-=======
-                "Negative electrode active material volume fraction": pybop.Parameter(
-                    distribution=stats.norm(loc=0.68, scale=0.05),
->>>>>>> 34729e1c
                 )
             }
         )
