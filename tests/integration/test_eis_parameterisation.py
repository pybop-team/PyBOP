import numpy as np
import pytest

import pybop


class TestEISParameterisation:
    """
    A class to test the eis parameterisation methods.
    """

    @pytest.fixture(autouse=True)
    def setup(self):
        self.sigma0 = 5e-4
        self.ground_truth = np.clip(
            np.asarray([0.55, 0.55]) + np.random.normal(loc=0.0, scale=0.05, size=2),
            a_min=0.4,
            a_max=0.75,
        )

    @pytest.fixture
    def model(self):
        parameter_set = pybop.ParameterSet.pybamm("Chen2020")
        x = self.ground_truth
        parameter_set.update(
            {
                "Negative electrode active material volume fraction": x[0],
                "Positive electrode active material volume fraction": x[1],
            }
        )
        return pybop.lithium_ion.SPM(
            parameter_set=parameter_set,
            eis=True,
            options={"surface form": "differential"},
        )

    @pytest.fixture
    def parameters(self):
        return pybop.Parameters(
            pybop.Parameter(
                "Negative electrode active material volume fraction",
                prior=pybop.Uniform(0.4, 0.75),
                bounds=[0.375, 0.775],
            ),
            pybop.Parameter(
                "Positive electrode active material volume fraction",
                prior=pybop.Uniform(0.4, 0.75),
                bounds=[0.375, 0.775],
            ),
        )

    @pytest.fixture(params=[0.5])
    def init_soc(self, request):
        return request.param

    @pytest.fixture(
        params=[
            pybop.GaussianLogLikelihood,
            pybop.SumSquaredError,
            pybop.Minkowski,
            pybop.LogPosterior,
        ]
    )
    def cost(self, request):
        return request.param

    def noise(self, sigma, values):
        # Generate real part noise
        real_noise = np.random.normal(0, sigma, values)

        # Generate imaginary part noise
        imag_noise = np.random.normal(0, sigma, values)

        # Combine them into a complex noise
        return real_noise + 1j * imag_noise

    @pytest.fixture(
        params=[
            pybop.SciPyDifferentialEvolution,
            pybop.CMAES,
            pybop.CuckooSearch,
            pybop.XNES,
        ]
    )
    def optimiser(self, request):
        return request.param

    @pytest.fixture
    def optim(self, optimiser, model, parameters, cost, init_soc):
        n_frequency = 15
        # Set frequency set
        f_eval = np.logspace(-4, 5, n_frequency)

        # Form dataset
        solution = self.get_data(model, init_soc, f_eval)
        dataset = pybop.Dataset(
            {
                "Frequency [Hz]": f_eval,
                "Current function [A]": np.ones(n_frequency) * 0.0,
                "Impedance": solution["Impedance"]
                + self.noise(self.sigma0, len(solution["Impedance"])),
            }
        )

        # Define the problem
        signal = ["Impedance"]
        problem = pybop.FittingProblem(model, parameters, dataset, signal=signal)

        # Construct the cost
        if cost is pybop.GaussianLogLikelihoodKnownSigma:
            cost = cost(problem, sigma0=self.sigma0)
        elif cost is pybop.GaussianLogLikelihood:
            cost = cost(problem, sigma0=self.sigma0 * 4)  # Initial sigma0 guess
        elif cost is pybop.LogPosterior:
            cost = cost(
                pybop.GaussianLogLikelihoodKnownSigma(problem, sigma0=self.sigma0)
            )
        elif cost in [pybop.SumofPower, pybop.Minkowski]:
            cost = cost(problem, p=2)
        else:
            cost = cost(problem)

        # Construct optimisation object
        common_args = {
            "cost": cost,
            "max_iterations": 250,
            "absolute_tolerance": 1e-6,
            "max_unchanged_iterations": 35,
            "sigma0": [0.05, 0.05, 1e-3]
            if isinstance(cost, pybop.GaussianLogLikelihood)
            else 0.05,
        }

        if isinstance(cost, pybop.LogPosterior):
            for i in cost.parameters.keys():
                cost.parameters[i].prior = pybop.Uniform(
                    0.2, 2.0
                )  # Increase range to avoid prior == np.inf

<<<<<<< HEAD
        # Create optimiser
        optim = optimiser(**common_args)
=======
        # Set sigma0 and create optimiser
        sigma0 = 0.05 if isinstance(cost, pybop.LogPosterior) else None
        optim = optimiser(sigma0=sigma0, **common_args)

>>>>>>> 67a0432d
        return optim

    @pytest.mark.integration
    def test_eis_optimisers(self, optim):
        x0 = optim.parameters.initial_value()

        # Add sigma0 to ground truth for GaussianLogLikelihood
        if isinstance(optim.cost, pybop.GaussianLogLikelihood):
            self.ground_truth = np.concatenate(
                (self.ground_truth, np.asarray([self.sigma0]))
            )

        initial_cost = optim.cost(x0)
        x, final_cost = optim.run()

        # Assertions
        if np.allclose(x0, self.ground_truth, atol=1e-5):
            raise AssertionError("Initial guess is too close to ground truth")

        # Assert on identified values, without sigma for GaussianLogLikelihood
        # as the sigma values are small (5e-4), this is a difficult identification process
        # and requires a high number of iterations, and parameter dependent step sizes.
        if optim.minimising:
            assert initial_cost > final_cost
        else:
            assert initial_cost < final_cost
        np.testing.assert_allclose(x, self.ground_truth, atol=1.5e-2)

    def get_data(self, model, init_soc, f_eval):
        initial_state = {"Initial SoC": init_soc}
        sim = model.simulateEIS(
            inputs={
                "Negative electrode active material volume fraction": self.ground_truth[
                    0
                ],
                "Positive electrode active material volume fraction": self.ground_truth[
                    1
                ],
            },
            f_eval=f_eval,
            initial_state=initial_state,
        )

        return sim<|MERGE_RESOLUTION|>--- conflicted
+++ resolved
@@ -137,15 +137,8 @@
                     0.2, 2.0
                 )  # Increase range to avoid prior == np.inf
 
-<<<<<<< HEAD
         # Create optimiser
         optim = optimiser(**common_args)
-=======
-        # Set sigma0 and create optimiser
-        sigma0 = 0.05 if isinstance(cost, pybop.LogPosterior) else None
-        optim = optimiser(sigma0=sigma0, **common_args)
-
->>>>>>> 67a0432d
         return optim
 
     @pytest.mark.integration
