--- conflicted
+++ resolved
@@ -41,23 +41,13 @@
     @pytest.fixture
     def parameters(self):
         return {
-<<<<<<< HEAD
-            "Negative electrode active material volume fraction": pybop.ParameterDistribution(
+            "Negative electrode active material volume fraction": pybop.Parameter(
                 distribution=stats.Uniform(a=0.3, b=0.9),
                 initial_value=stats.Uniform(a=0.4, b=0.75).sample(),
             ),
-            "Positive electrode active material volume fraction": pybop.ParameterDistribution(
+            "Positive electrode active material volume fraction": pybop.Parameter(
                 distribution=stats.Uniform(a=0.3, b=0.9),
                 initial_value=stats.Uniform(a=0.4, b=0.75).sample(),
-=======
-            "Negative electrode active material volume fraction": pybop.Parameter(
-                distribution=stats.uniform(loc=0.3, scale=0.9 - 0.3),
-                initial_value=stats.uniform(loc=0.4, scale=0.75 - 0.4).rvs(),
-            ),
-            "Positive electrode active material volume fraction": pybop.Parameter(
-                distribution=stats.uniform(loc=0.3, scale=0.9 - 0.3),
-                initial_value=stats.uniform(loc=0.4, scale=0.75 - 0.4).rvs(),
->>>>>>> 34729e1c
             ),
         }
 
