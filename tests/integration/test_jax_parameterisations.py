import numpy as np
import pytest
from pybamm import IDAKLUSolver

import pybop


class Test_Jax_Parameterisation:
    """
    A class to test the model parameterisation methods.
    """

    @pytest.fixture(autouse=True)
    def setup(self):
        self.sigma0 = 0.002
        self.ground_truth = np.clip(
            np.asarray([0.55, 0.55]) + np.random.normal(loc=0.0, scale=0.05, size=2),
            a_min=0.425,
            a_max=0.75,
        )

    @pytest.fixture
    def model(self):
        parameter_set = pybop.ParameterSet("Chen2020")
        x = self.ground_truth
        parameter_set.update(
            {
                "Negative electrode active material volume fraction": x[0],
                "Positive electrode active material volume fraction": x[1],
            }
        )
<<<<<<< HEAD
        solver = pybamm.IDAKLUSolver(atol=1e-6, rtol=1e-6)
        return pybop.lithium_ion.SPM(parameter_set=parameter_set, solver=solver)
=======
        return pybop.lithium_ion.SPM(parameter_set=parameter_set)
>>>>>>> e36ff810

    @pytest.fixture
    def parameters(self):
        return pybop.Parameters(
            pybop.Parameter(
                "Negative electrode active material volume fraction",
                prior=pybop.Uniform(0.3, 0.9),
                initial_value=pybop.Uniform(0.4, 0.75).rvs()[0],
                bounds=[0.3, 0.8],
            ),
            pybop.Parameter(
                "Positive electrode active material volume fraction",
                prior=pybop.Uniform(0.3, 0.9),
                initial_value=pybop.Uniform(0.4, 0.75).rvs()[0],
                # no bounds
            ),
        )

    @pytest.fixture(params=[0.4, 0.7])
    def init_soc(self, request):
        return request.param

    @pytest.fixture(
        params=[
            pybop.JaxSumSquaredError,
            pybop.JaxLogNormalLikelihood,
            pybop.JaxGaussianLogLikelihoodKnownSigma,
        ]
    )
    def cost_cls(self, request):
        return request.param

    def noise(self, sigma, values):
        return np.random.normal(0, sigma, values)

    @pytest.fixture(
        params=[
            pybop.SciPyDifferentialEvolution,
            pybop.SimulatedAnnealing,
            pybop.CuckooSearch,
            pybop.NelderMead,
            pybop.IRPropMin,
            pybop.AdamW,
            pybop.CMAES,
            pybop.SNES,
            pybop.XNES,
        ]
    )
    def optimiser(self, request):
        return request.param

    @pytest.fixture
    def optim(self, optimiser, model, parameters, cost_cls, init_soc):
        # Form dataset
        solution = self.get_data(model, init_soc)
        dataset = pybop.Dataset(
            {
                "Time [s]": solution["Time [s]"].data,
                "Current function [A]": solution["Current [A]"].data,
                "Voltage [V]": solution["Voltage [V]"].data
                + self.noise(self.sigma0, len(solution["Time [s]"].data)),
            }
        )

        # Define the problem
        model.solver = IDAKLUSolver()
        problem = pybop.FittingProblem(model, parameters, dataset)

        # Construct the cost
        if cost_cls is pybop.JaxLogNormalLikelihood:
            cost = cost_cls(problem, sigma0=self.sigma0)
        elif cost_cls is pybop.JaxGaussianLogLikelihoodKnownSigma:
            cost = cost_cls(problem, sigma0=self.sigma0)
        else:
            cost = cost_cls(problem)

        max_unchanged_iter = 120
        sigma0 = 0.01
        if optimiser is pybop.SimulatedAnnealing:
            max_unchanged_iter = 450
            sigma0 = 0.05

        # Construct optimisation object
        common_args = {
            "cost": cost,
            "max_iterations": 450,
            "max_unchanged_iterations": max_unchanged_iter,
            "sigma0": sigma0,
        }

        if optimiser in [
            pybop.SciPyDifferentialEvolution,
            pybop.CuckooSearch,
        ]:
            common_args["bounds"] = [[0.375, 0.775], [0.375, 0.775]]
            if isinstance(cost, pybop.GaussianLogLikelihood):
                common_args["bounds"].extend([[0.0, 0.05]])

        # Set sigma0 and create optimiser
        optim = optimiser(**common_args)

        # Set Hypers
        if isinstance(optim, pybop.SimulatedAnnealing):
            optim.optimiser.cooling_rate = 0.95  # Cool quickly
        if isinstance(optim, pybop.CuckooSearch):
            optim.optimiser.pa = 0.55  # Increase abandon rate for limited iterations
        if isinstance(optim, pybop.AdamW):
            optim.optimiser.b1 = 0.9
            optim.optimiser.b2 = 0.9
        return optim

    @pytest.mark.integration
    def test_optimisers(self, optim):
        x0 = optim.parameters.initial_value()
        initial_cost = optim.cost(x0)
        results = optim.run()

        # Assertions
        if np.allclose(x0, self.ground_truth, atol=1e-5):
            raise AssertionError("Initial guess is too close to ground truth")

        if optim.minimising:
            assert initial_cost > results.final_cost
        else:
            assert initial_cost < results.final_cost

        np.testing.assert_allclose(results.x, self.ground_truth, atol=2e-2)

    def get_data(self, model, init_soc):
        initial_state = {"Initial SoC": init_soc}
        experiment = pybop.Experiment(
            [
                (
                    "Discharge at 0.5C for 12 minutes (10 second period)",
                    "Charge at 0.5C for 12 minutes (10 second period)",
                )
            ]
        )
        sim = model.predict(initial_state=initial_state, experiment=experiment)
        return sim<|MERGE_RESOLUTION|>--- conflicted
+++ resolved
@@ -29,12 +29,7 @@
                 "Positive electrode active material volume fraction": x[1],
             }
         )
-<<<<<<< HEAD
-        solver = pybamm.IDAKLUSolver(atol=1e-6, rtol=1e-6)
-        return pybop.lithium_ion.SPM(parameter_set=parameter_set, solver=solver)
-=======
         return pybop.lithium_ion.SPM(parameter_set=parameter_set)
->>>>>>> e36ff810
 
     @pytest.fixture
     def parameters(self):
