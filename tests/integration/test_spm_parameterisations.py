--- conflicted
+++ resolved
@@ -126,15 +126,10 @@
             "cost": cost,
             "max_iterations": 450,
             "absolute_tolerance": 1e-6,
-<<<<<<< HEAD
             "max_unchanged_iterations": 400
             if optimiser is pybop.SimulatedAnnealing
-            else 55,
-            "sigma0": [0.05, 0.05, 1e-3]
-=======
-            "max_unchanged_iterations": 60,
+            else 60,
             "sigma0": [0.02, 0.02, 1e-3]
->>>>>>> 9df5000b
             if isinstance(cost, pybop.GaussianLogLikelihood)
             else 0.02,
         }
@@ -156,7 +151,6 @@
 
         # Set sigma0 and create optimiser
         optim = optimiser(**common_args)
-<<<<<<< HEAD
 
         if isinstance(optim, pybop.SimulatedAnnealing):
             optim.optimiser.sigma0 = [0.1, 0.1]
@@ -164,13 +158,12 @@
             if isinstance(cost, pybop.GaussianLogLikelihood):
                 optim.optimiser.sigma0.extend([3e-3])
 
-=======
         if isinstance(optim, pybop.CuckooSearch):
             optim.optimiser.pa = 0.55  # Increase abandon rate for limited iterations
+
         if isinstance(optim, pybop.AdamW):
             optim.optimiser.b1 = 0.9
             optim.optimiser.b2 = 0.9
->>>>>>> 9df5000b
         return optim
 
     @pytest.mark.integration
