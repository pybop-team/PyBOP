import numpy as np
import pytest

import pybop


class Test_SPM_Parameterisation:
    """
    A class to test the model parameterisation methods.
    """

    @pytest.fixture(autouse=True)
    def setup(self):
        self.ground_truth = np.array([0.55, 0.55]) + np.random.normal(
            loc=0.0, scale=0.05, size=2
        )

    @pytest.fixture
    def model(self):
        parameter_set = pybop.ParameterSet.pybamm("Chen2020")
        return pybop.lithium_ion.SPM(parameter_set=parameter_set)

    @pytest.fixture
    def parameters(self):
        return pybop.Parameters(
            pybop.Parameter(
                "Negative electrode active material volume fraction",
                prior=pybop.Uniform(0.4, 0.7),
                bounds=[0.375, 0.725],
            ),
            pybop.Parameter(
                "Positive electrode active material volume fraction",
                prior=pybop.Uniform(0.4, 0.7),
                # no bounds
            ),
        )

    @pytest.fixture(params=[0.4, 0.7])
    def init_soc(self, request):
        return request.param

    @pytest.fixture(
        params=[
            pybop.GaussianLogLikelihoodKnownSigma,
            pybop.GaussianLogLikelihood,
            pybop.RootMeanSquaredError,
            pybop.SumSquaredError,
            pybop.MAP,
        ]
    )
    def cost_class(self, request):
        return request.param

    def noise(self, sigma, values):
        return np.random.normal(0, sigma, values)

    @pytest.fixture
    def spm_costs(self, model, parameters, cost_class, init_soc):
        # Form dataset
        solution = self.get_data(model, parameters, self.ground_truth, init_soc)
        dataset = pybop.Dataset(
            {
                "Time [s]": solution["Time [s]"].data,
                "Current function [A]": solution["Current [A]"].data,
                "Voltage [V]": solution["Voltage [V]"].data
                + self.noise(0.002, len(solution["Time [s]"].data)),
            }
        )

        # Define the cost to optimise
        problem = pybop.FittingProblem(model, parameters, dataset, init_soc=init_soc)
        if cost_class in [pybop.GaussianLogLikelihoodKnownSigma]:
            return cost_class(problem, sigma0=0.002)
        elif cost_class in [pybop.GaussianLogLikelihood]:
            return cost_class(problem)
        elif cost_class in [pybop.MAP]:
            return cost_class(
                problem, pybop.GaussianLogLikelihoodKnownSigma, sigma0=0.002
            )
        else:
            return cost_class(problem)

    @pytest.mark.parametrize(
        "optimiser",
        [
            pybop.SciPyDifferentialEvolution,
            pybop.Adam,
            pybop.CMAES,
            pybop.CuckooSearch,
            pybop.IRPropMin,
            pybop.NelderMead,
            pybop.SNES,
            pybop.XNES,
        ],
    )
    @pytest.mark.integration
    def test_spm_optimisers(self, optimiser, spm_costs):
        x0 = spm_costs.x0
        # Some optimisers require a complete set of bounds
<<<<<<< HEAD
        if optimiser in [
            pybop.SciPyDifferentialEvolution,
            pybop.CuckooSearch,
        ]:
            spm_costs.problem.parameters[
                "Positive electrode active material volume fraction"
            ].set_bounds([0.375, 0.725])  # Large range to ensure IC within bounds
            bounds = spm_costs.problem.parameters.get_bounds()
            spm_costs.problem.bounds = bounds
            spm_costs.bounds = bounds

        # Test each optimiser
        optim = optimiser(cost=spm_costs, sigma0=0.05, max_iterations=250)
=======

        # Test each optimiser
        if isinstance(spm_costs, pybop.GaussianLogLikelihood):
            optim = optimiser(
                cost=spm_costs,
                max_iterations=125,
            )
        else:
            optim = optimiser(cost=spm_costs, sigma0=0.05, max_iterations=250)
>>>>>>> e65d51b4
        if issubclass(optimiser, pybop.BasePintsOptimiser):
            optim.set_max_unchanged_iterations(iterations=35, absolute_tolerance=1e-5)
        if issubclass(optimiser, pybop.Adam) and isinstance(
            spm_costs, pybop.GaussianLogLikelihood
        ):
            optim.set_min_iterations(50)

        initial_cost = optim.cost(x0)
        x, final_cost = optim.run()

        # Assertions
        if not isinstance(spm_costs, pybop.GaussianLogLikelihood):
            if not np.allclose(x0, self.ground_truth, atol=1e-5):
                if optim.minimising:
                    assert initial_cost > final_cost
                else:
                    assert initial_cost < final_cost

            np.testing.assert_allclose(x, self.ground_truth, atol=1.5e-2)
        else:
            np.testing.assert_allclose(x[:-1], self.ground_truth, atol=1.5e-2)

    @pytest.fixture
    def spm_two_signal_cost(self, parameters, model, cost_class):
        # Form dataset
        init_soc = 0.5
        solution = self.get_data(model, parameters, self.ground_truth, init_soc)
        dataset = pybop.Dataset(
            {
                "Time [s]": solution["Time [s]"].data,
                "Current function [A]": solution["Current [A]"].data,
                "Voltage [V]": solution["Voltage [V]"].data
                + self.noise(0.002, len(solution["Time [s]"].data)),
                "Bulk open-circuit voltage [V]": solution[
                    "Bulk open-circuit voltage [V]"
                ].data
                + self.noise(0.002, len(solution["Time [s]"].data)),
            }
        )

        # Define the cost to optimise
        signal = ["Voltage [V]", "Bulk open-circuit voltage [V]"]
        problem = pybop.FittingProblem(
            model, parameters, dataset, signal=signal, init_soc=init_soc
        )

        if cost_class in [pybop.GaussianLogLikelihoodKnownSigma]:
            return cost_class(problem, sigma0=0.002)
        elif cost_class in [pybop.MAP]:
            return cost_class(problem, pybop.GaussianLogLikelihoodKnownSigma)
        else:
            return cost_class(problem)

    @pytest.mark.parametrize(
        "multi_optimiser",
        [
            pybop.SciPyDifferentialEvolution,
            pybop.IRPropMin,
            pybop.CMAES,
        ],
    )
    @pytest.mark.integration
    def test_multiple_signals(self, multi_optimiser, spm_two_signal_cost):
        x0 = spm_two_signal_cost.x0

        # Test each optimiser
        optim = multi_optimiser(
            cost=spm_two_signal_cost,
            sigma0=0.03,
            max_iterations=250,
        )
        if issubclass(multi_optimiser, pybop.BasePintsOptimiser):
            optim.set_max_unchanged_iterations(iterations=35, absolute_tolerance=1e-5)

        initial_cost = optim.cost(spm_two_signal_cost.x0)
        x, final_cost = optim.run()

        # Assertions
        if not isinstance(spm_two_signal_cost, pybop.GaussianLogLikelihood):
            if not np.allclose(x0, self.ground_truth, atol=1e-5):
                if optim.minimising:
                    assert initial_cost > final_cost
                else:
                    assert initial_cost < final_cost
            np.testing.assert_allclose(x, self.ground_truth, atol=1.5e-2)
        else:
            np.testing.assert_allclose(x[:-2], self.ground_truth, atol=1.5e-2)

    @pytest.mark.parametrize("init_soc", [0.4, 0.6])
    @pytest.mark.integration
    def test_model_misparameterisation(self, parameters, model, init_soc):
        # Define two different models with different parameter sets
        # The optimisation should fail as the models are not the same
        second_parameter_set = pybop.ParameterSet.pybamm("Ecker2015")
        second_model = pybop.lithium_ion.SPMe(parameter_set=second_parameter_set)

        # Form dataset
        solution = self.get_data(second_model, parameters, self.ground_truth, init_soc)
        dataset = pybop.Dataset(
            {
                "Time [s]": solution["Time [s]"].data,
                "Current function [A]": solution["Current [A]"].data,
                "Voltage [V]": solution["Voltage [V]"].data,
            }
        )

        # Define the cost to optimise
        problem = pybop.FittingProblem(model, parameters, dataset, init_soc=init_soc)
        cost = pybop.RootMeanSquaredError(problem)

        # Select optimiser
        optimiser = pybop.CMAES

        # Build the optimisation problem
        optim = optimiser(cost=cost)
        initial_cost = optim.cost(cost.x0)

        # Run the optimisation problem
        x, final_cost = optim.run()

        # Assertion for final_cost
        assert initial_cost > final_cost

        # Assertion for x
        with np.testing.assert_raises(AssertionError):
            np.testing.assert_allclose(x, self.ground_truth, atol=2e-2)

    def get_data(self, model, parameters, x, init_soc):
        model.parameters = parameters
        experiment = pybop.Experiment(
            [
                (
                    "Discharge at 0.5C for 3 minutes (4 second period)",
                    "Charge at 0.5C for 3 minutes (4 second period)",
                ),
            ]
        )
        sim = model.predict(init_soc=init_soc, experiment=experiment, inputs=x)
        return sim<|MERGE_RESOLUTION|>--- conflicted
+++ resolved
@@ -97,21 +97,6 @@
     def test_spm_optimisers(self, optimiser, spm_costs):
         x0 = spm_costs.x0
         # Some optimisers require a complete set of bounds
-<<<<<<< HEAD
-        if optimiser in [
-            pybop.SciPyDifferentialEvolution,
-            pybop.CuckooSearch,
-        ]:
-            spm_costs.problem.parameters[
-                "Positive electrode active material volume fraction"
-            ].set_bounds([0.375, 0.725])  # Large range to ensure IC within bounds
-            bounds = spm_costs.problem.parameters.get_bounds()
-            spm_costs.problem.bounds = bounds
-            spm_costs.bounds = bounds
-
-        # Test each optimiser
-        optim = optimiser(cost=spm_costs, sigma0=0.05, max_iterations=250)
-=======
 
         # Test each optimiser
         if isinstance(spm_costs, pybop.GaussianLogLikelihood):
@@ -121,7 +106,6 @@
             )
         else:
             optim = optimiser(cost=spm_costs, sigma0=0.05, max_iterations=250)
->>>>>>> e65d51b4
         if issubclass(optimiser, pybop.BasePintsOptimiser):
             optim.set_max_unchanged_iterations(iterations=35, absolute_tolerance=1e-5)
         if issubclass(optimiser, pybop.Adam) and isinstance(
