--- conflicted
+++ resolved
@@ -108,24 +108,13 @@
         # Test each optimiser
         if optimiser in [pybop.PSO]:
             optim = pybop.Optimisation(
-                cost=spm_costs, optimiser=optimiser, sigma0=0.05, max_iterations=125
+                cost=spm_costs, optimiser=optimiser, sigma0=0.05, max_iterations=250
             )
         else:
-            optim = optimiser(cost=spm_costs, sigma0=0.05, max_iterations=125)
+            optim = optimiser(cost=spm_costs, sigma0=0.05, max_iterations=250)
         if issubclass(optimiser, pybop.BasePintsOptimiser):
             optim.set_max_unchanged_iterations(iterations=35, threshold=1e-5)
 
-<<<<<<< HEAD
-        parameterisation.set_max_unchanged_iterations(iterations=35, threshold=1e-5)
-        parameterisation.set_max_iterations(250)
-        initial_cost = parameterisation.cost(x0)
-        x, final_cost = parameterisation.run()
-
-        # Assertions
-        if not np.allclose(x0, self.ground_truth, atol=1e-5):
-            assert initial_cost > final_cost
-        np.testing.assert_allclose(x, self.ground_truth, atol=1e-2)
-=======
         initial_cost = optim.cost(x0)
         x, final_cost = optim.run()
 
@@ -135,11 +124,7 @@
                 assert initial_cost > final_cost
             else:
                 assert initial_cost < final_cost
-        if pybamm_version <= "23.9":
-            np.testing.assert_allclose(x, self.ground_truth, atol=2.5e-2)
-        else:
-            np.testing.assert_allclose(x, self.ground_truth, atol=1.75e-2)
->>>>>>> 9e0058f6
+        np.testing.assert_allclose(x, self.ground_truth, atol=1e-2)
 
     @pytest.fixture
     def spm_two_signal_cost(self, parameters, model, cost_class):
@@ -194,31 +179,23 @@
 
         # Test each optimiser
         optim = multi_optimiser(
-            cost=spm_two_signal_cost, sigma0=0.03, max_iterations=125
-        )
-<<<<<<< HEAD
-        parameterisation.set_max_unchanged_iterations(iterations=35, threshold=1e-5)
-        parameterisation.set_max_iterations(250)
-=======
+            cost=spm_two_signal_cost,
+            sigma0=0.03,
+            max_iterations=250,
+        )
         if issubclass(multi_optimiser, pybop.BasePintsOptimiser):
-            optim.set_max_unchanged_iterations(iterations=35, threshold=5e-4)
->>>>>>> 9e0058f6
+            optim.set_max_unchanged_iterations(iterations=35, threshold=1e-5)
 
         initial_cost = optim.cost(spm_two_signal_cost.x0)
         x, final_cost = optim.run()
 
         # Assertions
         if not np.allclose(x0, self.ground_truth, atol=1e-5):
-<<<<<<< HEAD
-            assert initial_cost > final_cost
-        np.testing.assert_allclose(x, self.ground_truth, atol=1e-2)
-=======
             if optim.minimising:
                 assert initial_cost > final_cost
             else:
                 assert initial_cost < final_cost
-        np.testing.assert_allclose(x, self.ground_truth, atol=2.5e-2)
->>>>>>> 9e0058f6
+        np.testing.assert_allclose(x, self.ground_truth, atol=1e-2)
 
     @pytest.mark.parametrize("init_soc", [0.4, 0.6])
     @pytest.mark.integration
