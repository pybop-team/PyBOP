import numpy as np
import pytest

import pybop


class Test_SPM_Parameterisation:
    """
    A class to test the model parameterisation methods.
    """

    pytestmark = pytest.mark.integration

    @pytest.fixture(autouse=True)
    def setup(self):
        self.sigma0 = 0.002
        self.ground_truth = np.clip(
            np.asarray([0.55, 0.55]) + np.random.normal(loc=0.0, scale=0.05, size=2),
            a_min=0.425,
            a_max=0.75,
        )

    @pytest.fixture
    def model(self):
        parameter_set = pybop.ParameterSet.pybamm("Chen2020")
        x = self.ground_truth
        parameter_set.update(
            {
                "Negative electrode active material volume fraction": x[0],
                "Positive electrode active material volume fraction": x[1],
            }
        )
        return pybop.lithium_ion.SPM(parameter_set=parameter_set)

    @pytest.fixture
    def parameters(self):
        return pybop.Parameters(
            pybop.Parameter(
                "Negative electrode active material volume fraction",
                prior=pybop.Uniform(0.3, 0.9),
                initial_value=pybop.Uniform(0.4, 0.75).rvs()[0],
                bounds=[0.3, 0.8],
            ),
            pybop.Parameter(
                "Positive electrode active material volume fraction",
                prior=pybop.Uniform(0.3, 0.9),
                initial_value=pybop.Uniform(0.4, 0.75).rvs()[0],
                # no bounds
            ),
        )

    @pytest.fixture(params=[0.4, 0.7])
    def init_soc(self, request):
        return request.param

    @pytest.fixture(
        params=[
            pybop.GaussianLogLikelihoodKnownSigma,
            pybop.GaussianLogLikelihood,
            pybop.RootMeanSquaredError,
            pybop.MeanAbsoluteError,
            pybop.MeanSquaredError,
            pybop.SumSquaredError,
            pybop.SumofPower,
            pybop.Minkowski,
            pybop.LogPosterior,
        ]
    )
    def cost_cls(self, request):
        return request.param

    def noise(self, sigma, values):
        return np.random.normal(0, sigma, values)

    @pytest.fixture(
        params=[
            pybop.SciPyDifferentialEvolution,
            pybop.SimulatedAnnealing,
            pybop.CuckooSearch,
            pybop.NelderMead,
            pybop.IRPropMin,
            pybop.AdamW,
            pybop.CMAES,
            pybop.SNES,
            pybop.XNES,
        ]
    )
    def optimiser(self, request):
        return request.param

    @pytest.fixture
    def optim(self, optimiser, model, parameters, cost_cls, init_soc):
        # Form dataset
        solution = self.get_data(model, init_soc)
        dataset = pybop.Dataset(
            {
                "Time [s]": solution["Time [s]"].data,
                "Current function [A]": solution["Current [A]"].data,
                "Voltage [V]": solution["Voltage [V]"].data
                + self.noise(self.sigma0, len(solution["Time [s]"].data)),
            }
        )

        # Define the problem
        problem = pybop.FittingProblem(model, parameters, dataset)

        # Construct the cost
        if cost_cls is pybop.GaussianLogLikelihoodKnownSigma:
            cost = cost_cls(problem, sigma0=self.sigma0)
        elif cost_cls is pybop.GaussianLogLikelihood:
            cost = cost_cls(problem, sigma0=self.sigma0 * 4)  # Initial sigma0 guess
        elif cost_cls is pybop.LogPosterior:
            cost = cost_cls(
                pybop.GaussianLogLikelihoodKnownSigma(problem, sigma0=self.sigma0)
            )
        elif cost_cls in [pybop.SumofPower, pybop.Minkowski]:
            cost = cost_cls(problem, p=2.5)
        else:
            cost = cost_cls(problem)

        max_unchanged_iter = 100
        sigma0 = (
            [0.02, 0.02, 2e-3]
            if isinstance(cost, pybop.GaussianLogLikelihood)
            else 0.02
        )
        if optimiser is pybop.SimulatedAnnealing:
            max_unchanged_iter = 450
            sigma0 = [0.05, 0.05]
            if isinstance(cost, pybop.GaussianLogLikelihood):
                sigma0.append(2e-3)

        # Construct optimisation object
        common_args = {
            "cost": cost,
            "max_iterations": 450,
            "max_unchanged_iterations": max_unchanged_iter,
            "sigma0": sigma0,
        }

        if optimiser in [
            pybop.SciPyDifferentialEvolution,
            pybop.CuckooSearch,
        ]:
            common_args["bounds"] = [[0.375, 0.775], [0.375, 0.775]]
            if isinstance(cost, pybop.GaussianLogLikelihood):
                common_args["bounds"].extend([[0.0, 0.05]])

        # Set sigma0 and create optimiser
        optim = optimiser(**common_args)

        # Set Hypers
        if isinstance(optim, pybop.SimulatedAnnealing):
            optim.optimiser.cooling_rate = 0.85  # Cool quickly
        if isinstance(optim, pybop.CuckooSearch):
            optim.optimiser.pa = 0.55  # Increase abandon rate for limited iterations
        if isinstance(optim, pybop.AdamW):
            optim.optimiser.b1 = 0.9
            optim.optimiser.b2 = 0.9
        return optim

<<<<<<< HEAD
    def test_spm_optimisers(self, optim):
=======
    @pytest.mark.integration
    def test_optimisers(self, optim):
>>>>>>> fa30119c
        x0 = optim.parameters.initial_value()

        # Add sigma0 to ground truth for GaussianLogLikelihood
        if isinstance(optim.cost, pybop.GaussianLogLikelihood):
            self.ground_truth = np.concatenate(
                (self.ground_truth, np.asarray([self.sigma0]))
            )

        initial_cost = optim.cost(x0)
        results = optim.run()

        # Assertions
        if np.allclose(x0, self.ground_truth, atol=1e-5):
            raise AssertionError("Initial guess is too close to ground truth")

        if optim.minimising:
            assert initial_cost > results.final_cost
        else:
            assert initial_cost < results.final_cost

        if isinstance(optim.cost, pybop.GaussianLogLikelihood):
            np.testing.assert_allclose(results.x, self.ground_truth, atol=1.5e-2)
            np.testing.assert_allclose(results.x[-1], self.sigma0, atol=5e-4)
        else:
            np.testing.assert_allclose(results.x, self.ground_truth, atol=1.5e-2)

    @pytest.fixture
    def two_signal_cost(self, parameters, model, cost_cls):
        # Form dataset
        solution = self.get_data(model, init_soc=0.5)
        dataset = pybop.Dataset(
            {
                "Time [s]": solution["Time [s]"].data,
                "Current function [A]": solution["Current [A]"].data,
                "Voltage [V]": solution["Voltage [V]"].data
                + self.noise(self.sigma0, len(solution["Time [s]"].data)),
                "Bulk open-circuit voltage [V]": solution[
                    "Bulk open-circuit voltage [V]"
                ].data
                + self.noise(self.sigma0, len(solution["Time [s]"].data)),
            }
        )

        # Define the cost to optimise
        signal = ["Voltage [V]", "Bulk open-circuit voltage [V]"]
        problem = pybop.FittingProblem(model, parameters, dataset, signal=signal)

        if cost_cls is pybop.GaussianLogLikelihoodKnownSigma:
            return cost_cls(problem, sigma0=self.sigma0)
        elif cost_cls is pybop.GaussianLogLikelihood:
            return cost_cls(problem, sigma0=self.sigma0 * 4)  # Initial sigma0 guess
        elif cost_cls is pybop.LogPosterior:
            return cost_cls(
                pybop.GaussianLogLikelihoodKnownSigma(problem, sigma0=self.sigma0)
            )
        else:
            return cost_cls(problem)

    @pytest.mark.parametrize(
        "multi_optimiser",
        [
            pybop.SciPyDifferentialEvolution,
            pybop.IRPropMin,
            pybop.CMAES,
        ],
    )
<<<<<<< HEAD
    def test_multiple_signals(self, multi_optimiser, spm_two_signal_cost):
        x0 = spm_two_signal_cost.parameters.initial_value()
=======
    @pytest.mark.integration
    def test_multiple_signals(self, multi_optimiser, two_signal_cost):
        x0 = two_signal_cost.parameters.initial_value()
>>>>>>> fa30119c
        combined_sigma0 = np.asarray([self.sigma0, self.sigma0])

        common_args = {
            "cost": two_signal_cost,
            "max_iterations": 250,
            "max_unchanged_iterations": 60,
            "sigma0": [0.03, 0.03, 6e-3, 6e-3]
            if isinstance(two_signal_cost, pybop.GaussianLogLikelihood)
            else 0.03,
        }

        if multi_optimiser is pybop.SciPyDifferentialEvolution:
            common_args["bounds"] = [[0.375, 0.775], [0.375, 0.775]]
            if isinstance(two_signal_cost, pybop.GaussianLogLikelihood):
                common_args["bounds"].extend([[0.0, 0.05], [0.0, 0.05]])

        # Test each optimiser
        optim = multi_optimiser(**common_args)

        # Add sigma0 to ground truth for GaussianLogLikelihood
        if isinstance(two_signal_cost, pybop.GaussianLogLikelihood):
            self.ground_truth = np.concatenate((self.ground_truth, combined_sigma0))

        initial_cost = optim.cost(optim.parameters.initial_value())
        results = optim.run()

        # Assertions
        if np.allclose(x0, self.ground_truth, atol=1e-5):
            raise AssertionError("Initial guess is too close to ground truth")

        if optim.minimising:
            assert initial_cost > results.final_cost
        else:
            assert initial_cost < results.final_cost

        if isinstance(two_signal_cost, pybop.GaussianLogLikelihood):
            np.testing.assert_allclose(results.x, self.ground_truth, atol=1.5e-2)
            np.testing.assert_allclose(results.x[-2:], combined_sigma0, atol=5e-4)
        else:
            np.testing.assert_allclose(results.x, self.ground_truth, atol=1.5e-2)

    @pytest.mark.parametrize("init_soc", [0.4, 0.6])
    def test_model_misparameterisation(self, parameters, model, init_soc):
        # Define two different models with different parameter sets
        # The optimisation should fail as the models are not the same
        second_parameter_set = pybop.ParameterSet.pybamm("Ecker2015")
        second_model = pybop.lithium_ion.SPMe(parameter_set=second_parameter_set)

        # Form dataset
        solution = self.get_data(second_model, init_soc)
        dataset = pybop.Dataset(
            {
                "Time [s]": solution["Time [s]"].data,
                "Current function [A]": solution["Current [A]"].data,
                "Voltage [V]": solution["Voltage [V]"].data,
            }
        )

        # Define the cost to optimise
        problem = pybop.FittingProblem(model, parameters, dataset)
        cost = pybop.RootMeanSquaredError(problem)

        # Select optimiser
        optimiser = pybop.XNES

        # Build the optimisation problem
        optim = optimiser(cost=cost)
        initial_cost = optim.cost(optim.x0)

        # Run the optimisation problem
        results = optim.run()

        # Assertion for final_cost
        assert initial_cost > results.final_cost

        # Assertion for x
        with np.testing.assert_raises(AssertionError):
            np.testing.assert_allclose(results.x, self.ground_truth, atol=2e-2)

    def get_data(self, model, init_soc):
        initial_state = {"Initial SoC": init_soc}
        experiment = pybop.Experiment(
            [
                (
                    "Discharge at 0.5C for 8 minutes (8 second period)",
                    "Charge at 0.5C for 8 minutes (8 second period)",
                )
            ]
        )
        sim = model.predict(initial_state=initial_state, experiment=experiment)
        return sim<|MERGE_RESOLUTION|>--- conflicted
+++ resolved
@@ -159,12 +159,7 @@
             optim.optimiser.b2 = 0.9
         return optim
 
-<<<<<<< HEAD
-    def test_spm_optimisers(self, optim):
-=======
-    @pytest.mark.integration
     def test_optimisers(self, optim):
->>>>>>> fa30119c
         x0 = optim.parameters.initial_value()
 
         # Add sigma0 to ground truth for GaussianLogLikelihood
@@ -231,14 +226,8 @@
             pybop.CMAES,
         ],
     )
-<<<<<<< HEAD
-    def test_multiple_signals(self, multi_optimiser, spm_two_signal_cost):
-        x0 = spm_two_signal_cost.parameters.initial_value()
-=======
-    @pytest.mark.integration
     def test_multiple_signals(self, multi_optimiser, two_signal_cost):
         x0 = two_signal_cost.parameters.initial_value()
->>>>>>> fa30119c
         combined_sigma0 = np.asarray([self.sigma0, self.sigma0])
 
         common_args = {
