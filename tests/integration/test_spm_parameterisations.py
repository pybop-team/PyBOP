import numpy as np
import pytest

import pybop


class Test_SPM_Parameterisation:
    """
    A class to test the model parameterisation methods.
    """

    @pytest.fixture(autouse=True)
    def setup(self):
        self.sigma0 = 0.002
        self.ground_truth = np.asarray([0.55, 0.55]) + np.random.normal(
            loc=0.0, scale=0.05, size=2
        )

    @pytest.fixture
    def model(self):
        parameter_set = pybop.ParameterSet.pybamm("Chen2020")
        return pybop.lithium_ion.SPM(parameter_set=parameter_set)

    @pytest.fixture
    def parameters(self):
        return pybop.Parameters(
            pybop.Parameter(
                "Negative electrode active material volume fraction",
                prior=pybop.Uniform(0.4, 0.75),
                bounds=[0.375, 0.75],
            ),
            pybop.Parameter(
                "Positive electrode active material volume fraction",
                prior=pybop.Uniform(0.4, 0.75),
                # no bounds
            ),
        )

    @pytest.fixture(params=[0.4, 0.7])
    def init_soc(self, request):
        return request.param

    @pytest.fixture(
        params=[
            pybop.GaussianLogLikelihoodKnownSigma,
            pybop.GaussianLogLikelihood,
            pybop.RootMeanSquaredError,
            pybop.SumSquaredError,
            pybop.MAP,
        ]
    )
    def cost_class(self, request):
        return request.param

    def noise(self, sigma, values):
        return np.random.normal(0, sigma, values)

    @pytest.fixture
    def spm_costs(self, model, parameters, cost_class, init_soc):
        # Form dataset
        solution = self.get_data(model, parameters, self.ground_truth, init_soc)
        dataset = pybop.Dataset(
            {
                "Time [s]": solution["Time [s]"].data,
                "Current function [A]": solution["Current [A]"].data,
                "Voltage [V]": solution["Voltage [V]"].data
                + self.noise(self.sigma0, len(solution["Time [s]"].data)),
            }
        )

        # Define the cost to optimise
        problem = pybop.FittingProblem(model, parameters, dataset, init_soc=init_soc)
        if cost_class in [pybop.GaussianLogLikelihoodKnownSigma]:
            return cost_class(problem, sigma0=self.sigma0)
        elif cost_class in [pybop.GaussianLogLikelihood]:
            return cost_class(problem, sigma0=self.sigma0 * 4)  # Initial sigma0 guess
        elif cost_class in [pybop.MAP]:
            return cost_class(
                problem, pybop.GaussianLogLikelihoodKnownSigma, sigma0=self.sigma0
            )
        else:
            return cost_class(problem)

    @pytest.mark.parametrize(
        "optimiser",
        [
            pybop.SciPyDifferentialEvolution,
            pybop.AdamW,
            pybop.CMAES,
            pybop.CuckooSearch,
            pybop.IRPropMin,
            pybop.NelderMead,
            pybop.SNES,
            pybop.XNES,
        ],
    )
    @pytest.mark.integration
    def test_spm_optimisers(self, optimiser, spm_costs):
        x0 = spm_costs.parameters.initial_value()
        common_args = {
            "cost": spm_costs,
            "max_iterations": 250,
            "absolute_tolerance": 1e-6,
        }

        # Add sigma0 to ground truth for GaussianLogLikelihood
        if isinstance(spm_costs, pybop.GaussianLogLikelihood):
            self.ground_truth = np.concatenate(
                (self.ground_truth, np.asarray([self.sigma0]))
            )
        if isinstance(spm_costs, pybop.MAP):
            for i in spm_costs.parameters.keys():
                spm_costs.parameters[i].prior = pybop.Uniform(
                    0.4, 2.0
                )  # Increase range to avoid prior == np.inf
        # Set sigma0 and create optimiser
        sigma0 = 0.05 if isinstance(spm_costs, pybop.MAP) else None
        optim = optimiser(sigma0=sigma0, **common_args)

        # Set max unchanged iterations for BasePintsOptimisers
        if issubclass(optimiser, pybop.BasePintsOptimiser):
            optim.set_max_unchanged_iterations(iterations=55)

        # AdamW will use lowest sigma0 for learning rate, so allow more iterations
        if issubclass(optimiser, (pybop.AdamW, pybop.IRPropMin)) and isinstance(
            spm_costs, pybop.GaussianLogLikelihood
        ):
            optim = optimiser(max_unchanged_iterations=75, **common_args)

        initial_cost = optim.cost(x0)
        x, final_cost = optim.run()

        # Assertions
<<<<<<< HEAD
        if not np.allclose(x0, self.ground_truth, atol=1e-5):
            if optim.minimising:
                assert initial_cost > final_cost
            else:
                assert initial_cost < final_cost
        else:
            raise ValueError("Initial value is the same as the ground truth value.")
        np.testing.assert_allclose(x, self.ground_truth, atol=1.5e-2)
=======
        if np.allclose(x0, self.ground_truth, atol=1e-5):
            raise AssertionError("Initial guess is too close to ground truth")

        if isinstance(spm_costs, pybop.GaussianLogLikelihood):
            np.testing.assert_allclose(x, self.ground_truth, atol=1.5e-2)
            np.testing.assert_allclose(x[-1], self.sigma0, atol=5e-4)
        else:
            assert (
                (initial_cost > final_cost)
                if optim.minimising
                else (initial_cost < final_cost)
            )
            np.testing.assert_allclose(x, self.ground_truth, atol=1.5e-2)
>>>>>>> 639e67a0

    @pytest.fixture
    def spm_two_signal_cost(self, parameters, model, cost_class):
        # Form dataset
        init_soc = 0.5
        solution = self.get_data(model, parameters, self.ground_truth, init_soc)
        dataset = pybop.Dataset(
            {
                "Time [s]": solution["Time [s]"].data,
                "Current function [A]": solution["Current [A]"].data,
                "Voltage [V]": solution["Voltage [V]"].data
                + self.noise(self.sigma0, len(solution["Time [s]"].data)),
                "Bulk open-circuit voltage [V]": solution[
                    "Bulk open-circuit voltage [V]"
                ].data
                + self.noise(self.sigma0, len(solution["Time [s]"].data)),
            }
        )

        # Define the cost to optimise
        signal = ["Voltage [V]", "Bulk open-circuit voltage [V]"]
        problem = pybop.FittingProblem(
            model, parameters, dataset, signal=signal, init_soc=init_soc
        )

        if cost_class in [pybop.GaussianLogLikelihoodKnownSigma]:
            return cost_class(problem, sigma0=self.sigma0)
        elif cost_class in [pybop.MAP]:
            return cost_class(
                problem, pybop.GaussianLogLikelihoodKnownSigma, sigma0=self.sigma0
            )
        else:
            return cost_class(problem)

    @pytest.mark.parametrize(
        "multi_optimiser",
        [
            pybop.SciPyDifferentialEvolution,
            pybop.IRPropMin,
            pybop.CMAES,
        ],
    )
    @pytest.mark.integration
    def test_multiple_signals(self, multi_optimiser, spm_two_signal_cost):
        x0 = spm_two_signal_cost.parameters.initial_value()
        combined_sigma0 = np.asarray([self.sigma0, self.sigma0])

        # Test each optimiser
        optim = multi_optimiser(
            cost=spm_two_signal_cost,
            sigma0=0.03,
            max_iterations=250,
        )

        # Add sigma0 to ground truth for GaussianLogLikelihood
        if isinstance(spm_two_signal_cost, pybop.GaussianLogLikelihood):
            self.ground_truth = np.concatenate((self.ground_truth, combined_sigma0))

        if issubclass(multi_optimiser, pybop.BasePintsOptimiser):
            optim.set_max_unchanged_iterations(iterations=35, absolute_tolerance=1e-5)

        initial_cost = optim.cost(optim.parameters.initial_value())
        x, final_cost = optim.run()

        # Assertions
        if np.allclose(x0, self.ground_truth, atol=1e-5):
            raise AssertionError("Initial guess is too close to ground truth")

        if isinstance(spm_two_signal_cost, pybop.GaussianLogLikelihood):
            np.testing.assert_allclose(x, self.ground_truth, atol=1.5e-2)
            np.testing.assert_allclose(x[-2:], combined_sigma0, atol=5e-4)
        else:
            assert (
                (initial_cost > final_cost)
                if optim.minimising
                else (initial_cost < final_cost)
            )
            np.testing.assert_allclose(x, self.ground_truth, atol=1.5e-2)

    @pytest.mark.parametrize("init_soc", [0.4, 0.6])
    @pytest.mark.integration
    def test_model_misparameterisation(self, parameters, model, init_soc):
        # Define two different models with different parameter sets
        # The optimisation should fail as the models are not the same
        second_parameter_set = pybop.ParameterSet.pybamm("Ecker2015")
        second_model = pybop.lithium_ion.SPMe(parameter_set=second_parameter_set)

        # Form dataset
        solution = self.get_data(second_model, parameters, self.ground_truth, init_soc)
        dataset = pybop.Dataset(
            {
                "Time [s]": solution["Time [s]"].data,
                "Current function [A]": solution["Current [A]"].data,
                "Voltage [V]": solution["Voltage [V]"].data,
            }
        )

        # Define the cost to optimise
        problem = pybop.FittingProblem(model, parameters, dataset, init_soc=init_soc)
        cost = pybop.RootMeanSquaredError(problem)

        # Select optimiser
        optimiser = pybop.XNES

        # Build the optimisation problem
        optim = optimiser(cost=cost)
        initial_cost = optim.cost(optim.x0)

        # Run the optimisation problem
        x, final_cost = optim.run()

        # Assertion for final_cost
        assert initial_cost > final_cost

        # Assertion for x
        with np.testing.assert_raises(AssertionError):
            np.testing.assert_allclose(x, self.ground_truth, atol=2e-2)

    def get_data(self, model, parameters, x, init_soc):
        model.classify_and_update_parameters(parameters)
        experiment = pybop.Experiment(
            [
                (
                    "Discharge at 0.5C for 3 minutes (4 second period)",
                    "Charge at 0.5C for 3 minutes (4 second period)",
                ),
            ]
        )
        sim = model.predict(init_soc=init_soc, experiment=experiment, inputs=x)
        return sim<|MERGE_RESOLUTION|>--- conflicted
+++ resolved
@@ -131,16 +131,6 @@
         x, final_cost = optim.run()
 
         # Assertions
-<<<<<<< HEAD
-        if not np.allclose(x0, self.ground_truth, atol=1e-5):
-            if optim.minimising:
-                assert initial_cost > final_cost
-            else:
-                assert initial_cost < final_cost
-        else:
-            raise ValueError("Initial value is the same as the ground truth value.")
-        np.testing.assert_allclose(x, self.ground_truth, atol=1.5e-2)
-=======
         if np.allclose(x0, self.ground_truth, atol=1e-5):
             raise AssertionError("Initial guess is too close to ground truth")
 
@@ -154,7 +144,6 @@
                 else (initial_cost < final_cost)
             )
             np.testing.assert_allclose(x, self.ground_truth, atol=1.5e-2)
->>>>>>> 639e67a0
 
     @pytest.fixture
     def spm_two_signal_cost(self, parameters, model, cost_class):
