--- conflicted
+++ resolved
@@ -87,17 +87,11 @@
         optim = pybop.XNES(
             cost=spm_costs,
             sigma0=0.05,
-            max_iterations=125,
+            max_iterations=250,
             max_unchanged_iterations=35,
             threshold=1e-5,
             use_f_guessed=f_guessed,
         )
-<<<<<<< HEAD
-        parameterisation.set_max_unchanged_iterations(iterations=35, threshold=1e-5)
-        parameterisation.set_max_iterations(250)
-        parameterisation.set_f_guessed_tracking(f_guessed)
-=======
->>>>>>> 9e0058f6
 
         # Set parallelisation if not on Windows
         if sys.platform != "win32":
@@ -107,17 +101,12 @@
         x, final_cost = optim.run()
 
         # Assertions
-<<<<<<< HEAD
-        assert initial_cost > final_cost
-        np.testing.assert_allclose(x, self.ground_truth, atol=1e-2)
-=======
         if not np.allclose(x0, self.ground_truth, atol=1e-5):
             if optim.minimising:
                 assert initial_cost > final_cost
             else:
                 assert initial_cost < final_cost
-        np.testing.assert_allclose(x, self.ground_truth, atol=2.5e-2)
->>>>>>> 9e0058f6
+        np.testing.assert_allclose(x, self.ground_truth, atol=1e-2)
 
     def get_data(self, model, parameters, x, init_soc):
         model.parameters = parameters
