--- conflicted
+++ resolved
@@ -315,10 +315,8 @@
 *.asv/
 results/
 
-<<<<<<< HEAD
-# JOSS
-jats/
-=======
 # Pycharm
 *.idea/
->>>>>>> a5ce284a
+
+# JOSS
+jats/