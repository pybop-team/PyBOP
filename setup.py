from distutils.core import setup
import os
from setuptools import find_packages

# User-friendly description from README.md
current_directory = os.path.dirname(os.path.abspath(__file__))
try:
    with open(os.path.join(current_directory, "README.md"), encoding="utf-8") as f:
        long_description = f.read()
except Exception:
    long_description = ""

# Defines __version__
root = os.path.abspath(os.path.dirname(__file__))
with open(os.path.join(root, "pybop", "version.py")) as f:
    exec(f.read())

setup(
    name="pybop",
    packages=find_packages("."),
    version=__version__,  # noqa F821
    license="BSD-3-Clause",
    description="Python Battery Optimisation and Parameterisation",
    long_description=long_description,
    long_description_content_type="text/markdown",
    url="https://github.com/pybop-team/PyBOP",
    install_requires=[
        "pybamm>=23.5",
        "numpy>=1.16",
        "scipy>=1.3",
        "pandas>=1.0",
        "nlopt>=2.6",
        "pints>=0.5",
    ],
    extras_require={
        "plot": ["plotly>=5.0"],
<<<<<<< HEAD
        "bayesian": [
            "pyro-ppl>=1.7"
        ],  # Here until it becomes promoted to install_requires
        "all": ["pybop[plot,bayesian]"],
=======
        "all": ["pybop[plot]"],
        "docs": [
            "sphinx>=6",
            "pydata-sphinx-theme",
            "sphinx-autobuild",
            "sphinx-autoapi",
            "sphinx_copybutton",
            "sphinx_favicon",
            "sphinx_design",
            "myst-parser",
        ],
>>>>>>> 24429ec7
    },
    # https://pypi.org/classifiers/
    classifiers=[],
    python_requires=">=3.8,<=3.12",
)<|MERGE_RESOLUTION|>--- conflicted
+++ resolved
@@ -34,12 +34,9 @@
     ],
     extras_require={
         "plot": ["plotly>=5.0"],
-<<<<<<< HEAD
         "bayesian": [
             "pyro-ppl>=1.7"
         ],  # Here until it becomes promoted to install_requires
-        "all": ["pybop[plot,bayesian]"],
-=======
         "all": ["pybop[plot]"],
         "docs": [
             "sphinx>=6",
@@ -51,7 +48,6 @@
             "sphinx_design",
             "myst-parser",
         ],
->>>>>>> 24429ec7
     },
     # https://pypi.org/classifiers/
     classifiers=[],
