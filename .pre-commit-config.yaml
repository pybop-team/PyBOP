--- conflicted
+++ resolved
@@ -37,8 +37,4 @@
     rev: 0.7.1
     hooks:
       - id: nbstripout
-<<<<<<< HEAD
-        args: ['--keep-output']
-=======
-        args: ['--keep-output', '--drop-empty-cells']
->>>>>>> 08fa1cb5
+        args: ['--keep-output', '--drop-empty-cells']